# -*- coding: utf-8 -*-
<<<<<<< HEAD
=======
from __future__ import absolute_import, division, print_function, unicode_literals
>>>>>>> c95902b8
import numpy as np
from enterprise.signals import signal_base, utils

<<<<<<< HEAD
__all__ = ['linear_interp_basis_dm',
           'linear_interp_basis_freq',
           'dmx_ridge_prior',
           'periodic_kernel',
           'se_kernel',
           'se_dm_kernel',
           'get_tf_quantization_matrix',
           'tf_kernel',
           'sf_kernel',
           ]
=======
__all__ = [
    "linear_interp_basis_dm",
    "linear_interp_basis_scattering",
    "linear_interp_basis_freq",
    "dmx_ridge_prior",
    "periodic_kernel",
    "se_kernel",
    "se_dm_kernel",
    "get_tf_quantization_matrix",
    "tf_kernel",
    "sf_kernel",
]
>>>>>>> c95902b8


# linear interpolation basis in time with nu^-2 scaling
@signal_base.function
def linear_interp_basis_dm(toas, freqs, dt=30 * 86400):

    # get linear interpolation basis in time
    U, avetoas = utils.linear_interp_basis(toas, dt=dt)

    # scale with radio frequency
    Dm = (1400 / freqs) ** 2

    return U * Dm[:, None], avetoas


<<<<<<< HEAD
@signal_base.function
def linear_interp_basis_chromatic(toas, freqs, dt=30*86400, idx=4):
    """Linear interpolation basis in time with nu^-4 scaling"""
=======
# linear interpolation basis in time with nu^-4 scaling
@signal_base.function
def linear_interp_basis_chromatic(toas, freqs, dt=30 * 86400, idx=4):

>>>>>>> c95902b8
    # get linear interpolation basis in time
    U, avetoas = utils.linear_interp_basis(toas, dt=dt)

    # scale with radio frequency
    Dm = (1400 / freqs) ** idx

    return U * Dm[:, None], avetoas


<<<<<<< HEAD
=======
# linear interpolation in radio frequcny
>>>>>>> c95902b8
@signal_base.function
def linear_interp_basis_freq(freqs, df=64):
    """Linear interpolation in radio frequency"""
    return utils.linear_interp_basis(freqs, dt=df)


<<<<<<< HEAD
@signal_base.function
def dmx_ridge_prior(avetoas, log10_sigma=-7):
    """DMX-like signal with Gaussian prior"""
    sigma = 10**log10_sigma
    return sigma**2 * np.ones_like(avetoas)
=======
# DMX-like signal with Gaussian prior
@signal_base.function
def dmx_ridge_prior(avetoas, log10_sigma=-7):
    sigma = 10 ** log10_sigma
    return sigma ** 2 * np.ones_like(avetoas)

>>>>>>> c95902b8


@signal_base.function
<<<<<<< HEAD
def periodic_kernel(avetoas, log10_sigma=-7, log10_ell=2,
                    log10_gam_p=0, log10_p=0):
    """Quasi-periodic kernel for DM"""
=======
def periodic_kernel(avetoas, log10_sigma=-7, log10_ell=2, log10_gam_p=0, log10_p=0):

>>>>>>> c95902b8
    r = np.abs(avetoas[None, :] - avetoas[:, None])

    # convert units to seconds
    sigma = 10 ** log10_sigma
    l = 10 ** log10_ell * 86400
    p = 10 ** log10_p * 3.16e7
    gam_p = 10 ** log10_gam_p
    d = np.eye(r.shape[0]) * (sigma / 500) ** 2
    K = (
        sigma ** 2 * np.exp(-(r ** 2) / 2 / l ** 2 - gam_p * np.sin(np.pi * r / p) ** 2)
        + d
    )
    return K


<<<<<<< HEAD
=======
# squared-exponential kernel for FD
>>>>>>> c95902b8
@signal_base.function
def se_kernel(avefreqs, log10_sigma=-7, log10_lam=3):
    """Squared-exponential kernel for FD"""
    tm = np.abs(avefreqs[None, :] - avefreqs[:, None])

    lam = 10 ** log10_lam
    sigma = 10 ** log10_sigma
    d = np.eye(tm.shape[0]) * (sigma / 500) ** 2
    return sigma ** 2 * np.exp(-(tm ** 2) / 2 / lam) + d

<<<<<<< HEAD

=======
>>>>>>> c95902b8

@signal_base.function
def se_dm_kernel(avetoas, log10_sigma=-7, log10_ell=2):
    """Squared-exponential kernel for DM"""
    r = np.abs(avetoas[None, :] - avetoas[:, None])

    # Convert everything into seconds
    l = 10 ** log10_ell * 86400
    sigma = 10 ** log10_sigma
    d = np.eye(r.shape[0]) * (sigma / 500) ** 2
    K = sigma ** 2 * np.exp(-(r ** 2) / 2 / l ** 2) + d
    return K


<<<<<<< HEAD
@signal_base.function
def get_tf_quantization_matrix(toas, freqs, dt=30*86400, df=None, dm=False, dm_idx=2):
    """
    Quantization matrix in time and radio frequency to cut down on the kernel
    size.
    """
=======
# quantization matrix in time and radio frequency to cut down on the kernel size.
@signal_base.function
def get_tf_quantization_matrix(toas, freqs, dt=30 * 86400, df=None, dm=False, dm_idx=2):
>>>>>>> c95902b8
    if df is None:
        dfs = [(600, 1000), (1000, 1900), (1900, 3000), (3000, 5000)]
    else:
        fmin = freqs.min()
        fmax = freqs.max()
        fs = np.arange(fmin, fmax + df, df)
        dfs = [(fs[ii], fs[ii + 1]) for ii in range(len(fs) - 1)]

    Us, avetoas, avefreqs, masks = [], [], [], []
    for rng in dfs:
        mask = np.logical_and(freqs >= rng[0], freqs < rng[1])
        if any(mask):
            masks.append(mask)
            U, _ = utils.create_quantization_matrix(toas[mask], dt=dt, nmin=1)
            avetoa = np.array([toas[mask][idx.astype(bool)].mean() for idx in U.T])
            avefreq = np.array([freqs[mask][idx.astype(bool)].mean() for idx in U.T])
            Us.append(U)
            avetoas.append(avetoa)
            avefreqs.append(avefreq)

    nc = np.sum(U.shape[1] for U in Us)
    U = np.zeros((len(toas), nc))
    avetoas = np.concatenate(avetoas)
    idx = np.argsort(avetoas)
    avefreqs = np.concatenate(avefreqs)
    nctot = 0
    for ct, mask in enumerate(masks):
        Umat = Us[ct]
        nn = Umat.shape[1]
        U[mask, nctot : nn + nctot] = Umat
        nctot += nn

    if dm:
        weights = (1400 / freqs) ** dm_idx
    else:
        weights = np.ones_like(freqs)

    return (
        U[:, idx] * weights[:, None],
<<<<<<< HEAD
        {"avetoas": avetoas[idx], "avefreqs": avefreqs[idx],},
    )


=======
        {"avetoas": avetoas[idx], "avefreqs": avefreqs[idx]},
    )

>>>>>>> c95902b8

@signal_base.function
<<<<<<< HEAD
def tf_kernel(labels, log10_sigma=-7, log10_ell=2, log10_gam_p=0,
              log10_p=0, log10_ell2=4, log10_alpha_wgt=0):
    """
    The product of a quasi-periodic time kernel and
    a rational-quadratic frequency kernel.
    """
    avetoas = labels['avetoas']
    avefreqs = labels['avefreqs']
=======
def tf_kernel(
    labels,
    log10_sigma=-7,
    log10_ell=2,
    log10_gam_p=0,
    log10_p=0,
    log10_ell2=4,
    log10_alpha_wgt=0,
):

    avetoas = labels["avetoas"]
    avefreqs = labels["avefreqs"]
>>>>>>> c95902b8

    r = np.abs(avetoas[None, :] - avetoas[:, None])
    r2 = np.abs(avefreqs[None, :] - avefreqs[:, None])

    # convert units to seconds
    sigma = 10 ** log10_sigma
    l = 10 ** log10_ell * 86400
    l2 = 10 ** log10_ell2
    p = 10 ** log10_p * 3.16e7
    gam_p = 10 ** log10_gam_p
    alpha_wgt = 10 ** log10_alpha_wgt

    d = np.eye(r.shape[0]) * (sigma / 500) ** 2
    Kt = sigma ** 2 * np.exp(
        -(r ** 2) / 2 / l ** 2 - gam_p * np.sin(np.pi * r / p) ** 2
    )
    Kv = (1 + r2 ** 2 / 2 / alpha_wgt / l2 ** 2) ** (-alpha_wgt)

    return Kt * Kv + d


<<<<<<< HEAD
@signal_base.function
def sf_kernel(labels, log10_sigma=-7, log10_ell=2,
              log10_ell2=4, log10_alpha_wgt=0):
    """
    The product of a squared-exponential time kernel and
    a rational-quadratic frequency kernel.
    """
    avetoas = labels['avetoas']
    avefreqs = labels['avefreqs']
=======
# kernel is the product of a squared-exponential time kernel and
# a rational-quadratic frequency kernel
@signal_base.function
def sf_kernel(labels, log10_sigma=-7, log10_ell=2, log10_ell2=4, log10_alpha_wgt=0):

    avetoas = labels["avetoas"]
    avefreqs = labels["avefreqs"]
>>>>>>> c95902b8

    r = np.abs(avetoas[None, :] - avetoas[:, None])
    r2 = np.abs(avefreqs[None, :] - avefreqs[:, None])

    # Convert everything into seconds
    l = 10 ** log10_ell * 86400
    sigma = 10 ** log10_sigma
    l2 = 10 ** log10_ell2
    alpha_wgt = 10 ** log10_alpha_wgt

    d = np.eye(r.shape[0]) * (sigma / 500) ** 2
    Kt = sigma ** 2 * np.exp(-(r ** 2) / 2 / l ** 2)
    Kv = (1 + r2 ** 2 / 2 / alpha_wgt / l2 ** 2) ** (-alpha_wgt)

    return Kt * Kv + d<|MERGE_RESOLUTION|>--- conflicted
+++ resolved
@@ -1,12 +1,7 @@
 # -*- coding: utf-8 -*-
-<<<<<<< HEAD
-=======
-from __future__ import absolute_import, division, print_function, unicode_literals
->>>>>>> c95902b8
 import numpy as np
 from enterprise.signals import signal_base, utils
 
-<<<<<<< HEAD
 __all__ = ['linear_interp_basis_dm',
            'linear_interp_basis_freq',
            'dmx_ridge_prior',
@@ -17,20 +12,6 @@
            'tf_kernel',
            'sf_kernel',
            ]
-=======
-__all__ = [
-    "linear_interp_basis_dm",
-    "linear_interp_basis_scattering",
-    "linear_interp_basis_freq",
-    "dmx_ridge_prior",
-    "periodic_kernel",
-    "se_kernel",
-    "se_dm_kernel",
-    "get_tf_quantization_matrix",
-    "tf_kernel",
-    "sf_kernel",
-]
->>>>>>> c95902b8
 
 
 # linear interpolation basis in time with nu^-2 scaling
@@ -46,16 +27,9 @@
     return U * Dm[:, None], avetoas
 
 
-<<<<<<< HEAD
 @signal_base.function
 def linear_interp_basis_chromatic(toas, freqs, dt=30*86400, idx=4):
     """Linear interpolation basis in time with nu^-4 scaling"""
-=======
-# linear interpolation basis in time with nu^-4 scaling
-@signal_base.function
-def linear_interp_basis_chromatic(toas, freqs, dt=30 * 86400, idx=4):
-
->>>>>>> c95902b8
     # get linear interpolation basis in time
     U, avetoas = utils.linear_interp_basis(toas, dt=dt)
 
@@ -65,41 +39,23 @@
     return U * Dm[:, None], avetoas
 
 
-<<<<<<< HEAD
-=======
-# linear interpolation in radio frequcny
->>>>>>> c95902b8
 @signal_base.function
 def linear_interp_basis_freq(freqs, df=64):
     """Linear interpolation in radio frequency"""
     return utils.linear_interp_basis(freqs, dt=df)
 
 
-<<<<<<< HEAD
 @signal_base.function
 def dmx_ridge_prior(avetoas, log10_sigma=-7):
     """DMX-like signal with Gaussian prior"""
     sigma = 10**log10_sigma
     return sigma**2 * np.ones_like(avetoas)
-=======
-# DMX-like signal with Gaussian prior
-@signal_base.function
-def dmx_ridge_prior(avetoas, log10_sigma=-7):
-    sigma = 10 ** log10_sigma
-    return sigma ** 2 * np.ones_like(avetoas)
-
->>>>>>> c95902b8
-
-
-@signal_base.function
-<<<<<<< HEAD
+
+
+@signal_base.function
 def periodic_kernel(avetoas, log10_sigma=-7, log10_ell=2,
                     log10_gam_p=0, log10_p=0):
     """Quasi-periodic kernel for DM"""
-=======
-def periodic_kernel(avetoas, log10_sigma=-7, log10_ell=2, log10_gam_p=0, log10_p=0):
-
->>>>>>> c95902b8
     r = np.abs(avetoas[None, :] - avetoas[:, None])
 
     # convert units to seconds
@@ -115,10 +71,6 @@
     return K
 
 
-<<<<<<< HEAD
-=======
-# squared-exponential kernel for FD
->>>>>>> c95902b8
 @signal_base.function
 def se_kernel(avefreqs, log10_sigma=-7, log10_lam=3):
     """Squared-exponential kernel for FD"""
@@ -129,10 +81,7 @@
     d = np.eye(tm.shape[0]) * (sigma / 500) ** 2
     return sigma ** 2 * np.exp(-(tm ** 2) / 2 / lam) + d
 
-<<<<<<< HEAD
-
-=======
->>>>>>> c95902b8
+
 
 @signal_base.function
 def se_dm_kernel(avetoas, log10_sigma=-7, log10_ell=2):
@@ -147,18 +96,12 @@
     return K
 
 
-<<<<<<< HEAD
 @signal_base.function
 def get_tf_quantization_matrix(toas, freqs, dt=30*86400, df=None, dm=False, dm_idx=2):
     """
     Quantization matrix in time and radio frequency to cut down on the kernel
     size.
     """
-=======
-# quantization matrix in time and radio frequency to cut down on the kernel size.
-@signal_base.function
-def get_tf_quantization_matrix(toas, freqs, dt=30 * 86400, df=None, dm=False, dm_idx=2):
->>>>>>> c95902b8
     if df is None:
         dfs = [(600, 1000), (1000, 1900), (1900, 3000), (3000, 5000)]
     else:
@@ -198,19 +141,12 @@
 
     return (
         U[:, idx] * weights[:, None],
-<<<<<<< HEAD
-        {"avetoas": avetoas[idx], "avefreqs": avefreqs[idx],},
-    )
-
-
-=======
         {"avetoas": avetoas[idx], "avefreqs": avefreqs[idx]},
     )
 
->>>>>>> c95902b8
-
-@signal_base.function
-<<<<<<< HEAD
+
+
+@signal_base.function
 def tf_kernel(labels, log10_sigma=-7, log10_ell=2, log10_gam_p=0,
               log10_p=0, log10_ell2=4, log10_alpha_wgt=0):
     """
@@ -219,20 +155,6 @@
     """
     avetoas = labels['avetoas']
     avefreqs = labels['avefreqs']
-=======
-def tf_kernel(
-    labels,
-    log10_sigma=-7,
-    log10_ell=2,
-    log10_gam_p=0,
-    log10_p=0,
-    log10_ell2=4,
-    log10_alpha_wgt=0,
-):
-
-    avetoas = labels["avetoas"]
-    avefreqs = labels["avefreqs"]
->>>>>>> c95902b8
 
     r = np.abs(avetoas[None, :] - avetoas[:, None])
     r2 = np.abs(avefreqs[None, :] - avefreqs[:, None])
@@ -254,7 +176,6 @@
     return Kt * Kv + d
 
 
-<<<<<<< HEAD
 @signal_base.function
 def sf_kernel(labels, log10_sigma=-7, log10_ell=2,
               log10_ell2=4, log10_alpha_wgt=0):
@@ -264,15 +185,6 @@
     """
     avetoas = labels['avetoas']
     avefreqs = labels['avefreqs']
-=======
-# kernel is the product of a squared-exponential time kernel and
-# a rational-quadratic frequency kernel
-@signal_base.function
-def sf_kernel(labels, log10_sigma=-7, log10_ell=2, log10_ell2=4, log10_alpha_wgt=0):
-
-    avetoas = labels["avetoas"]
-    avefreqs = labels["avefreqs"]
->>>>>>> c95902b8
 
     r = np.abs(avetoas[None, :] - avetoas[:, None])
     r2 = np.abs(avefreqs[None, :] - avefreqs[:, None])

# -*- coding: utf-8 -*-

import functools
from collections import OrderedDict

import numpy as np
from enterprise import constants as const
from enterprise.signals import (deterministic_signals, gp_signals, parameter,
                                selections, signal_base, white_signals)
from enterprise.signals.signal_base import LogLikelihood

from enterprise_extensions import chromatic as chrom
from enterprise_extensions import deterministic
from enterprise_extensions import dropout as do
from enterprise_extensions import model_utils
from enterprise_extensions.blocks import (bwm_block, bwm_sglpsr_block,
                                          chromatic_noise_block,
                                          common_red_noise_block,
                                          dm_noise_block, red_noise_block,
                                          white_noise_block)
from enterprise_extensions.chromatic.solar_wind import solar_wind_block
from enterprise_extensions.timing import timing_block

# from enterprise.signals.signal_base import LookupLikelihood

def model_singlepsr_noise(psr, tm_var=False, tm_linear=False,
                          tm_param_list=[],
                          ltm_list=[],
                          tm_param_dict={},
                          tm_prior="uniform",
                          normalize_prior_bound=5.0,
                          fit_remaining_pars=True,
                          red_var=True, psd='powerlaw', red_select=None,
                          noisedict=None, tm_svd=False, tm_norm=True,
                          white_vary=True, components=30, upper_limit=False,
                          is_wideband=False, use_dmdata=False, tnequad=False,
                          dmjump_var=False, gamma_val=None, dm_var=False,
                          dm_type='gp', dmgp_kernel='diag', dm_psd='powerlaw',
                          dm_nondiag_kernel='periodic', dmx_data=None,
                          dm_annual=False, gamma_dm_val=None,
                          dm_dt=15, dm_df=200,
                          chrom_gp=False, chrom_gp_kernel='nondiag',
                          chrom_psd='powerlaw', chrom_idx=4, chrom_quad=False,
                          chrom_kernel='periodic',
                          chrom_dt=15, chrom_df=200,
                          dm_expdip=False, dmexp_sign='negative',
                          dm_expdip_idx=2,
                          dm_expdip_tmin=None, dm_expdip_tmax=None,
                          num_dmdips=1, dmdip_seqname=None,
                          dm_cusp=False, dm_cusp_sign='negative',
                          dm_cusp_idx=2, dm_cusp_sym=False,
                          dm_cusp_tmin=None, dm_cusp_tmax=None,
                          num_dm_cusps=1, dm_cusp_seqname=None,
                          dm_dual_cusp=False, dm_dual_cusp_tmin=None,
                          dm_dual_cusp_tmax=None, dm_dual_cusp_sym=False,
                          dm_dual_cusp_idx1=2, dm_dual_cusp_idx2=4,
                          dm_dual_cusp_sign='negative', num_dm_dual_cusps=1,
                          dm_dual_cusp_seqname=None,
                          dm_sw_deter=False, dm_sw_gp=False,
                          swgp_prior=None, swgp_basis=None,
                          coefficients=False, extra_sigs=None,
                          psr_model=False, factorized_like=False,
                          Tspan=None, fact_like_gamma=13./3, gw_components=10,
                          fact_like_logmin=None, fact_like_logmax=None,
                          select='backend', tm_marg=False, dense_like=False):
    """
    Single pulsar noise model.

    :param psr: enterprise pulsar object
    :param tm_var: explicitly vary the timing model parameters
    :param tm_linear: vary the timing model in the linear approximation
    :param tm_param_list: an explicit list of timing model parameters to vary
    :param ltm_list: a list of parameters that will linearly varied, default is to vary anything not in tm_param_list
    :param tm_param_dict: a nested dictionary of parameters to vary in the model and their user defined values and priors
    :param tm_prior: prior type on varied timing model parameters {'uniform','bounded-normal'}
    :param normalize_prior_bound: scaling value for parameter errors that sets the upper and lower bounds on the nonlinear timing model priors (e.g. Uniform(-5.,5.) as default)
    :param fit_remaining_pars: boolean to switch combined non-linear + linear timing models on, only works for tm_var True
    :param red var: include red noise in the model
    :param psd: red noise psd model
    :param noisedict: dictionary of noise parameters
    :param tm_svd: boolean for svd-stabilised timing model design matrix
    :param tm_norm: normalize the timing model, or provide custom normalization
    :param white_vary: boolean for varying white noise or keeping fixed
    :param components: number of modes in Fourier domain processes
    :param dm_components: number of modes in Fourier domain DM processes
    :param upper_limit: whether to do an upper-limit analysis
    :param is_wideband: whether input TOAs are wideband TOAs; will exclude
           ecorr from the white noise model
    :param use_dmdata: whether to use DM data (WidebandTimingModel) if
           is_wideband
    :param gamma_val: red noise spectral index to fix
    :param dm_var: whether to explicitly model DM-variations
    :param dm_type: gaussian process ('gp') or dmx ('dmx')
    :param dmgp_kernel: diagonal in frequency or non-diagonal
    :param dm_psd: power-spectral density of DM variations
    :param dm_nondiag_kernel: type of time-domain DM GP kernel
    :param dmx_data: supply the DMX data from par files
    :param dm_annual: include an annual DM signal
    :param gamma_dm_val: spectral index of power-law DM variations
    :param dm_dt: time-scale for DM linear interpolation basis (days)
    :param dm_df: frequency-scale for DM linear interpolation basis (MHz)
    :param chrom_gp: include general chromatic noise
    :param chrom_gp_kernel: GP kernel type to use in chrom ['diag','nondiag']
    :param chrom_psd: power-spectral density of chromatic noise
        ['powerlaw','tprocess','free_spectrum']
    :param chrom_idx: frequency scaling of chromatic noise
    :param chrom_kernel: Type of 'nondiag' time-domain chrom GP kernel to use
        ['periodic', 'sq_exp','periodic_rfband', 'sq_exp_rfband']
    :param chrom_quad: Whether to add a quadratic chromatic term. Boolean
    :param chrom_dt: time-scale for chromatic linear interpolation basis (days)
    :param chrom_df: frequency-scale for chromatic linear interpolation basis (MHz)
    :param dm_expdip: inclue a DM exponential dip
    :param dmexp_sign: set the sign parameter for dip
    :param dm_expdip_idx: chromatic index of exponential dip
    :param dm_expdip_tmin: sampling minimum of DM dip epoch
    :param dm_expdip_tmax: sampling maximum of DM dip epoch
    :param num_dmdips: number of dm exponential dips
    :param dmdip_seqname: name of dip sequence
    :param dm_cusp: include a DM exponential cusp
    :param dm_cusp_sign: set the sign parameter for cusp
    :param dm_cusp_idx: chromatic index of exponential cusp
    :param dm_cusp_tmin: sampling minimum of DM cusp epoch
    :param dm_cusp_tmax: sampling maximum of DM cusp epoch
    :param dm_cusp_sym: make exponential cusp symmetric
    :param num_dm_cusps: number of dm exponential cusps
    :param dm_cusp_seqname: name of cusp sequence
    :param dm_dual_cusp: include a DM cusp with two chromatic indices
    :param dm_dual_cusp_tmin: sampling minimum of DM dual cusp epoch
    :param dm_dual_cusp_tmax: sampling maximum of DM dual cusp epoch
    :param dm_dual_cusp_idx1: first chromatic index of DM dual cusp
    :param dm_dual_cusp_idx2: second chromatic index of DM dual cusp
    :param dm_dual_cusp_sym: make dual cusp symmetric
    :param dm_dual_cusp_sign: set the sign parameter for dual cusp
    :param num_dm_dual_cusps: number of DM dual cusps
    :param dm_dual_cusp_seqname: name of dual cusp sequence
    :param dm_scattering: whether to explicitly model DM scattering variations
    :param dm_sw_deter: use the deterministic solar wind model
    :param dm_sw_gp: add a Gaussian process perturbation to the deterministic
        solar wind model.
    :param swgp_prior: prior is currently set automatically
    :param swgp_basis: ['powerlaw', 'periodic', 'sq_exp']
    :param coefficients: explicitly include latent coefficients in model
    :param psr_model: Return the enterprise model instantiated on the pulsar
        rather than an instantiated PTA object, i.e. model(psr) rather than
        PTA(model(psr)).
    :param factorized_like: Whether to run a factorized likelihood analyis Boolean
    :param gw_components: number of modes in Fourier domain for a common
           process in a factorized likelihood calculation.
    :param fact_like_gamma: fixed common process spectral index
    :param fact_like_logmin: specify lower prior for common psd. This is a prior on log10_rho
        if common_psd is 'spectrum', else it is a prior on log10 amplitude
    :param fact_like_logmax: specify upper prior for common psd. This is a prior on log10_rho
        if common_psd is 'spectrum', else it is a prior on log10 amplitude
    :param Tspan: time baseline used to determine Fourier GP frequencies
    :param extra_sigs: Any additional `enterprise` signals to be added to the
        model.
    :param tm_marg: Use marginalized timing model. In many cases this will speed
        up the likelihood calculation significantly.
    :param dense_like: Use dense or sparse functions to evalute lnlikelihood

    :return s: single pulsar noise model

    """
    amp_prior = "uniform" if upper_limit else "log-uniform"

    # timing model
    wideband_kwargs = {}
    if is_wideband and use_dmdata:
        if dmjump_var:
            wideband_kwargs["dmjump"] = parameter.Uniform(pmin=-0.005, pmax=0.005)
        else:
            wideband_kwargs["dmjump"] = parameter.Constant()
        if white_vary:
            wideband_kwargs["dmefac"] = parameter.Uniform(pmin=0.1, pmax=10.0)
            wideband_kwargs["log10_dmequad"] = parameter.Uniform(pmin=-7.0, pmax=0.0)
            # dmjump = parameter.Uniform(pmin=-0.005, pmax=0.005)
        else:
            wideband_kwargs["dmefac"] = parameter.Constant()
            wideband_kwargs["log10_dmequad"] = parameter.Constant()
            # dmjump = parameter.Constant()
        wideband_kwargs["dmefac_selection"] = selections.Selection(
            selections.by_backend
        )
        wideband_kwargs["log10_dmequad_selection"] = selections.Selection(
            selections.by_backend
        )
        wideband_kwargs["dmjump_selection"] = selections.Selection(
            selections.by_frontend
        )
    if not tm_var:
        if is_wideband and use_dmdata:
            if dmjump_var:
                dmjump = parameter.Uniform(pmin=-0.005, pmax=0.005)
            else:
                dmjump = parameter.Constant()
            if white_vary:
                dmefac = parameter.Uniform(pmin=0.1, pmax=10.0)
                log10_dmequad = parameter.Uniform(pmin=-7.0, pmax=0.0)
                # dmjump = parameter.Uniform(pmin=-0.005, pmax=0.005)
            else:
                dmefac = parameter.Constant()
                log10_dmequad = parameter.Constant()
                # dmjump = parameter.Constant()
            s = gp_signals.WidebandTimingModel(dmefac=dmefac,
                                               log10_dmequad=log10_dmequad, dmjump=dmjump,
                                               dmefac_selection=selections.Selection(
                                                   selections.by_backend),
                                               log10_dmequad_selection=selections.Selection(
                                                   selections.by_backend),
                                               dmjump_selection=selections.Selection(
                                                   selections.by_frontend))
        else:
            if tm_marg:
                s = gp_signals.MarginalizingTimingModel(use_svd=tm_svd)
            else:
                s = gp_signals.TimingModel(use_svd=tm_svd, normed=tm_norm,
                                           coefficients=coefficients)
    else:
        if tm_linear:
            # create new attribute for enterprise pulsar object
            # UNSURE IF NECESSARY
            psr.tm_params_orig = OrderedDict.fromkeys(psr.t2pulsar.pars())
            for key in psr.tm_params_orig:
                psr.tm_params_orig[key] = (psr.t2pulsar[key].val, psr.t2pulsar[key].err)
            s = gp_signals.TimingModel(
                use_svd=tm_svd, normed=tm_norm, coefficients=coefficients
            )
        else:
            s = timing_block(
                psr,
                tm_param_list=tm_param_list,
                ltm_list=ltm_list,
                prior_type=tm_prior,
                prior_sigma=2.0,
                prior_lower_bound=-normalize_prior_bound,
                prior_upper_bound=normalize_prior_bound,
                tm_param_dict=tm_param_dict,
                fit_remaining_pars=fit_remaining_pars,
                wideband_kwargs=wideband_kwargs,
            )

    # red noise and common process
    if factorized_like:
        if Tspan is None:
            msg = "Must Timespan to match amongst all pulsars when doing "
            msg += "a factorized likelihood analysis."
            raise ValueError(msg)

        s += common_red_noise_block(psd=psd, prior=amp_prior,
                                    Tspan=Tspan, components=gw_components,
                                    gamma_val=fact_like_gamma, delta_val=None,
                                    orf=None, name='gw',
                                    coefficients=coefficients,
                                    pshift=False, pseed=None,
                                    logmin=fact_like_logmin, logmax=fact_like_logmax)

    if red_var:
        s += red_noise_block(psd=psd, prior=amp_prior, Tspan=Tspan,
                             components=components, gamma_val=gamma_val,
                             coefficients=coefficients, select=red_select)

    # DM variations
    if dm_var:
        if dm_type == 'gp':
            if dmgp_kernel == 'diag':
                s += dm_noise_block(gp_kernel=dmgp_kernel, psd=dm_psd,
                                    prior=amp_prior, components=components,
                                    gamma_val=gamma_dm_val,
                                    coefficients=coefficients)
            elif dmgp_kernel == 'nondiag':
                s += dm_noise_block(gp_kernel=dmgp_kernel,
                                    nondiag_kernel=dm_nondiag_kernel,
                                    dt=dm_dt, df=dm_df,
                                    coefficients=coefficients)
        elif dm_type == 'dmx':
            s += chrom.dmx_signal(dmx_data=dmx_data[psr.name])
        if dm_annual:
            s += chrom.dm_annual_signal()
        if chrom_gp:
            s += chromatic_noise_block(gp_kernel=chrom_gp_kernel,
                                       psd=chrom_psd, idx=chrom_idx,
                                       components=components,
                                       nondiag_kernel=chrom_kernel,
                                       dt=chrom_dt, df=chrom_df,
                                       include_quadratic=chrom_quad,
                                       coefficients=coefficients)

        if dm_expdip:
            if dm_expdip_tmin is None and dm_expdip_tmax is None:
                tmin = [psr.toas.min() / const.day for ii in range(num_dmdips)]
                tmax = [psr.toas.max() / const.day for ii in range(num_dmdips)]
            else:
                tmin = (dm_expdip_tmin if isinstance(dm_expdip_tmin, list)
                        else [dm_expdip_tmin])
                tmax = (dm_expdip_tmax if isinstance(dm_expdip_tmax, list)
                        else [dm_expdip_tmax])
            if dmdip_seqname is not None:
                dmdipname_base = (['dmexp_' + nm for nm in dmdip_seqname]
                                  if isinstance(dmdip_seqname, list)
                                  else ['dmexp_' + dmdip_seqname])
            else:
                dmdipname_base = [
                    "dmexp_{0}".format(ii + 1) for ii in range(num_dmdips)
                ]

            dm_expdip_idx = (dm_expdip_idx if isinstance(dm_expdip_idx, list)
                             else [dm_expdip_idx])
            for dd in range(num_dmdips):
                s += chrom.dm_exponential_dip(
                    tmin=tmin[dd],
                    tmax=tmax[dd],
                    idx=dm_expdip_idx[dd],
                    sign=dmexp_sign,
                    name=dmdipname_base[dd],
                )
        if dm_cusp:
            if dm_cusp_tmin is None and dm_cusp_tmax is None:
                tmin = [psr.toas.min() / const.day for ii in range(num_dm_cusps)]
                tmax = [psr.toas.max() / const.day for ii in range(num_dm_cusps)]
            else:
                tmin = (dm_cusp_tmin if isinstance(dm_cusp_tmin, list)
                        else [dm_cusp_tmin])
                tmax = (dm_cusp_tmax if isinstance(dm_cusp_tmax, list)
                        else [dm_cusp_tmax])
            if dm_cusp_seqname is not None:
                cusp_name_base = "dm_cusp_" + dm_cusp_seqname + "_"
            else:
                cusp_name_base = 'dm_cusp_'
            dm_cusp_idx = (dm_cusp_idx if isinstance(dm_cusp_idx, list)
                           else [dm_cusp_idx])
            dm_cusp_sign = (dm_cusp_sign if isinstance(dm_cusp_sign, list)
                            else [dm_cusp_sign])
            for dd in range(1, num_dm_cusps+1):
                s += chrom.dm_exponential_cusp(tmin=tmin[dd-1],
                                               tmax=tmax[dd-1],
                                               idx=dm_cusp_idx[dd-1],
                                               sign=dm_cusp_sign[dd-1],
                                               symmetric=dm_cusp_sym,
                                               name=cusp_name_base+str(dd))
        if dm_dual_cusp:
            if dm_dual_cusp_tmin is None and dm_cusp_tmax is None:
                tmin = psr.toas.min() / const.day
                tmax = psr.toas.max() / const.day
            else:
                tmin = dm_dual_cusp_tmin
                tmax = dm_dual_cusp_tmax
            if dm_dual_cusp_seqname is not None:
                dual_cusp_name_base = "dm_dual_cusp_" + dm_cusp_seqname + "_"
            else:
                dual_cusp_name_base = 'dm_dual_cusp_'
            for dd in range(1, num_dm_dual_cusps+1):
                s += chrom.dm_dual_exp_cusp(tmin=tmin, tmax=tmax,
                                            idx1=dm_dual_cusp_idx1,
                                            idx2=dm_dual_cusp_idx2,
                                            sign=dm_dual_cusp_sign,
                                            symmetric=dm_dual_cusp_sym,
                                            name=dual_cusp_name_base+str(dd))
        if dm_sw_deter:
            Tspan = psr.toas.max() - psr.toas.min()
            s += solar_wind_block(ACE_prior=True, include_swgp=dm_sw_gp,
                                  swgp_prior=swgp_prior, swgp_basis=swgp_basis,
                                  Tspan=Tspan)

    if extra_sigs is not None:
        s += extra_sigs

    # adding white-noise, and acting on psr objects
<<<<<<< HEAD
    if (
        "NANOGrav" in psr.flags["pta"] or "CHIME" in psr.flags["f"]
    ) and not is_wideband:
        s2 = s + white_noise_block(vary=white_vary, inc_ecorr=True, select=select)
=======
    if ('NANOGrav' in psr.flags['pta'] or 'CHIME' in psr.flags['f']) and not is_wideband:
        s2 = s + white_noise_block(vary=white_vary, inc_ecorr=True,
                                   tnequad=tnequad, select=select)
>>>>>>> eee2be06
        model = s2(psr)
        if psr_model:
            Model = s2
    else:
        s3 = s + white_noise_block(vary=white_vary, inc_ecorr=False,
                                   tnequad=tnequad, select=select)
        model = s3(psr)
        if psr_model:
            Model = s3

    if psr_model:
        return Model
    else:
        # set up PTA
        if dense_like:
            pta = signal_base.PTA(
                [model], lnlikelihood=signal_base.LogLikelihoodDenseCholesky
            )
        else:
            pta = signal_base.PTA([model])

        # set white noise parameters
        if not white_vary or (is_wideband and use_dmdata):
            if noisedict is None:
                print("No noise dictionary provided!...")
            else:
                noisedict = noisedict
                pta.set_default_params(noisedict)

        return pta


def model_1(psrs, psd='powerlaw', noisedict=None, white_vary=False,
            components=30, upper_limit=False, bayesephem=False, tnequad=False,
            be_type='orbel', is_wideband=False, use_dmdata=False,
            select='backend', tm_marg=False, dense_like=False, tm_svd=False):
    """
    Reads in list of enterprise Pulsar instance and returns a PTA
    instantiated with only white and red noise:

    per pulsar:
        1. fixed EFAC per backend/receiver system
        2. fixed EQUAD per backend/receiver system
        3. fixed ECORR per backend/receiver system
        4. Red noise modeled as a power-law with 30 sampling frequencies
        5. Linear timing model.

    global:
        1. Optional physical ephemeris modeling.


    :param psd:
        Choice of PSD function [e.g. powerlaw (default), turnover, tprocess]
    :param noisedict:
        Dictionary of pulsar noise properties. Can provide manually,
        or the code will attempt to find it.
    :param white_vary:
        boolean for varying white noise or keeping fixed.
    :param upper_limit:
        Perform upper limit on common red noise amplitude. By default
        this is set to False. Note that when perfoming upper limits it
        is recommended that the spectral index also be fixed to a specific
        value.
    :param bayesephem:
        Include BayesEphem model. Set to False by default
    :param be_type:
        orbel, orbel-v2, setIII
    :param is_wideband:
        Whether input TOAs are wideband TOAs; will exclude ecorr from the white
        noise model.
    :param use_dmdata: whether to use DM data (WidebandTimingModel) if
        is_wideband.
    :param tm_marg: Use marginalized timing model. In many cases this will speed
        up the likelihood calculation significantly.
    :param dense_like: Use dense or sparse functions to evalute lnlikelihood
    :param tm_svd: boolean for svd-stabilised timing model design matrix
    """

    amp_prior = "uniform" if upper_limit else "log-uniform"

    # find the maximum time span to set GW frequency sampling
    Tspan = model_utils.get_tspan(psrs)

    # timing model
    if is_wideband and use_dmdata:
        dmjump = parameter.Constant()
        if white_vary:
            dmefac = parameter.Uniform(pmin=0.1, pmax=10.0)
            log10_dmequad = parameter.Uniform(pmin=-7.0, pmax=0.0)
            # dmjump = parameter.Uniform(pmin=-0.005, pmax=0.005)
        else:
            dmefac = parameter.Constant()
            log10_dmequad = parameter.Constant()
            # dmjump = parameter.Constant()

        s = gp_signals.WidebandTimingModel(dmefac=dmefac,
                                           log10_dmequad=log10_dmequad, dmjump=dmjump,
                                           dmefac_selection=selections.Selection(selections.by_backend),
                                           log10_dmequad_selection=selections.Selection(
                                               selections.by_backend),
                                           dmjump_selection=selections.Selection(selections.by_frontend))
    else:
        if tm_marg:
            s = gp_signals.MarginalizingTimingModel(use_svd=tm_svd)
        else:
            s = gp_signals.TimingModel(use_svd=tm_svd)

    # red noise
    s += red_noise_block(psd=psd, prior=amp_prior,
                         Tspan=Tspan, components=components)

    # ephemeris model
    if bayesephem:
        s += deterministic_signals.PhysicalEphemerisSignal(use_epoch_toas=True,
                                                           model=be_type)

    # adding white-noise, and acting on psr objects
    models = []
    for p in psrs:
        if 'NANOGrav' in p.flags['pta'] and not is_wideband:
            s2 = s + white_noise_block(vary=white_vary, inc_ecorr=True,
                                       tnequad=tnequad, select=select)
            models.append(s2(p))
        else:
            s3 = s + white_noise_block(vary=white_vary, inc_ecorr=False,
                                       tnequad=tnequad, select=select)
            models.append(s3(p))

    # set up PTA
    if dense_like:
        pta = signal_base.PTA(
            models, lnlikelihood=signal_base.LogLikelihoodDenseCholesky
        )
    else:
        pta = signal_base.PTA(models)

    # set white noise parameters
    if not white_vary or (is_wideband and use_dmdata):
        if noisedict is None:
            print("No noise dictionary provided!...")
        else:
            noisedict = noisedict
            pta.set_default_params(noisedict)

    return pta


def model_2a(psrs, psd='powerlaw', noisedict=None, components=30,
             n_rnfreqs=None, n_gwbfreqs=None, gamma_common=None,
             delta_common=None, upper_limit=False, bayesephem=False,
             be_type='setIII', white_vary=False, is_wideband=False,
             use_dmdata=False, select='backend', tnequad=False,
             pshift=False, pseed=None, psr_models=False,
             tm_marg=False, dense_like=False, tm_svd=False):
    """
    Reads in list of enterprise Pulsar instance and returns a PTA
    instantiated with model 2A from the analysis paper:

    per pulsar:
        1. fixed EFAC per backend/receiver system
        2. fixed EQUAD per backend/receiver system
        3. fixed ECORR per backend/receiver system
        4. Red noise modeled as a power-law with 30 sampling frequencies
        5. Linear timing model.
    global:
        1.Common red noise modeled with user defined PSD with
        30 sampling frequencies. Available PSDs are
        ['powerlaw', 'turnover' 'spectrum']

        2. Optional physical ephemeris modeling.

    :param psd:
        PSD to use for common red noise signal. Available options
        are ['powerlaw', 'turnover' 'spectrum']. 'powerlaw' is default
        value.
    :param noisedict:
        Dictionary of pulsar noise properties. Can provide manually,
        or the code will attempt to find it.
    :param white_vary:
        boolean for varying white noise or keeping fixed.
    :param gamma_common:
        Fixed common red process spectral index value. By default we
        vary the spectral index over the range [0, 7].
    :param upper_limit:
        Perform upper limit on common red noise amplitude. By default
        this is set to False. Note that when perfoming upper limits it
        is recommended that the spectral index also be fixed to a specific
        value.
    :param bayesephem:
        Include BayesEphem model. Set to False by default
    :param be_type:
        orbel, orbel-v2, setIII
    :param is_wideband:
        Whether input TOAs are wideband TOAs; will exclude ecorr from the white
        noise model.
    :param use_dmdata: whether to use DM data (WidebandTimingModel) if
        is_wideband.
    :param psr_models:
        Return list of psr models rather than signal_base.PTA object.
    :param n_rnfreqs:
        Number of frequencies to use in achromatic rednoise model.
    :param n_gwbfreqs:
        Number of frequencies to use in the GWB model.
    :param pshift:
        Option to use a random phase shift in design matrix. For testing the
        null hypothesis.
    :param pseed:
        Option to provide a seed for the random phase shift.
    :param tm_marg: Use marginalized timing model. In many cases this will speed
        up the likelihood calculation significantly.
    :param dense_like: Use dense or sparse functions to evalute lnlikelihood
    :param tm_svd: boolean for svd-stabilised timing model design matrix
    """

    amp_prior = "uniform" if upper_limit else "log-uniform"

    # find the maximum time span to set GW frequency sampling
    Tspan = model_utils.get_tspan(psrs)

    if n_gwbfreqs is None:
        n_gwbfreqs = components

    if n_rnfreqs is None:
        n_rnfreqs = components

    # timing model
    if (is_wideband and use_dmdata):
        dmjump = parameter.Constant()
        if white_vary:
            dmefac = parameter.Uniform(pmin=0.1, pmax=10.0)
            log10_dmequad = parameter.Uniform(pmin=-7.0, pmax=0.0)
            # dmjump = parameter.Uniform(pmin=-0.005, pmax=0.005)
        else:
            dmefac = parameter.Constant()
            log10_dmequad = parameter.Constant()
            # dmjump = parameter.Constant()
        s = gp_signals.WidebandTimingModel(dmefac=dmefac,
                                           log10_dmequad=log10_dmequad, dmjump=dmjump,
                                           dmefac_selection=selections.Selection(selections.by_backend),
                                           log10_dmequad_selection=selections.Selection(
                                               selections.by_backend),
                                           dmjump_selection=selections.Selection(selections.by_frontend))
    else:
        if tm_marg:
            s = gp_signals.MarginalizingTimingModel(use_svd=tm_svd)
        else:
            s = gp_signals.TimingModel(use_svd=tm_svd)

    # red noise
    s += red_noise_block(prior=amp_prior, Tspan=Tspan, components=n_rnfreqs)

    # common red noise block
    s += common_red_noise_block(
        psd=psd,
        prior=amp_prior,
        Tspan=Tspan,
        components=n_gwbfreqs,
        gamma_val=gamma_common,
        delta_val=delta_common,
        name="gw",
        pshift=pshift,
        pseed=pseed,
    )

    # ephemeris model
    if bayesephem:
        s += deterministic_signals.PhysicalEphemerisSignal(use_epoch_toas=True,
                                                           model=be_type)

    # adding white-noise, and acting on psr objects
    models = []
    for p in psrs:
        if 'NANOGrav' in p.flags['pta'] and not is_wideband:
            s2 = s + white_noise_block(vary=white_vary, inc_ecorr=True,
                                       tnequad=tnequad, select=select)
            models.append(s2(p))
        else:
            s3 = s + white_noise_block(vary=white_vary, inc_ecorr=False,
                                       tnequad=tnequad, select=select)
            models.append(s3(p))

    # set up PTA
    if dense_like:
        pta = signal_base.PTA(
            models, lnlikelihood=signal_base.LogLikelihoodDenseCholesky
        )
    else:
        pta = signal_base.PTA(models)

    if psr_models:
        return models
    else:
        # set up PTA
        if dense_like:
            pta = signal_base.PTA(
                models, lnlikelihood=signal_base.LogLikelihoodDenseCholesky
            )
        else:
            pta = signal_base.PTA(models)

        # set white noise parameters
        if noisedict is None:
            print("No noise dictionary provided!...")
        else:
            noisedict = noisedict
            pta.set_default_params(noisedict)

        return pta


def model_general(psrs, tm_var=False, tm_linear=False, tmparam_list=None,
                  tm_svd=False, tm_norm=True, noisedict=None, white_vary=False,
                  Tspan=None, modes=None, wgts=None, logfreq=False, nmodes_log=10,
                  common_psd='powerlaw', common_components=30, tnequad=False,
                  log10_A_common=None, gamma_common=None,
                  common_logmin=None, common_logmax=None,
                  orf='crn', orf_names=None, orf_ifreq=0, leg_lmax=5,
                  upper_limit_common=None, upper_limit=False,
                  red_var=True, red_psd='powerlaw', red_components=30, upper_limit_red=None,
                  red_select=None, red_breakflat=False, red_breakflat_fq=None,
                  bayesephem=False, be_type='setIII_1980', is_wideband=False, use_dmdata=False,
                  dm_var=False, dm_type='gp', dm_psd='powerlaw', dm_components=30,
                  upper_limit_dm=None, dm_annual=False, dm_chrom=False, dmchrom_psd='powerlaw',
                  dmchrom_idx=4, gequad=False, coefficients=False, pshift=False,
                  select='backend', tm_marg=False, dense_like=False,
                  delta_common=None):
    """
    Reads in list of enterprise Pulsar instances and returns a PTA
    object instantiated with user-supplied options.

    :param tm_var: boolean to vary timing model coefficients.
        [default = False]
    :param tm_linear: boolean to vary timing model under linear approximation.
        [default = False]
    :param tmparam_list: list of timing model parameters to vary.
        [default = None]
    :param tm_svd: stabilize timing model designmatrix with SVD.
        [default = False]
    :param tm_norm: normalize the timing model design matrix, or provide custom
        normalization. Alternative to 'tm_svd'.
        [default = True]
    :param noisedict: Dictionary of pulsar noise properties. Can provide manually,
        or the code will attempt to find it.
        [default = None]
    :param white_vary: boolean for varying white noise or keeping fixed.
        [default = False]
    :param Tspan: timespan assumed for describing stochastic processes,
        in units of seconds. If None provided will find span of pulsars.
        [default = None]
    :param modes: list of frequencies on which to describe red processes.
        [default = None]
    :param wgts: sqrt summation weights for each frequency bin, i.e. sqrt(delta f).
        [default = None]
    :param logfreq: boolean for including log-spaced bins.
        [default = False]
    :param nmodes_log: number of log-spaced bins below 1/T.
        [default = 10]
    :param common_psd: psd of common process.
        ['powerlaw', 'spectrum', 'turnover', 'turnover_knee,', 'broken_powerlaw']
        [default = 'powerlaw']
    :param common_components: number of frequencies starting at 1/T for common process.
        [default = 30]
    :param log10_A_common: value of fixed log10_A_common parameter for
        fixed amplitude analyses.
        [default = None]
    :param gamma_common: fixed common red process spectral index value. By default we
        vary the spectral index over the range [0, 7].
        [default = None]
    :param common_logmin: specify lower prior for common psd. This is a prior on log10_rho
        if common_psd is 'spectrum', else it is a prior on log amplitude
    :param common_logmax: specify upper prior for common psd. This is a prior on log10_rho
        if common_psd is 'spectrum', else it is a prior on log amplitude
    :param orf: comma de-limited string of multiple common processes with different orfs.
        [default = crn]
    :param orf_names: comma de-limited string of process names for different orfs. Manual
        control of these names is useful for embedding model_general within a hypermodel
        analysis for a process with and without hd correlations where we want to avoid
        parameter duplication.
        [default = None]
    :param orf_ifreq:
        Frequency bin at which to start the Hellings & Downs function with
        numbering beginning at 0. Currently only works with freq_hd orf.
        [default = 0]
    :param leg_lmax:
        Maximum multipole of a Legendre polynomial series representation
        of the overlap reduction function.
        [default = 5]
    :param upper_limit_common: perform upper limit on common red noise amplitude. Note
        that when perfoming upper limits it is recommended that the spectral index also
        be fixed to a specific value.
        [default = False]
    :param upper_limit: apply upper limit priors to all red processes.
        [default = False]
    :param red_var: boolean to switch on/off intrinsic red noise.
        [default = True]
    :param red_psd: psd of intrinsic red process.
        ['powerlaw', 'spectrum', 'turnover', 'tprocess', 'tprocess_adapt']
        [default = 'powerlaw']
    :param red_components: number of frequencies starting at 1/T for intrinsic red process.
        [default = 30]
    :param upper_limit_red: perform upper limit on intrinsic red noise amplitude. Note
        that when perfoming upper limits it is recommended that the spectral index also
        be fixed to a specific value.
        [default = False]
    :param red_select: selection properties for intrinsic red noise.
        ['backend', 'band', 'band+', None]
        [default = None]
    :param red_breakflat: break red noise spectrum and make flat above certain frequency.
        [default = False]
    :param red_breakflat_fq: break frequency for 'red_breakflat'.
        [default = None]
    :param bayesephem: boolean to include BayesEphem model.
        [default = False]
    :param be_type: flavor of bayesephem model based on how partials are computed.
        ['orbel', 'orbel-v2', 'setIII', 'setIII_1980']
        [default = 'setIII_1980']
    :param is_wideband: boolean for whether input TOAs are wideband TOAs. Will exclude
        ecorr from the white noise model.
        [default = False]
    :param use_dmdata: whether to use DM data (WidebandTimingModel) if is_wideband.
        [default = False]
    :param dm_var: boolean for explicitly searching for DM variations.
        [default = False]
    :param dm_type: type of DM variations.
        ['gp', other choices selected with additional options; see below]
        [default = 'gp']
    :param dm_psd: psd of DM GP.
        ['powerlaw', 'spectrum', 'turnover', 'tprocess', 'tprocess_adapt']
        [default = 'powerlaw']
    :param dm_components: number of frequencies starting at 1/T for DM GP.
        [default = 30]
    :param upper_limit_dm: perform upper limit on DM GP. Note that when perfoming
        upper limits it is recommended that the spectral index also be
        fixed to a specific value.
        [default = False]
    :param dm_annual: boolean to search for an annual DM trend.
        [default = False]
    :param dm_chrom: boolean to search for a generic chromatic GP.
        [default = False]
    :param dmchrom_psd: psd of generic chromatic GP.
        ['powerlaw', 'spectrum', 'turnover']
        [default = 'powerlaw']
    :param dmchrom_idx: spectral index of generic chromatic GP.
        [default = 4]
    :param gequad: boolean to search for a global EQUAD.
        [default = False]
    :param coefficients: boolean to form full hierarchical PTA object;
        (no analytic latent-coefficient marginalization)
        [default = False]
    :param pshift: boolean to add random phase shift to red noise Fourier design
        matrices for false alarm rate studies.
        [default = False]
    :param tm_marg: Use marginalized timing model. In many cases this will speed
        up the likelihood calculation significantly.
    :param dense_like: Use dense or sparse functions to evalute lnlikelihood

    Default PTA object composition:
        1. fixed EFAC per backend/receiver system (per pulsar)
        2. fixed EQUAD per backend/receiver system (per pulsar)
        3. fixed ECORR per backend/receiver system (per pulsar)
        4. Red noise modeled as a power-law with 30 sampling frequencies
           (per pulsar)
        5. Linear timing model (per pulsar)
        6. Common-spectrum uncorrelated process modeled as a power-law with
           30 sampling frequencies. (global)
    """

    amp_prior = "uniform" if upper_limit else "log-uniform"
    gp_priors = [upper_limit_red, upper_limit_dm, upper_limit_common]
    if all(ii is None for ii in gp_priors):
        amp_prior_red = amp_prior
        amp_prior_dm = amp_prior
        amp_prior_common = amp_prior
    else:
        amp_prior_red = "uniform" if upper_limit_red else "log-uniform"
        amp_prior_dm = "uniform" if upper_limit_dm else "log-uniform"
        amp_prior_common = "uniform" if upper_limit_common else "log-uniform"

    # timing model
    if not tm_var and not use_dmdata:
        if tm_marg:
            s = gp_signals.MarginalizingTimingModel(use_svd=tm_svd)
        else:
            s = gp_signals.TimingModel(use_svd=tm_svd, normed=tm_norm,
                                       coefficients=coefficients)
    elif not tm_var and use_dmdata:
        dmjump = parameter.Constant()
        if white_vary:
            dmefac = parameter.Uniform(pmin=0.1, pmax=10.0)
            log10_dmequad = parameter.Uniform(pmin=-7.0, pmax=0.0)
            # dmjump = parameter.Uniform(pmin=-0.005, pmax=0.005)
        else:
            dmefac = parameter.Constant()
            log10_dmequad = parameter.Constant()
            # dmjump = parameter.Constant()
        s = gp_signals.WidebandTimingModel(dmefac=dmefac,
                                           log10_dmequad=log10_dmequad, dmjump=dmjump,
                                           dmefac_selection=selections.Selection(selections.by_backend),
                                           log10_dmequad_selection=selections.Selection(
                                               selections.by_backend),
                                           dmjump_selection=selections.Selection(selections.by_frontend))
    else:
        # create new attribute for enterprise pulsar object
        for p in psrs:
            p.tmparams_orig = OrderedDict.fromkeys(p.t2pulsar.pars())
            for key in p.tmparams_orig:
                p.tmparams_orig[key] = (p.t2pulsar[key].val, p.t2pulsar[key].err)
        if not tm_linear:
            s = timing_block(tm_param_list=tm_param_list)
        else:
            for i, p in enumerate(psrs):
                if i == 0:
                    s = timing_block(
                        psrs,
                        tm_param_list=tm_param_list,
                        ltm_list=ltm_list,
                        prior_type=tm_prior,
                        prior_sigma=2.0,
                        prior_lower_bound=-5.0,
                        prior_upper_bound=5.0,
                        tm_param_dict=tm_param_dict,
                        fit_remaining_pars=fit_remaining_pars,
                    )
                else:
                    s += timing_block(
                        psrs,
                        tm_param_list=tm_param_list,
                        ltm_list=ltm_list,
                        prior_type=tm_prior,
                        prior_sigma=2.0,
                        prior_lower_bound=-5.0,
                        prior_upper_bound=5.0,
                        tm_param_dict=tm_param_dict,
                        fit_remaining_pars=fit_remaining_pars,
                    )

    # find the maximum time span to set GW frequency sampling
    if Tspan is not None:
        Tspan = Tspan
    else:
        Tspan = model_utils.get_tspan(psrs)

    if logfreq:
        fmin = 10.0
        modes, wgts = model_utils.linBinning(
            Tspan, nmodes_log, 1.0 / fmin / Tspan, common_components, nmodes_log
        )
        wgts = wgts ** 2.0

    # red noise
    if red_var:
        s += red_noise_block(psd=red_psd, prior=amp_prior_red, Tspan=Tspan,
                             components=red_components, modes=modes, wgts=wgts,
                             coefficients=coefficients,
                             select=red_select, break_flat=red_breakflat,
                             break_flat_fq=red_breakflat_fq)

    # common red noise block
    crn = []
    if orf_names is None:
        orf_names = orf
    for elem, elem_name in zip(orf.split(','), orf_names.split(',')):
        if elem == 'zero_diag_bin_orf' or elem == 'zero_diag_legendre_orf':
            log10_A_val = log10_A_common
        else:
            log10_A_val = None
        crn.append(common_red_noise_block(psd=common_psd, prior=amp_prior_common, Tspan=Tspan,
                                          components=common_components,
                                          log10_A_val=log10_A_val, gamma_val=gamma_common,
                                          delta_val=None, orf=elem, name='gw_{}'.format(elem_name),
                                          orf_ifreq=orf_ifreq, leg_lmax=leg_lmax,
                                          coefficients=coefficients, pshift=pshift, pseed=None,
                                          logmin=common_logmin, logmax=common_logmax))
        # orf_ifreq only affects freq_hd model.
        # leg_lmax only affects (zero_diag_)legendre_orf model.
    crn = functools.reduce((lambda x, y: x+y), crn)
    s += crn

    # DM variations
    if dm_var:
        if dm_type == "gp":
            s += dm_noise_block(
                gp_kernel="diag",
                psd=dm_psd,
                prior=amp_prior_dm,
                components=dm_components,
                gamma_val=None,
                coefficients=coefficients,
            )
        if dm_annual:
            s += chrom.dm_annual_signal()
        if dm_chrom:
            s += chromatic_noise_block(
                psd=dmchrom_psd,
                idx=dmchrom_idx,
                name="chromatic",
                components=dm_components,
                coefficients=coefficients,
            )

    # ephemeris model
    if bayesephem:
        s += deterministic_signals.PhysicalEphemerisSignal(use_epoch_toas=True,
                                                           model=be_type)

    # adding white-noise, and acting on psr objects
    models = []

    for p in psrs:
        if 'NANOGrav' in p.flags['pta'] and not is_wideband:
            s2 = s + white_noise_block(vary=white_vary, inc_ecorr=True,
                                       tnequad=tnequad, select=select)
            if gequad:
                s2 += white_signals.EquadNoise(log10_equad=parameter.Uniform(-8.5, -5),
                                               selection=selections.Selection(selections.no_selection),
                                               name='gequad')
            if '1713' in p.name and dm_var:
                tmin = p.toas.min() / const.day
                tmax = p.toas.max() / const.day
                s3 = s2 + chrom.dm_exponential_dip(tmin=tmin, tmax=tmax, idx=2,
                                                   sign=False, name='dmexp')
                models.append(s3(p))
            else:
                models.append(s2(p))
        else:
            s4 = s + white_noise_block(vary=white_vary, inc_ecorr=False,
                                       tnequad=tnequad, select=select)
            if gequad:
                s4 += white_signals.TNEquadNoise(log10_tnequad=parameter.Uniform(-8.5, -5),
                                                 selection=selections.Selection(selections.no_selection),
                                                 name='gequad')
            if '1713' in p.name and dm_var:
                tmin = p.toas.min() / const.day
                tmax = p.toas.max() / const.day
                s5 = s4 + chrom.dm_exponential_dip(tmin=tmin, tmax=tmax, idx=2,
                                                   sign=False, name='dmexp')
                models.append(s5(p))
            else:
                models.append(s4(p))

    # set up PTA
    if dense_like:
        pta = signal_base.PTA(
            models, lnlikelihood=signal_base.LogLikelihoodDenseCholesky
        )
    else:
        pta = signal_base.PTA(models)

    # set white noise parameters
    if not white_vary or (is_wideband and use_dmdata):
        if noisedict is None:
            print("No noise dictionary provided!...")
        else:
            noisedict = noisedict
            pta.set_default_params(noisedict)

    return pta


def model_2b(psrs, psd='powerlaw', noisedict=None, white_vary=False,
             bayesephem=False, be_type='orbel', is_wideband=False, components=30,
             use_dmdata=False, select='backend', pshift=False, tnequad=False,
             tm_marg=False, dense_like=False, tm_svd=False, upper_limit=False,
             gamma_common=None):
    """
    Reads in list of enterprise Pulsar instance and returns a PTA
    instantiated with model 2B from the analysis paper:

    per pulsar:
        1. fixed EFAC per backend/receiver system
        2. fixed EQUAD per backend/receiver system
        3. fixed ECORR per backend/receiver system
        4. Red noise modeled as a power-law with 30 sampling frequencies
        5. Linear timing model.

    global:
        1. Dipole spatially correlated signal modeled with PSD.
        Default PSD is powerlaw. Available options
        ['powerlaw', 'turnover', 'spectrum']
        2. Optional physical ephemeris modeling.

    :param psd:
        PSD to use for common red noise signal. Available options
        are ['powerlaw', 'turnover' 'spectrum']. 'powerlaw' is default
        value.
    :param noisedict:
        Dictionary of pulsar noise properties. Can provide manually,
        or the code will attempt to find it.
    :param white_vary:
        boolean for varying white noise or keeping fixed.
    :param gamma_common:
        Fixed common red process spectral index value. By default we
        vary the spectral index over the range [0, 7].
    :param upper_limit:
        Perform upper limit on common red noise amplitude. By default
        this is set to False. Note that when perfoming upper limits it
        is recommended that the spectral index also be fixed to a specific
        value.
    :param bayesephem:
        Include BayesEphem model. Set to False by default
    :param be_type:
        orbel, orbel-v2, setIII
    :param is_wideband:
        Whether input TOAs are wideband TOAs; will exclude ecorr from the white
        noise model.
    :param use_dmdata: whether to use DM data (WidebandTimingModel) if
        is_wideband.
    :param tm_marg: Use marginalized timing model. In many cases this will speed
        up the likelihood calculation significantly.
    :param dense_like: Use dense or sparse functions to evalute lnlikelihood
    :param tm_svd: boolean for svd-stabilised timing model design matrix
    """

    amp_prior = "uniform" if upper_limit else "log-uniform"

    # find the maximum time span to set GW frequency sampling
    Tspan = model_utils.get_tspan(psrs)

    # timing model
    if is_wideband and use_dmdata:
        dmjump = parameter.Constant()
        if white_vary:
            dmefac = parameter.Uniform(pmin=0.1, pmax=10.0)
            log10_dmequad = parameter.Uniform(pmin=-7.0, pmax=0.0)
            # dmjump = parameter.Uniform(pmin=-0.005, pmax=0.005)
        else:
            dmefac = parameter.Constant()
            log10_dmequad = parameter.Constant()
            # dmjump = parameter.Constant()
        s = gp_signals.WidebandTimingModel(dmefac=dmefac,
                                           log10_dmequad=log10_dmequad, dmjump=dmjump,
                                           dmefac_selection=selections.Selection(selections.by_backend),
                                           log10_dmequad_selection=selections.Selection(
                                               selections.by_backend),
                                           dmjump_selection=selections.Selection(selections.by_frontend))
    else:
        if tm_marg:
            s = gp_signals.MarginalizingTimingModel(use_svd=tm_svd)
        else:
            s = gp_signals.TimingModel(use_svd=tm_svd)

    # red noise
    s += red_noise_block(prior=amp_prior, Tspan=Tspan, components=components)

    # dipole
    s += common_red_noise_block(
        psd=psd,
        prior=amp_prior,
        Tspan=Tspan,
        components=components,
        gamma_val=gamma_common,
        orf="dipole",
        name="dipole",
        pshift=pshift,
    )

    # ephemeris model
    if bayesephem:
        s += deterministic_signals.PhysicalEphemerisSignal(use_epoch_toas=True,
                                                           model=be_type)

    # adding white-noise, and acting on psr objects
    models = []
    for p in psrs:
        if 'NANOGrav' in p.flags['pta'] and not is_wideband:
            s2 = s + white_noise_block(vary=white_vary, inc_ecorr=True,
                                       tnequad=tnequad, select=select)
            models.append(s2(p))
        else:
            s3 = s + white_noise_block(vary=white_vary, inc_ecorr=False,
                                       tnequad=tnequad, select=select)
            models.append(s3(p))

    # set up PTA
    if dense_like:
        pta = signal_base.PTA(
            models, lnlikelihood=signal_base.LogLikelihoodDenseCholesky
        )
    else:
        pta = signal_base.PTA(models)
    # set white noise parameters

    if not white_vary or (is_wideband and use_dmdata):
        if noisedict is None:
            print("No noise dictionary provided!...")
        else:
            noisedict = noisedict
            pta.set_default_params(noisedict)

    return pta


def model_2c(psrs, psd='powerlaw', noisedict=None, white_vary=False,
             components=30, gamma_common=None, upper_limit=False, tnequad=False,
             bayesephem=False, be_type='orbel', is_wideband=False,
             use_dmdata=False, select='backend', tm_marg=False,
             dense_like=False, tm_svd=False):
    """
    Reads in list of enterprise Pulsar instance and returns a PTA
    instantiated with model 2C from the analysis paper:

    per pulsar:
        1. fixed EFAC per backend/receiver system
        2. fixed EQUAD per backend/receiver system
        3. fixed ECORR per backend/receiver system
        4. Red noise modeled as a power-law with 30 sampling frequencies
        5. Linear timing model.

    global:
        1. Dipole spatially correlated signal modeled with PSD.
        Default PSD is powerlaw. Available options
        ['powerlaw', 'turnover', 'spectrum']

        2. Monopole spatially correlated signal modeled with PSD.
        Default PSD is powerlaw. Available options
        ['powerlaw', 'turnover', 'spectrum']

        3. Optional physical ephemeris modeling.

    :param psd:
        PSD to use for common red noise signal. Available options
        are ['powerlaw', 'turnover' 'spectrum']. 'powerlaw' is default
        value.
    :param noisedict:
        Dictionary of pulsar noise properties. Can provide manually,
        or the code will attempt to find it.
    :param white_vary:
        boolean for varying white noise or keeping fixed.
    :param gamma_common:
        Fixed common red process spectral index value. By default we
        vary the spectral index over the range [0, 7].
    :param upper_limit:
        Perform upper limit on common red noise amplitude. By default
        this is set to False. Note that when perfoming upper limits it
        is recommended that the spectral index also be fixed to a specific
        value.
    :param bayesephem:
        Include BayesEphem model. Set to False by default
    :param be_type:
        orbel, orbel-v2, setIII
    :param is_wideband:
        Whether input TOAs are wideband TOAs; will exclude ecorr from the white
        noise model.
    :param use_dmdata: whether to use DM data (WidebandTimingModel) if
        is_wideband.
    :param tm_marg: Use marginalized timing model. In many cases this will speed
        up the likelihood calculation significantly.
    :param dense_like: Use dense or sparse functions to evalute lnlikelihood
    :param tm_svd: boolean for svd-stabilised timing model design matrix
    """

    amp_prior = "uniform" if upper_limit else "log-uniform"

    # find the maximum time span to set GW frequency sampling
    Tspan = model_utils.get_tspan(psrs)

    # timing model
    if (is_wideband and use_dmdata):
        dmjump = parameter.Constant()
        if white_vary:
            dmefac = parameter.Uniform(pmin=0.1, pmax=10.0)
            log10_dmequad = parameter.Uniform(pmin=-7.0, pmax=0.0)
            # dmjump = parameter.Uniform(pmin=-0.005, pmax=0.005)
        else:
            dmefac = parameter.Constant()
            log10_dmequad = parameter.Constant()
            # dmjump = parameter.Constant()
        s = gp_signals.WidebandTimingModel(dmefac=dmefac,
                                           log10_dmequad=log10_dmequad, dmjump=dmjump,
                                           dmefac_selection=selections.Selection(selections.by_backend),
                                           log10_dmequad_selection=selections.Selection(
                                               selections.by_backend),
                                           dmjump_selection=selections.Selection(selections.by_frontend))
    else:
        if tm_marg:
            s = gp_signals.MarginalizingTimingModel(use_svd=tm_svd)
        else:
            s = gp_signals.TimingModel(use_svd=tm_svd)

    # red noise
    s += red_noise_block(prior=amp_prior, Tspan=Tspan, components=components)

    # dipole
    s += common_red_noise_block(
        psd=psd,
        prior=amp_prior,
        Tspan=Tspan,
        components=components,
        gamma_val=gamma_common,
        orf="dipole",
        name="dipole",
    )

    # monopole
    s += common_red_noise_block(
        psd=psd,
        prior=amp_prior,
        Tspan=Tspan,
        components=components,
        gamma_val=gamma_common,
        orf="monopole",
        name="monopole",
    )

    # ephemeris model
    if bayesephem:
        s += deterministic_signals.PhysicalEphemerisSignal(use_epoch_toas=True,
                                                           model=be_type)

    # adding white-noise, and acting on psr objects
    models = []
    for p in psrs:
        if 'NANOGrav' in p.flags['pta'] and not is_wideband:
            s2 = s + white_noise_block(vary=white_vary, inc_ecorr=True,
                                       tnequad=tnequad, select=select)
            models.append(s2(p))
        else:
            s3 = s + white_noise_block(vary=white_vary, inc_ecorr=False,
                                       tnequad=tnequad, select=select)
            models.append(s3(p))

    # set up PTA
    if dense_like:
        pta = signal_base.PTA(
            models, lnlikelihood=signal_base.LogLikelihoodDenseCholesky
        )
    else:
        pta = signal_base.PTA(models)

    # set white noise parameters
    if not white_vary or (is_wideband and use_dmdata):
        if noisedict is None:
            print("No noise dictionary provided!...")
        else:
            noisedict = noisedict
            pta.set_default_params(noisedict)

    return pta


def model_2d(psrs, psd='powerlaw', noisedict=None, white_vary=False,
             components=30, gamma_common=None, upper_limit=False, tnequad=False,
             bayesephem=False, be_type='orbel', is_wideband=False,
             use_dmdata=False, select='backend', pshift=False,
             tm_marg=False, dense_like=False, tm_svd=False):
    """
    Reads in list of enterprise Pulsar instance and returns a PTA
    instantiated with model 2D from the analysis paper:

    per pulsar:
        1. fixed EFAC per backend/receiver system
        2. fixed EQUAD per backend/receiver system
        3. fixed ECORR per backend/receiver system
        4. Red noise modeled as a power-law with 30 sampling frequencies
        5. Linear timing model.

    global:
        1. Monopole spatially correlated signal modeled with PSD.
        Default PSD is powerlaw. Available options
        ['powerlaw', 'turnover', 'spectrum']
        2. Optional physical ephemeris modeling.

    :param psd:
        PSD to use for common red noise signal. Available options
        are ['powerlaw', 'turnover' 'spectrum']. 'powerlaw' is default
        value.
    :param noisedict:
        Dictionary of pulsar noise properties. Can provide manually,
        or the code will attempt to find it.
    :param white_vary:
        boolean for varying white noise or keeping fixed.
    :param gamma_common:
        Fixed common red process spectral index value. By default we
        vary the spectral index over the range [0, 7].
    :param upper_limit:
        Perform upper limit on common red noise amplitude. By default
        this is set to False. Note that when perfoming upper limits it
        is recommended that the spectral index also be fixed to a specific
        value.
    :param bayesephem:
        Include BayesEphem model. Set to False by default
    :param be_type:
        orbel, orbel-v2, setIII
    :param is_wideband:
        Whether input TOAs are wideband TOAs; will exclude ecorr from the white
        noise model.
    :param use_dmdata: whether to use DM data (WidebandTimingModel) if
        is_wideband.
    :param tm_marg: Use marginalized timing model. In many cases this will speed
        up the likelihood calculation significantly.
    :param dense_like: Use dense or sparse functions to evalute lnlikelihood
    :param tm_svd: boolean for svd-stabilised timing model design matrix
    """

    amp_prior = "uniform" if upper_limit else "log-uniform"

    # find the maximum time span to set GW frequency sampling
    Tspan = model_utils.get_tspan(psrs)

    # timing model
    if is_wideband and use_dmdata:
        dmjump = parameter.Constant()
        if white_vary:
            dmefac = parameter.Uniform(pmin=0.1, pmax=10.0)
            log10_dmequad = parameter.Uniform(pmin=-7.0, pmax=0.0)
            # dmjump = parameter.Uniform(pmin=-0.005, pmax=0.005)
        else:
            dmefac = parameter.Constant()
            log10_dmequad = parameter.Constant()
            # dmjump = parameter.Constant()
        s = gp_signals.WidebandTimingModel(dmefac=dmefac,
                                           log10_dmequad=log10_dmequad, dmjump=dmjump,
                                           dmefac_selection=selections.Selection(selections.by_backend),
                                           log10_dmequad_selection=selections.Selection(
                                               selections.by_backend),
                                           dmjump_selection=selections.Selection(selections.by_frontend))
    else:
        if tm_marg:
            s = gp_signals.MarginalizingTimingModel(use_svd=tm_svd)
        else:
            s = gp_signals.TimingModel(use_svd=tm_svd)

    # red noise
    s += red_noise_block(prior=amp_prior, Tspan=Tspan, components=components)

    # monopole
    s += common_red_noise_block(
        psd=psd,
        prior=amp_prior,
        Tspan=Tspan,
        components=components,
        gamma_val=gamma_common,
        orf="monopole",
        name="monopole",
        pshift=pshift,
    )

    # ephemeris model
    if bayesephem:
        s += deterministic_signals.PhysicalEphemerisSignal(use_epoch_toas=True,
                                                           model=be_type)

    # adding white-noise, and acting on psr objects
    models = []
    for p in psrs:
        if 'NANOGrav' in p.flags['pta'] and not is_wideband:
            s2 = s + white_noise_block(vary=white_vary, inc_ecorr=True,
                                       tnequad=tnequad, select=select)
            models.append(s2(p))
        else:
            s3 = s + white_noise_block(vary=white_vary, inc_ecorr=False,
                                       tnequad=tnequad, select=select)
            models.append(s3(p))

    # set up PTA
    if dense_like:
        pta = signal_base.PTA(
            models, lnlikelihood=signal_base.LogLikelihoodDenseCholesky
        )
    else:
        pta = signal_base.PTA(models)

    # set white noise parameters
    if not white_vary or (is_wideband and use_dmdata):
        if noisedict is None:
            print("No noise dictionary provided!...")
        else:
            noisedict = noisedict
            pta.set_default_params(noisedict)

    return pta


def model_3a(psrs, psd='powerlaw', noisedict=None, white_vary=False,
             components=30, n_rnfreqs=None, n_gwbfreqs=None,
             gamma_common=None, delta_common=None, upper_limit=False,
             bayesephem=False, be_type='setIII', is_wideband=False,
             use_dmdata=False, select='backend',
             tnequad=False,
             pshift=False, pseed=None, psr_models=False,
             tm_marg=False, dense_like=False, tm_svd=False):
    """
    Reads in list of enterprise Pulsar instance and returns a PTA
    instantiated with model 3A from the analysis paper:

    per pulsar:
        1. fixed EFAC per backend/receiver system
        2. fixed EQUAD per backend/receiver system
        3. fixed ECORR per backend/receiver system
        4. Red noise modeled as a power-law with 30 sampling frequencies
        5. Linear timing model.

    global:
        1. GWB with HD correlations modeled with user defined PSD with
        30 sampling frequencies. Available PSDs are
        ['powerlaw', 'turnover' 'spectrum']
        2. Optional physical ephemeris modeling.

    :param psd:
        PSD to use for common red noise signal. Available options
        are ['powerlaw', 'turnover' 'spectrum'] 'powerlaw' is default
        value.
    :param noisedict:
        Dictionary of pulsar noise properties. Can provide manually,
        or the code will attempt to find it.
    :param white_vary:
        boolean for varying white noise or keeping fixed.
    :param gamma_common:
        Fixed common red process spectral index value. By default we
        vary the spectral index over the range [0, 7].
    :param gamma_common:
        Fixed common red process spectral index value for higher frequencies in
        broken power law model.
        By default we vary the spectral index over the range [0, 7].
    :param upper_limit:
        Perform upper limit on common red noise amplitude. By default
        this is set to False. Note that when perfoming upper limits it
        is recommended that the spectral index also be fixed to a specific
        value.
    :param bayesephem:
        Include BayesEphem model. Set to False by default
    :param be_type:
        orbel, orbel-v2, setIII
    :param is_wideband:
        Whether input TOAs are wideband TOAs; will exclude ecorr from the white
        noise model.
    :param use_dmdata: whether to use DM data (WidebandTimingModel) if
        is_wideband.
    :param pshift:
        Option to use a random phase shift in design matrix. For testing the
        null hypothesis.
    :param pseed:
        Option to provide a seed for the random phase shift.
    :param psr_models:
        Return list of psr models rather than signal_base.PTA object.
    :param tm_marg: Use marginalized timing model. In many cases this will speed
        up the likelihood calculation significantly.
    :param dense_like: Use dense or sparse functions to evalute lnlikelihood
    :param tm_svd: boolean for svd-stabilised timing model design matrix
    """

    amp_prior = "uniform" if upper_limit else "log-uniform"

    # find the maximum time span to set GW frequency sampling
    Tspan = model_utils.get_tspan(psrs)

    if n_gwbfreqs is None:
        n_gwbfreqs = components

    if n_rnfreqs is None:
        n_rnfreqs = components

    # timing model
    if is_wideband and use_dmdata:
        dmjump = parameter.Constant()
        if white_vary:
            dmefac = parameter.Uniform(pmin=0.1, pmax=10.0)
            log10_dmequad = parameter.Uniform(pmin=-7.0, pmax=0.0)
            # dmjump = parameter.Uniform(pmin=-0.005, pmax=0.005)
        else:
            dmefac = parameter.Constant()
            log10_dmequad = parameter.Constant()
            # dmjump = parameter.Constant()
        s = gp_signals.WidebandTimingModel(dmefac=dmefac,
                                           log10_dmequad=log10_dmequad, dmjump=dmjump,
                                           dmefac_selection=selections.Selection(selections.by_backend),
                                           log10_dmequad_selection=selections.Selection(
                                               selections.by_backend),
                                           dmjump_selection=selections.Selection(selections.by_frontend))
    else:
        if tm_marg:
            s = gp_signals.MarginalizingTimingModel(use_svd=tm_svd)
        else:
            s = gp_signals.TimingModel(use_svd=tm_svd)

    # red noise
    s += red_noise_block(prior=amp_prior, Tspan=Tspan, components=n_rnfreqs)

    # common red noise block
    s += common_red_noise_block(psd=psd, prior=amp_prior, Tspan=Tspan,
                                components=n_gwbfreqs, gamma_val=gamma_common,
                                delta_val=delta_common,
                                orf='hd', name='gw', pshift=pshift, pseed=pseed)

    # ephemeris model
    if bayesephem:
        s += deterministic_signals.PhysicalEphemerisSignal(use_epoch_toas=True,
                                                           model=be_type)

    # adding white-noise, and acting on psr objects
    models = []
    for p in psrs:
        if 'NANOGrav' in p.flags['pta'] and not is_wideband:
            s2 = s + white_noise_block(vary=white_vary, inc_ecorr=True,
                                       tnequad=tnequad, select=select)
            models.append(s2(p))
        else:
            s3 = s + white_noise_block(vary=white_vary, inc_ecorr=False,
                                       tnequad=tnequad, select=select)
            models.append(s3(p))

    if psr_models:
        return models
    else:
        # set up PTA
        if dense_like:
            pta = signal_base.PTA(
                models, lnlikelihood=signal_base.LogLikelihoodDenseCholesky
            )
        else:
            pta = signal_base.PTA(models)

        # set white noise parameters
        if not white_vary or (is_wideband and use_dmdata):
            if noisedict is None:
                print("No noise dictionary provided!...")
            else:
                noisedict = noisedict
                pta.set_default_params(noisedict)

        return pta


def model_3b(psrs, psd='powerlaw', noisedict=None, white_vary=False,
             components=30, gamma_common=None, upper_limit=False, tnequad=False,
             bayesephem=False, be_type='setIII', is_wideband=False,
             use_dmdata=False, select='backend', tm_marg=False,
             dense_like=False, tm_svd=False):
    """
    Reads in list of enterprise Pulsar instance and returns a PTA
    instantiated with model 3B from the analysis paper:

    per pulsar:
        1. fixed EFAC per backend/receiver system
        2. fixed EQUAD per backend/receiver system
        3. fixed ECORR per backend/receiver system
        4. Red noise modeled as a power-law with 30 sampling frequencies
        5. Linear timing model.

    global:
        1. GWB with HD correlations modeled with user defined PSD with
        30 sampling frequencies. Available PSDs are
        ['powerlaw', 'turnover' 'spectrum']
        2. Dipole signal modeled with user defined PSD with
        30 sampling frequencies. Available PSDs are
        ['powerlaw', 'turnover' 'spectrum']
        3. Optional physical ephemeris modeling.

    :param psd:
        PSD to use for common red noise signal. Available options
        are ['powerlaw', 'turnover' 'spectrum'] 'powerlaw' is default
        value.
    :param noisedict:
        Dictionary of pulsar noise properties. Can provide manually,
        or the code will attempt to find it.
    :param white_vary:
        boolean for varying white noise or keeping fixed.
    :param gamma_common:
        Fixed common red process spectral index value. By default we
        vary the spectral index over the range [0, 7].
    :param upper_limit:
        Perform upper limit on common red noise amplitude. By default
        this is set to False. Note that when perfoming upper limits it
        is recommended that the spectral index also be fixed to a specific
        value.
    :param bayesephem:
        Include BayesEphem model. Set to False by default
    :param be_type:
        orbel, orbel-v2, setIII
    :param is_wideband:
        Whether input TOAs are wideband TOAs; will exclude ecorr from the white
        noise model.
    :param use_dmdata: whether to use DM data (WidebandTimingModel) if
        is_wideband.
    :param tm_marg: Use marginalized timing model. In many cases this will speed
        up the likelihood calculation significantly.
    :param dense_like: Use dense or sparse functions to evalute lnlikelihood
    :param tm_svd: boolean for svd-stabilised timing model design matrix
    """

    amp_prior = "uniform" if upper_limit else "log-uniform"

    # find the maximum time span to set GW frequency sampling
    Tspan = model_utils.get_tspan(psrs)

    # timing model
    if (is_wideband and use_dmdata):
        dmjump = parameter.Constant()
        if white_vary:
            dmefac = parameter.Uniform(pmin=0.1, pmax=10.0)
            log10_dmequad = parameter.Uniform(pmin=-7.0, pmax=0.0)
            # dmjump = parameter.Uniform(pmin=-0.005, pmax=0.005)
        else:
            dmefac = parameter.Constant()
            log10_dmequad = parameter.Constant()
            # dmjump = parameter.Constant()
        s = gp_signals.WidebandTimingModel(dmefac=dmefac,
                                           log10_dmequad=log10_dmequad, dmjump=dmjump,
                                           dmefac_selection=selections.Selection(selections.by_backend),
                                           log10_dmequad_selection=selections.Selection(
                                               selections.by_backend),
                                           dmjump_selection=selections.Selection(selections.by_frontend))
    else:
        if tm_marg:
            s = gp_signals.MarginalizingTimingModel(use_svd=tm_svd)
        else:
            s = gp_signals.TimingModel(use_svd=tm_svd)

    # red noise
    s += red_noise_block(prior=amp_prior, Tspan=Tspan, components=components)

    # common red noise block
    s += common_red_noise_block(
        psd=psd,
        prior=amp_prior,
        Tspan=Tspan,
        components=components,
        gamma_val=gamma_common,
        orf="hd",
        name="gw",
    )

    # dipole
    s += common_red_noise_block(
        psd=psd,
        prior=amp_prior,
        Tspan=Tspan,
        components=components,
        gamma_val=gamma_common,
        orf="dipole",
        name="dipole",
    )

    # ephemeris model
    if bayesephem:
        s += deterministic_signals.PhysicalEphemerisSignal(use_epoch_toas=True,
                                                           model=be_type)

    # adding white-noise, and acting on psr objects
    models = []
    for p in psrs:
        if 'NANOGrav' in p.flags['pta'] and not is_wideband:
            s2 = s + white_noise_block(vary=white_vary, inc_ecorr=True,
                                       tnequad=tnequad, select=select)
            models.append(s2(p))
        else:
            s3 = s + white_noise_block(vary=white_vary, inc_ecorr=False,
                                       tnequad=tnequad, select=select)
            models.append(s3(p))

    # set up PTA
    if dense_like:
        pta = signal_base.PTA(
            models, lnlikelihood=signal_base.LogLikelihoodDenseCholesky
        )
    else:
        pta = signal_base.PTA(models)

    # set white noise parameters
    if not white_vary or (is_wideband and use_dmdata):
        if noisedict is None:
            print("No noise dictionary provided!...")
        else:
            noisedict = noisedict
            pta.set_default_params(noisedict)

    return pta


def model_3c(psrs, psd='powerlaw', noisedict=None, white_vary=False,
             components=30, gamma_common=None, upper_limit=False, tnequad=False,
             bayesephem=False, be_type='orbel', is_wideband=False,
             use_dmdata=False, select='backend', tm_marg=False,
             dense_like=False, tm_svd=False):
    """
    Reads in list of enterprise Pulsar instance and returns a PTA
    instantiated with model 3C from the analysis paper:

    per pulsar:
        1. fixed EFAC per backend/receiver system
        2. fixed EQUAD per backend/receiver system
        3. fixed ECORR per backend/receiver system
        4. Red noise modeled as a power-law with 30 sampling frequencies
        5. Linear timing model.

    global:
        1. GWB with HD correlations modeled with user defined PSD with
        30 sampling frequencies. Available PSDs are
        ['powerlaw', 'turnover' 'spectrum']
        2. Dipole signal modeled with user defined PSD with
        30 sampling frequencies. Available PSDs are
        ['powerlaw', 'turnover' 'spectrum']
        3. Monopole signal modeled with user defined PSD with
        30 sampling frequencies. Available PSDs are
        ['powerlaw', 'turnover' 'spectrum']
        4. Optional physical ephemeris modeling.

    :param psd:
        PSD to use for common red noise signal. Available options
        are ['powerlaw', 'turnover' 'spectrum'] 'powerlaw' is default
        value.
    :param noisedict:
        Dictionary of pulsar noise properties. Can provide manually,
        or the code will attempt to find it.
    :param white_vary:
        boolean for varying white noise or keeping fixed.
    :param gamma_common:
        Fixed common red process spectral index value. By default we
        vary the spectral index over the range [0, 7].
    :param upper_limit:
        Perform upper limit on common red noise amplitude. By default
        this is set to False. Note that when perfoming upper limits it
        is recommended that the spectral index also be fixed to a specific
        value.
    :param bayesephem:
        Include BayesEphem model. Set to False by default
    :param be_type:
        orbel, orbel-v2, setIII
    :param is_wideband:
        Whether input TOAs are wideband TOAs; will exclude ecorr from the white
        noise model.
    :param use_dmdata: whether to use DM data (WidebandTimingModel) if
        is_wideband.
    :param tm_marg: Use marginalized timing model. In many cases this will speed
        up the likelihood calculation significantly.
    :param dense_like: Use dense or sparse functions to evalute lnlikelihood
    :param tm_svd: boolean for svd-stabilised timing model design matrix
    """

    amp_prior = "uniform" if upper_limit else "log-uniform"

    # find the maximum time span to set GW frequency sampling
    Tspan = model_utils.get_tspan(psrs)

    # timing model
    if is_wideband and use_dmdata:
        dmjump = parameter.Constant()
        if white_vary:
            dmefac = parameter.Uniform(pmin=0.1, pmax=10.0)
            log10_dmequad = parameter.Uniform(pmin=-7.0, pmax=0.0)
            # dmjump = parameter.Uniform(pmin=-0.005, pmax=0.005)
        else:
            dmefac = parameter.Constant()
            log10_dmequad = parameter.Constant()
            # dmjump = parameter.Constant()
        s = gp_signals.WidebandTimingModel(dmefac=dmefac,
                                           log10_dmequad=log10_dmequad, dmjump=dmjump,
                                           dmefac_selection=selections.Selection(selections.by_backend),
                                           log10_dmequad_selection=selections.Selection(
                                               selections.by_backend),
                                           dmjump_selection=selections.Selection(selections.by_frontend))
    else:
        if tm_marg:
            s = gp_signals.MarginalizingTimingModel(use_svd=tm_svd)
        else:
            s = gp_signals.TimingModel(use_svd=tm_svd)

    # red noise
    s += red_noise_block(prior=amp_prior, Tspan=Tspan, components=components)

    # common red noise block
    s += common_red_noise_block(
        psd=psd,
        prior=amp_prior,
        Tspan=Tspan,
        components=components,
        gamma_val=gamma_common,
        orf="hd",
        name="gw",
    )

    # dipole
    s += common_red_noise_block(
        psd=psd,
        prior=amp_prior,
        Tspan=Tspan,
        components=components,
        gamma_val=gamma_common,
        orf="dipole",
        name="dipole",
    )

    # monopole
    s += common_red_noise_block(
        psd=psd,
        prior=amp_prior,
        Tspan=Tspan,
        components=components,
        gamma_val=gamma_common,
        orf="monopole",
        name="monopole",
    )

    # ephemeris model
    if bayesephem:
        s += deterministic_signals.PhysicalEphemerisSignal(use_epoch_toas=True,
                                                           model=be_type)

    # adding white-noise, and acting on psr objects
    models = []
    for p in psrs:
        if 'NANOGrav' in p.flags['pta'] and not is_wideband:
            s2 = s + white_noise_block(vary=white_vary, inc_ecorr=True,
                                       tnequad=tnequad, select=select)
            models.append(s2(p))
        else:
            s3 = s + white_noise_block(vary=white_vary, inc_ecorr=False,
                                       tnequad=tnequad, select=select)
            models.append(s3(p))

    # set up PTA
    if dense_like:
        pta = signal_base.PTA(
            models, lnlikelihood=signal_base.LogLikelihoodDenseCholesky
        )
    else:
        pta = signal_base.PTA(models)

    # set white noise parameters
    if not white_vary or (is_wideband and use_dmdata):
        if noisedict is None:
            print("No noise dictionary provided!...")
        else:
            noisedict = noisedict
            pta.set_default_params(noisedict)

    return pta


def model_3d(psrs, psd='powerlaw', noisedict=None, white_vary=False,
             components=30, gamma_common=None, upper_limit=False, tnequad=False,
             bayesephem=False, be_type='orbel', is_wideband=False,
             use_dmdata=False, select='backend', tm_marg=False,
             dense_like=False, tm_svd=False):
    """
    Reads in list of enterprise Pulsar instance and returns a PTA
    instantiated with model 3D from the analysis paper:

    per pulsar:
        1. fixed EFAC per backend/receiver system
        2. fixed EQUAD per backend/receiver system
        3. fixed ECORR per backend/receiver system
        4. Red noise modeled as a power-law with 30 sampling frequencies
        5. Linear timing model.

    global:
        1. GWB with HD correlations modeled with user defined PSD with
        30 sampling frequencies. Available PSDs are
        ['powerlaw', 'turnover' 'spectrum']
        2. Monopole signal modeled with user defined PSD with
        30 sampling frequencies. Available PSDs are
        ['powerlaw', 'turnover' 'spectrum']
        3. Optional physical ephemeris modeling.

    :param psd:
        PSD to use for common red noise signal. Available options
        are ['powerlaw', 'turnover' 'spectrum'] 'powerlaw' is default
        value.
    :param noisedict:
        Dictionary of pulsar noise properties. Can provide manually,
        or the code will attempt to find it.
    :param white_vary:
        boolean for varying white noise or keeping fixed.
    :param gamma_common:
        Fixed common red process spectral index value. By default we
        vary the spectral index over the range [0, 7].
    :param upper_limit:
        Perform upper limit on common red noise amplitude. By default
        this is set to False. Note that when perfoming upper limits it
        is recommended that the spectral index also be fixed to a specific
        value.
    :param bayesephem:
        Include BayesEphem model. Set to False by default
    :param be_type:
        orbel, orbel-v2, setIII
    :param is_wideband:
        Whether input TOAs are wideband TOAs; will exclude ecorr from the white
        noise model.
    :param use_dmdata: whether to use DM data (WidebandTimingModel) if
        is_wideband.
    :param tm_marg: Use marginalized timing model. In many cases this will speed
        up the likelihood calculation significantly.
    :param dense_like: Use dense or sparse functions to evalute lnlikelihood
    :param tm_svd: boolean for svd-stabilised timing model design matrix
    """

    amp_prior = "uniform" if upper_limit else "log-uniform"

    # find the maximum time span to set GW frequency sampling
    Tspan = model_utils.get_tspan(psrs)

    # timing model
    if is_wideband and use_dmdata:
        dmjump = parameter.Constant()
        if white_vary:
            dmefac = parameter.Uniform(pmin=0.1, pmax=10.0)
            log10_dmequad = parameter.Uniform(pmin=-7.0, pmax=0.0)
            # dmjump = parameter.Uniform(pmin=-0.005, pmax=0.005)
        else:
            dmefac = parameter.Constant()
            log10_dmequad = parameter.Constant()
            # dmjump = parameter.Constant()
        s = gp_signals.WidebandTimingModel(dmefac=dmefac,
                                           log10_dmequad=log10_dmequad, dmjump=dmjump,
                                           dmefac_selection=selections.Selection(selections.by_backend),
                                           log10_dmequad_selection=selections.Selection(
                                               selections.by_backend),
                                           dmjump_selection=selections.Selection(selections.by_frontend))
    else:
        if tm_marg:
            s = gp_signals.MarginalizingTimingModel(use_svd=tm_svd)
        else:
            s = gp_signals.TimingModel(use_svd=tm_svd)

    # red noise
    s += red_noise_block(prior=amp_prior, Tspan=Tspan, components=components)

    # common red noise block
    s += common_red_noise_block(
        psd=psd,
        prior=amp_prior,
        Tspan=Tspan,
        components=components,
        gamma_val=gamma_common,
        orf="hd",
        name="gw",
    )

    # monopole
    s += common_red_noise_block(
        psd=psd,
        prior=amp_prior,
        Tspan=Tspan,
        components=components,
        gamma_val=gamma_common,
        orf="monopole",
        name="monopole",
    )

    # ephemeris model
    if bayesephem:
        s += deterministic_signals.PhysicalEphemerisSignal(use_epoch_toas=True,
                                                           model=be_type)

    # adding white-noise, and acting on psr objects
    models = []
    for p in psrs:
        if 'NANOGrav' in p.flags['pta'] and not is_wideband:
            s2 = s + white_noise_block(vary=white_vary, inc_ecorr=True,
                                       tnequad=tnequad, select=select)
            models.append(s2(p))
        else:
            s3 = s + white_noise_block(vary=white_vary, inc_ecorr=False,
                                       tnequad=tnequad, select=select)
            models.append(s3(p))

    # set up PTA
    if dense_like:
        pta = signal_base.PTA(
            models, lnlikelihood=signal_base.LogLikelihoodDenseCholesky
        )
    else:
        pta = signal_base.PTA(models)

    # set white noise parameters
    if not white_vary or (is_wideband and use_dmdata):
        if noisedict is None:
            print("No noise dictionary provided!...")
        else:
            noisedict = noisedict
            pta.set_default_params(noisedict)

    return pta


def model_2a_drop_be(psrs, psd='powerlaw', noisedict=None, white_vary=False,
                     components=30, gamma_common=None, upper_limit=False,
                     is_wideband=False, use_dmdata=False, k_threshold=0.5,
                     pshift=False, tm_marg=False, dense_like=False, tm_svd=False,
                     tnequad=False,):
    """
    Reads in list of enterprise Pulsar instance and returns a PTA
    instantiated with model 2A from the analysis paper:

    per pulsar:
        1. fixed EFAC per backend/receiver system
        2. fixed EQUAD per backend/receiver system
        3. fixed ECORR per backend/receiver system
        4. Red noise modeled as a power-law with 30 sampling frequencies
        5. Linear timing model.

    global:
        1.Common red noise modeled with user defined PSD with
        30 sampling frequencies. Available PSDs are
        ['powerlaw', 'turnover' 'spectrum']
        2. Optional physical ephemeris modeling.

    :param psd:
        PSD to use for common red noise signal. Available options
        are ['powerlaw', 'turnover' 'spectrum']. 'powerlaw' is default
        value.
    :param noisedict:
        Dictionary of pulsar noise properties. Can provide manually,
        or the code will attempt to find it.
    :param white_vary:
        boolean for varying white noise or keeping fixed.
    :param gamma_common:
        Fixed common red process spectral index value. By default we
        vary the spectral index over the range [0, 7].
    :param upper_limit:
        Perform upper limit on common red noise amplitude. By default
        this is set to False. Note that when perfoming upper limits it
        is recommended that the spectral index also be fixed to a specific
        value.
    :param is_wideband:
        Whether input TOAs are wideband TOAs; will exclude ecorr from the white
        noise model.
    :param use_dmdata: whether to use DM data (WidebandTimingModel) if
        is_wideband.
    :param k_threshold:
        Define threshold for dropout parameter 'k'.
    :param tm_marg: Use marginalized timing model. In many cases this will speed
        up the likelihood calculation significantly.
    :param dense_like: Use dense or sparse functions to evalute lnlikelihood
    :param tm_svd: boolean for svd-stabilised timing model design matrix
    """

    amp_prior = "uniform" if upper_limit else "log-uniform"

    # find the maximum time span to set GW frequency sampling
    Tspan = model_utils.get_tspan(psrs)

    # timing model
    if is_wideband and use_dmdata:
        dmjump = parameter.Constant()
        if white_vary:
            dmefac = parameter.Uniform(pmin=0.1, pmax=10.0)
            log10_dmequad = parameter.Uniform(pmin=-7.0, pmax=0.0)
            # dmjump = parameter.Uniform(pmin=-0.005, pmax=0.005)
        else:
            dmefac = parameter.Constant()
            log10_dmequad = parameter.Constant()
            # dmjump = parameter.Constant()
        s = gp_signals.WidebandTimingModel(dmefac=dmefac,
                                           log10_dmequad=log10_dmequad, dmjump=dmjump,
                                           dmefac_selection=selections.Selection(selections.by_backend),
                                           log10_dmequad_selection=selections.Selection(
                                               selections.by_backend),
                                           dmjump_selection=selections.Selection(selections.by_frontend))
    else:
        if tm_marg:
            s = gp_signals.MarginalizingTimingModel(use_svd=tm_svd)
        else:
            s = gp_signals.TimingModel(use_svd=tm_svd)

    # red noise
    s += red_noise_block(prior=amp_prior, Tspan=Tspan, components=components)

    # common red noise block
    s += common_red_noise_block(
        psd=psd,
        prior=amp_prior,
        Tspan=Tspan,
        components=components,
        gamma_val=gamma_common,
        name="gw",
        pshift=pshift,
    )

    # ephemeris model
    s += do.Dropout_PhysicalEphemerisSignal(
        use_epoch_toas=True, k_threshold=k_threshold
    )

    # adding white-noise, and acting on psr objects
    models = []
    for p in psrs:
<<<<<<< HEAD
        if "NANOGrav" in p.flags["pta"] and not is_wideband:
            s2 = s + white_noise_block(vary=white_vary, inc_ecorr=True)
=======
        if 'NANOGrav' in p.flags['pta'] and not is_wideband:
            s2 = s + white_noise_block(vary=white_vary, inc_ecorr=True, tnequad=tnequad)
>>>>>>> eee2be06
            models.append(s2(p))
        else:
            s3 = s + white_noise_block(vary=white_vary, inc_ecorr=False, tnequad=tnequad)
            models.append(s3(p))

    # set up PTA
    if dense_like:
        pta = signal_base.PTA(
            models, lnlikelihood=signal_base.LogLikelihoodDenseCholesky
        )
    else:
        pta = signal_base.PTA(models)

    # set white noise parameters
    if not white_vary or (is_wideband and use_dmdata):
        if noisedict is None:
            print("No noise dictionary provided!...")
        else:
            noisedict = noisedict
            pta.set_default_params(noisedict)

    return pta


def model_2a_drop_crn(psrs, psd='powerlaw', noisedict=None, white_vary=False,
                      components=30, gamma_common=None, upper_limit=False,
                      bayesephem=False, is_wideband=False, use_dmdata=False,
                      k_threshold=0.5, pshift=False, tm_marg=False,
                      dense_like=False, tm_svd=False, tnequad=False,):
    """
    Reads in list of enterprise Pulsar instance and returns a PTA
    instantiated with model 2A from the analysis paper:

    per pulsar:
        1. fixed EFAC per backend/receiver system
        2. fixed EQUAD per backend/receiver system
        3. fixed ECORR per backend/receiver system
        4. Red noise modeled as a power-law with 30 sampling frequencies
        5. Linear timing model.

    global:
        1.Common red noise modeled with user defined PSD with
        30 sampling frequencies. Available PSDs are
        ['powerlaw', 'turnover' 'spectrum']
        2. Optional physical ephemeris modeling.

    :param psd:
        PSD to use for common red noise signal. Available options
        are ['powerlaw', 'turnover' 'spectrum']. 'powerlaw' is default
        value.
    :param noisedict:
        Dictionary of pulsar noise properties. Can provide manually,
        or the code will attempt to find it.
    :param white_vary:
        boolean for varying white noise or keeping fixed.
    :param gamma_common:
        Fixed common red process spectral index value. By default we
        vary the spectral index over the range [0, 7].
    :param upper_limit:
        Perform upper limit on common red noise amplitude. By default
        this is set to False. Note that when perfoming upper limits it
        is recommended that the spectral index also be fixed to a specific
        value.
    :param bayesephem:
        Include BayesEphem model. Set to False by default
    :param is_wideband:
        Whether input TOAs are wideband TOAs; will exclude ecorr from the white
        noise model.
    :param use_dmdata: whether to use DM data (WidebandTimingModel) if
        is_wideband.
    :param tm_marg: Use marginalized timing model. In many cases this will speed
        up the likelihood calculation significantly.
    :param dense_like: Use dense or sparse functions to evalute lnlikelihood
    :param tm_svd: boolean for svd-stabilised timing model design matrix
    """

    amp_prior = "uniform" if upper_limit else "log-uniform"

    # find the maximum time span to set GW frequency sampling
    Tspan = model_utils.get_tspan(psrs)

    # timing model
    if is_wideband and use_dmdata:
        dmjump = parameter.Constant()
        if white_vary:
            dmefac = parameter.Uniform(pmin=0.1, pmax=10.0)
            log10_dmequad = parameter.Uniform(pmin=-7.0, pmax=0.0)
            # dmjump = parameter.Uniform(pmin=-0.005, pmax=0.005)
        else:
            dmefac = parameter.Constant()
            log10_dmequad = parameter.Constant()
            # dmjump = parameter.Constant()
        s = gp_signals.WidebandTimingModel(dmefac=dmefac,
                                           log10_dmequad=log10_dmequad, dmjump=dmjump,
                                           dmefac_selection=selections.Selection(selections.by_backend),
                                           log10_dmequad_selection=selections.Selection(
                                               selections.by_backend),
                                           dmjump_selection=selections.Selection(selections.by_frontend))
    else:
        if tm_marg:
            s = gp_signals.MarginalizingTimingModel(use_svd=tm_svd)
        else:
            s = gp_signals.TimingModel(use_svd=tm_svd)

    # red noise
    s += red_noise_block(prior=amp_prior, Tspan=Tspan, components=components)

    # common red noise block
    amp_name = "{}_log10_A".format("gw")
    if amp_prior == "uniform":
        log10_Agw = parameter.LinearExp(-18, -11)(amp_name)
    elif amp_prior == "log-uniform" and gamma_common is not None:
        if np.abs(gamma_common - 4.33) < 0.1:
            log10_Agw = parameter.Uniform(-18, -14)(amp_name)
        else:
            log10_Agw = parameter.Uniform(-18, -11)(amp_name)
    else:
        log10_Agw = parameter.Uniform(-18, -11)(amp_name)

    gam_name = "{}_gamma".format("gw")
    if gamma_common is not None:
        gamma_gw = parameter.Constant(gamma_common)(gam_name)
    else:
        gamma_gw = parameter.Uniform(0, 7)(gam_name)

    k_drop = parameter.Uniform(0.0, 1.0)  # per-pulsar

    drop_pl = do.dropout_powerlaw(
        log10_A=log10_Agw, gamma=gamma_gw, k_drop=k_drop, k_threshold=k_threshold
    )
    crn = gp_signals.FourierBasisGP(
        drop_pl, components=components, Tspan=Tspan, name="gw", pshift=pshift
    )
    s += crn

    # ephemeris model
    s += do.Dropout_PhysicalEphemerisSignal(use_epoch_toas=True)

    # adding white-noise, and acting on psr objects
    models = []
    for p in psrs:
<<<<<<< HEAD
        if "NANOGrav" in p.flags["pta"] and not is_wideband:
            s2 = s + white_noise_block(vary=white_vary, inc_ecorr=True)
=======
        if 'NANOGrav' in p.flags['pta'] and not is_wideband:
            s2 = s + white_noise_block(vary=white_vary, inc_ecorr=True, tnequad=tnequad)
>>>>>>> eee2be06
            models.append(s2(p))
        else:
            s3 = s + white_noise_block(vary=white_vary, inc_ecorr=False, tnequad=tnequad)
            models.append(s3(p))

    # set up PTA
    if dense_like:
        pta = signal_base.PTA(
            models, lnlikelihood=signal_base.LogLikelihoodDenseCholesky
        )
    else:
        pta = signal_base.PTA(models)

    # set white noise parameters
    if not white_vary or (is_wideband and use_dmdata):
        if noisedict is None:
            print("No noise dictionary provided!...")
        else:
            noisedict = noisedict
            pta.set_default_params(noisedict)

    return pta


# Does not yet work with IPTA datasets due to white-noise modeling issues.
def model_chromatic(psrs, psd='powerlaw', noisedict=None, white_vary=False,
                    components=30, gamma_common=None, upper_limit=False,
                    bayesephem=False, is_wideband=False, use_dmdata=False,
                    pshift=False, idx=4, chromatic_psd='powerlaw',
                    c_psrs=['J1713+0747'], tm_marg=False, dense_like=False,
                    tm_svd=False, tnequad=False):
    """
    Reads in list of enterprise Pulsar instance and returns a PTA
    instantiated with model 2A from the analysis paper + additional
    chromatic noise for given pulsars

    per pulsar:
        1. fixed EFAC per backend/receiver system
        2. fixed EQUAD per backend/receiver system
        3. fixed ECORR per backend/receiver system
        4. Red noise modeled as a power-law with 30 sampling frequencies
        5. Linear timing model.
        6. Chromatic noise for given pulsar list

    global:
        1.Common red noise modeled with user defined PSD with
        30 sampling frequencies. Available PSDs are
        ['powerlaw', 'turnover' 'spectrum']
        2. Optional physical ephemeris modeling.

    :param psd:
        PSD to use for common red noise signal. Available options
        are ['powerlaw', 'turnover' 'spectrum']. 'powerlaw' is default
        value.
    :param noisedict:
        Dictionary of pulsar noise properties. Can provide manually,
        or the code will attempt to find it.
    :param white_vary:
        boolean for varying white noise or keeping fixed.
    :param gamma_common:
        Fixed common red process spectral index value. By default we
        vary the spectral index over the range [0, 7].
    :param upper_limit:
        Perform upper limit on common red noise amplitude. By default
        this is set to False. Note that when perfoming upper limits it
        is recommended that the spectral index also be fixed to a specific
        value.
    :param bayesephem:
        Include BayesEphem model. Set to False by default
    :param is_wideband:
        Whether input TOAs are wideband TOAs; will exclude ecorr from the white
        noise model.
    :param use_dmdata: whether to use DM data (WidebandTimingModel) if
        is_wideband.
    :param idx:
        Index of chromatic process (i.e DM is 2, scattering would be 4). If
        set to `vary` then will vary from 0 - 6 (This will be VERY slow!)
    :param chromatic_psd:
        PSD to use for chromatic noise. Available options
        are ['powerlaw', 'turnover' 'spectrum']. 'powerlaw' is default
        value.
    :param c_psrs:
        List of pulsars to use chromatic noise. 'all' will use all pulsars
    :param tm_marg: Use marginalized timing model. In many cases this will speed
        up the likelihood calculation significantly.
    :param dense_like: Use dense or sparse functions to evalute lnlikelihood
    :param tm_svd: boolean for svd-stabilised timing model design matrix
    """

    amp_prior = "uniform" if upper_limit else "log-uniform"

    # find the maximum time span to set GW frequency sampling
    Tspan = model_utils.get_tspan(psrs)

    # timing model
    if (is_wideband and use_dmdata):
        dmjump = parameter.Constant()
        if white_vary:
            dmefac = parameter.Uniform(pmin=0.1, pmax=10.0)
            log10_dmequad = parameter.Uniform(pmin=-7.0, pmax=0.0)
            # dmjump = parameter.Uniform(pmin=-0.005, pmax=0.005)
        else:
            dmefac = parameter.Constant()
            log10_dmequad = parameter.Constant()
            # dmjump = parameter.Constant()
        s = gp_signals.WidebandTimingModel(dmefac=dmefac,
                                           log10_dmequad=log10_dmequad, dmjump=dmjump,
                                           dmefac_selection=selections.Selection(selections.by_backend),
                                           log10_dmequad_selection=selections.Selection(
                                               selections.by_backend),
                                           dmjump_selection=selections.Selection(selections.by_frontend))
    else:
        if tm_marg:
            s = gp_signals.MarginalizingTimingModel(use_svd=tm_svd)
        else:
            s = gp_signals.TimingModel(use_svd=tm_svd)

    # white noise
    s += white_noise_block(vary=white_vary, inc_ecorr=not is_wideband,
                           tnequad=tnequad)

    # red noise
    s += red_noise_block(prior=amp_prior, Tspan=Tspan, components=components)

    # common red noise block
    s += common_red_noise_block(
        psd=psd,
        prior=amp_prior,
        Tspan=Tspan,
        components=components,
        gamma_val=gamma_common,
        name="gw",
        pshift=pshift,
    )

    # ephemeris model
    if bayesephem:
        s += deterministic_signals.PhysicalEphemerisSignal(use_epoch_toas=True)

    # chromatic noise
    sc = chromatic_noise_block(psd=chromatic_psd, idx=idx)
    if c_psrs == "all":
        s += sc
        models = [s(psr) for psr in psrs]
    elif len(c_psrs) > 0:
        models = []
        for psr in psrs:
            if psr.name in c_psrs:
                print("Adding chromatic model to PSR {}".format(psr.name))
                snew = s + sc
                models.append(snew(psr))
            else:
                models.append(s(psr))

    # set up PTA
    if dense_like:
        pta = signal_base.PTA(
            models, lnlikelihood=signal_base.LogLikelihoodDenseCholesky
        )
    else:
        pta = signal_base.PTA(models)

    # set white noise parameters
    if not white_vary or (is_wideband and use_dmdata):
        if noisedict is None:
            print("No noise dictionary provided!...")
        else:
            noisedict = noisedict
            pta.set_default_params(noisedict)

    return pta


def model_bwm(psrs, likelihood=LogLikelihood, lookupdir=None, noisedict=None, tm_svd=False,
              Tmin_bwm=None, Tmax_bwm=None, skyloc=None, logmin=None, logmax=None,
              burst_logmin=-17, burst_logmax=-12, red_psd='powerlaw', components=30,
              dm_var=False, dm_psd='powerlaw', dm_annual=False, tnequad=False,
              upper_limit=False, bayesephem=False, wideband=False, tm_marg=False, dense_like=False):
    """
    Reads in list of enterprise Pulsar instance and returns a PTA
    instantiated with BWM model:

    per pulsar:
        1. fixed EFAC per backend/receiver system
        2. fixed EQUAD per backend/receiver system
        3. fixed ECORR per backend/receiver system (if NG channelized)
        4. Red noise modeled by a specified psd
        5. Linear timing model.
        6. Optional DM-variation modeling
    global:
        1. Deterministic GW burst with memory signal.
        2. Optional physical ephemeris modeling.

    :param psrs:
        list of enterprise.Pulsar objects for PTA
    :param noisedict:
        Dictionary of pulsar noise properties for fixed white noise.
        Can provide manually, or the code will attempt to find it.
    :param tm_svd:
        boolean for svd-stabilised timing model design matrix
    :param Tmin_bwm:
        Min time to search for BWM (MJD). If omitted, uses first TOA.
    :param Tmax_bwm:
        Max time to search for BWM (MJD). If omitted, uses last TOA.
    :param skyloc:
        Fixed sky location of BWM signal search as [cos(theta), phi].
        Search over sky location if ``None`` given.
    :param logmin:
        Lower bound on log10_A of the red noise process in each pulsar`
    :param logmax:
        Upper bound on log10_A of the red noise process in each pulsar
    :param burst_logmin:
        Lower bound on the log10_A of the burst amplitude in each pulsar
    :param burst_logmax:
        Upper boudn on the log10_A of the burst amplitude in each pulsar
    :param red_psd:
        PSD to use for per pulsar red noise. Available options
        are ['powerlaw', 'turnover', tprocess, 'spectrum'].
    :param components:
        number of modes in Fourier domain processes (red noise, DM
        variations, etc)
    :param dm_var:
        include gaussian process DM variations
    :param dm_psd:
        power-spectral density for gp DM variations
    :param dm_annual:
        include a yearly period DM variation
    :param upper_limit:
        Perform upper limit on BWM amplitude. By default this is
        set to False for a 'detection' run.
    :param bayesephem:
        Include BayesEphem model.
    :param tm_marg: Use marginalized timing model. In many cases this will speed
        up the likelihood calculation significantly.
    :param dense_like: Use dense or sparse functions to evalute lnlikelihood

    :return: instantiated enterprise.PTA object
    """

    amp_prior = "uniform" if upper_limit else "log-uniform"

    # find the maximum time span to set frequency sampling
    tmin = np.min([p.toas.min() for p in psrs])
    tmax = np.max([p.toas.max() for p in psrs])
    Tspan = tmax - tmin

    if Tmin_bwm is None:
        Tmin_bwm = tmin / const.day
    if Tmax_bwm is None:
        Tmax_bwm = tmax / const.day

    if tm_marg:
        s = gp_signals.MarginalizingTimingModel(use_svd=tm_svd)
    else:
        s = gp_signals.TimingModel(use_svd=tm_svd)

    # red noise
    s += red_noise_block(prior=amp_prior, psd=red_psd, Tspan=Tspan, components=components, logmin=logmin, logmax=logmax)

    # DM variations
    if dm_var:
        s += dm_noise_block(
            psd=dm_psd, prior=amp_prior, components=components, gamma_val=None
        )
        if dm_annual:
            s += chrom.dm_annual_signal()

        # DM exponential dip for J1713's DM event
        dmexp = chrom.dm_exponential_dip(tmin=54500, tmax=54900)

    # GW BWM signal block
    s += bwm_block(Tmin_bwm, Tmax_bwm, logmin=burst_logmin, logmax=burst_logmax,
                   amp_prior=amp_prior,
                   skyloc=skyloc, name='bwm')

    # ephemeris model
    if bayesephem:
        s += deterministic_signals.PhysicalEphemerisSignal(use_epoch_toas=True)

    # adding white-noise, and acting on psr objects
    models = []
    for p in psrs:
<<<<<<< HEAD
        if "NANOGrav" in p.flags["pta"] and not wideband:
            s2 = s + white_noise_block(vary=False, inc_ecorr=True)
            if dm_var and "J1713+0747" == p.name:
                s2 += dmexp
            models.append(s2(p))
        else:
            s3 = s + white_noise_block(vary=False, inc_ecorr=False)
            if dm_var and "J1713+0747" == p.name:
=======
        if 'NANOGrav' in p.flags['pta'] and not wideband:
            s2 = s + white_noise_block(vary=False, inc_ecorr=True, tnequad=tnequad)
            if dm_var and 'J1713+0747' == p.name:
                s2 += dmexp
            models.append(s2(p))
        else:
            s3 = s + white_noise_block(vary=False, inc_ecorr=False, tnequad=tnequad)
            if dm_var and 'J1713+0747' == p.name:
>>>>>>> eee2be06
                s3 += dmexp
            models.append(s3(p))

    # set up PTA
    if dense_like:
        pta = signal_base.PTA(
            models, lnlikelihood=signal_base.LogLikelihoodDenseCholesky
        )
    else:
        pta = signal_base.PTA(models)

    # set white noise parameters
    if noisedict is None:
        print('No noise dictionary provided!...')
    else:
        noisedict = noisedict
        pta.set_default_params(noisedict)

    return pta


def model_bwm_sglpsr(psr, likelihood=LogLikelihood, lookupdir=None,
                     noisedict=None, tm_svd=False, tnequad=False,
                     Tmin_bwm=None, Tmax_bwm=None,
                     burst_logmin=-17, burst_logmax=-12, fixed_sign=None,
                     red_psd='powerlaw', logmin=None,
                     logmax=None, components=30,
                     dm_var=False, dm_psd='powerlaw', dm_annual=False,
                     upper_limit=False, bayesephem=False,
                     wideband=False, tm_marg=False, dense_like=False):
    """
    Burst-With-Memory model for single pulsar runs
    Because all of the geometric parameters (pulsar_position, source_position, gw_pol) are all degenerate with each other in a single pulsar BWM search,
    this model can only search over burst epoch and residual-space ramp amplitude (t0, ramp_amplitude)

    Reads in list of enterprise Pulsar instance and returns a PTA
    instantiated with single-pulsar BWM model (called a ramp):

    per pulsar:
        1. fixed EFAC per backend/receiver system
        2. fixed EQUAD per backend/receiver system
        3. fixed ECORR per backend/receiver system (if NG channelized)
        4. Red noise modeled by a specified psd
        5. Linear timing model.
        6. Optional DM-variation modeling
        7. Deterministic GW burst with memory signal for this pulsar

    :param psr:
        enterprise.Pulsar objects for PTA. This model is only for one pulsar at a time.
    :param likelihood:
        The likelihood function to use. The options are [enterprise.signals.signal_base.LogLikelihood, enterprise.signals.signal_base.LookupLikelihood]
    :param noisedict:
        Dictionary of pulsar noise properties for fixed white noise.
        Can provide manually, or the code will attempt to find it.
    :param tm_svd:
        boolean for svd-stabilised timing model design matrix
    :param Tmin_bwm:
        Min time to search for BWM (MJD). If omitted, uses first TOA.
    :param Tmax_bwm:
        Max time to search for BWM (MJD). If omitted, uses last TOA.
    :param red_psd:
        PSD to use for per pulsar red noise. Available options
        are ['powerlaw', 'turnover', tprocess, 'spectrum'].
    :param components:
        number of modes in Fourier domain processes (red noise, DM
        variations, etc)
    :param dm_var:
        include gaussian process DM variations
    :param dm_psd:
        power-spectral density for gp DM variations
    :param dm_annual:
        include a yearly period DM variation
    :param upper_limit:
        Perform upper limit on BWM amplitude. By default this is
        set to False for a 'detection' run.
    :param bayesephem:
        Include BayesEphem model.
    :param tm_marg: Use marginalized timing model. In many cases this will speed
        up the likelihood calculation significantly.
    :param dense_like: Use dense or sparse functions to evalute lnlikelihood

    :return: instantiated enterprise.PTA object


    """
    amp_prior = "uniform" if upper_limit else "log-uniform"

    # find the maximum time span to set frequency sampling
    tmin = psr.toas.min()
    tmax = psr.toas.max()
    Tspan = tmax - tmin

    if Tmin_bwm is None:
        Tmin_bwm = tmin / const.day
    if Tmax_bwm is None:
        Tmax_bwm = tmax / const.day

    if tm_marg:
        s = gp_signals.MarginalizingTimingModel()
    else:
        s = gp_signals.TimingModel(use_svd=tm_svd)

    # red noise
    s += red_noise_block(
        prior=amp_prior,
        psd=red_psd,
        Tspan=Tspan,
        components=components,
        logmin=logmin,
        logmax=logmax,
    )

    # DM variations
    if dm_var:
        s += dm_noise_block(
            psd=dm_psd, prior=amp_prior, components=components, gamma_val=None
        )
        if dm_annual:
            s += chrom.dm_annual_signal()

        # DM exponential dip for J1713's DM event
        dmexp = chrom.dm_exponential_dip(tmin=54500, tmax=54900)

    # GW BWM signal block
    s += bwm_sglpsr_block(Tmin_bwm, Tmax_bwm, amp_prior=amp_prior, name='ramp',
                          logmin=burst_logmin, logmax=burst_logmax, fixed_sign=fixed_sign)

    # ephemeris model
    if bayesephem:
        s += deterministic_signals.PhysicalEphemerisSignal(use_epoch_toas=True)

    # adding white-noise, and acting on psr objects
    models = []

<<<<<<< HEAD
    if "NANOGrav" in psr.flags["pta"] and not wideband:
        s2 = s + white_noise_block(vary=False, inc_ecorr=True)
=======
    if 'NANOGrav' in psr.flags['pta'] and not wideband:
        s2 = s + white_noise_block(vary=False, inc_ecorr=True, tnequad=tnequad)
>>>>>>> eee2be06
        if dm_var and 'J1713+0747' == psr.name:
            s2 += dmexp
        models.append(s2(psr))
    else:
        s3 = s + white_noise_block(vary=False, inc_ecorr=False, tnequad=tnequad)
        if dm_var and 'J1713+0747' == psr.name:
            s3 += dmexp
        models.append(s3(psr))

    # set up PTA
    # TODO: decide on a way to handle likelihood
    if dense_like:
        pta = signal_base.PTA(
            models, lnlikelihood=signal_base.LogLikelihoodDenseCholesky
        )
    else:
        pta = signal_base.PTA(models)

    # set white noise parameters
    if noisedict is None:
        print("No noise dictionary provided!...")
    else:
        noisedict = noisedict
        pta.set_default_params(noisedict)

    return pta


def model_fdm(psrs, noisedict=None, white_vary=False, tm_svd=False,
              Tmin_fdm=None, Tmax_fdm=None, gw_psd='powerlaw',
              red_psd='powerlaw', components=30, n_rnfreqs=None,
              n_gwbfreqs=None, gamma_common=None, delta_common=None,
              dm_var=False, dm_psd='powerlaw', dm_annual=False,
              upper_limit=False, bayesephem=False, wideband=False,
              pshift=False, pseed=None, model_CRN=False,
              amp_upper=-11, amp_lower=-18, tnequad=False,
              freq_upper=-7, freq_lower=-9,
              use_fixed_freq=False, fixed_freq=-8, tm_marg=False,
              dense_like=False):
    """
    Reads in list of enterprise Pulsar instance and returns a PTA
    instantiated with FDM model:

    per pulsar:
        1. fixed EFAC per backend/receiver system
        2. fixed EQUAD per backend/receiver system
        3. fixed ECORR per backend/receiver system (if NG channelized)
        4. Red noise modeled by a specified psd
        5. Linear timing model.
        6. Optional DM-variation modeling
        7. The pulsar phase term.
    global:
        1. Deterministic GW FDM signal.
        2. Optional physical ephemeris modeling.

    :param psrs:
        list of enterprise.Pulsar objects for PTA
    :param noisedict:
        Dictionary of pulsar noise properties for fixed white noise.
        Can provide manually, or the code will attempt to find it.
    :param white_vary:
        boolean for varying white noise or keeping fixed.
    :param tm_svd:
        boolean for svd-stabilised timing model design matrix
    :param Tmin_fdm:
        Min time to search for FDM (MJD). If omitted, uses first TOA.
    :param Tmax_fdm:
        Max time to search for FDM (MJD). If omitted, uses last TOA.
    :param gw_psd:
        PSD to use for the per pulsar GWB.
    :param red_psd:
        PSD to use for per pulsar red noise. Available options
        are ['powerlaw', 'turnover', tprocess, 'spectrum'].
    :param components:
        number of modes in Fourier domain processes (red noise, DM
        variations, etc)
    :param n_rnfreqs:
        Number of frequencies to use in achromatic rednoise model.
    :param n_gwbfreqs:
        Number of frequencies to use in the GWB model.
    :param gamma_common:
        Fixed common red process spectral index value. By default we
        vary the spectral index over the range [0, 7].
    :param dm_var:
        include gaussian process DM variations
    :param dm_psd:
        power-spectral density for gp DM variations
    :param dm_annual:
        include a yearly period DM variation
    :param upper_limit:
        Perform upper limit on FDM amplitude. By default this is
        set to False for a 'detection' run.
    :param bayesephem:
        Include BayesEphem model.
    :param wideband:
        Whether input TOAs are wideband TOAs; will exclude ecorr from the white
        noise model.
    :param pshift:
        Option to use a random phase shift in design matrix. For testing the
        null hypothesis.
    :param pseed:
        Option to provide a seed for the random phase shift.
    :param model_CRN:
        Option to model the common red process in addition to the
        FDM signal.
    :param amp_upper, amp_lower, freq_upper, freq_lower:
        The log-space bounds on the amplitude and frequency priors.
    :param use_fixed_freq:
        Whether to do a fixed-frequency run and not search over the frequency.
    :param fixed_freq:
        The frequency value to do a fixed-frequency run with.
    :param tm_marg: Use marginalized timing model. In many cases this will speed
        up the likelihood calculation significantly.
    :param dense_like: Use dense or sparse functions to evalute lnlikelihood

    :return: instantiated enterprise.PTA object
    """

    amp_prior = "uniform" if upper_limit else "log-uniform"

    if n_gwbfreqs is None:
        n_gwbfreqs = components

    if n_rnfreqs is None:
        n_rnfreqs = components

    # find the maximum time span to set frequency sampling
    tmin = np.min([p.toas.min() for p in psrs])
    tmax = np.max([p.toas.max() for p in psrs])
    Tspan = tmax - tmin

    if Tmin_fdm is None:
        Tmin_fdm = tmin / const.day
    if Tmax_fdm is None:
        Tmax_fdm = tmax / const.day

    # timing model
    if tm_marg:
        s = gp_signals.MarginalizingTimingModel(use_svd=tm_svd)
    else:
        s = gp_signals.TimingModel(use_svd=tm_svd)

    # red noise
    s += red_noise_block(
        prior=amp_prior, psd=red_psd, Tspan=Tspan, components=n_rnfreqs
    )

    # DM variations
    if dm_var:
        s += dm_noise_block(
            psd=dm_psd, prior=amp_prior, components=components, gamma_val=None
        )
        if dm_annual:
            s += chrom.dm_annual_signal()

        # DM exponential dip for J1713's DM event
        dmexp = chrom.dm_exponential_dip(tmin=54500, tmax=54900)

    if model_CRN is True:
        # common red noise block
        s += common_red_noise_block(psd=gw_psd, prior=amp_prior, Tspan=Tspan,
                                    components=n_gwbfreqs, gamma_val=gamma_common,
                                    delta_val=delta_common, name='gw',
                                    pshift=pshift, pseed=pseed)

    # GW FDM signal block
    s += deterministic.fdm_block(Tmin_fdm, Tmax_fdm,
                                 amp_prior=amp_prior, name='fdm',
                                 amp_lower=amp_lower, amp_upper=amp_upper,
                                 freq_lower=freq_lower, freq_upper=freq_upper,
                                 use_fixed_freq=use_fixed_freq, fixed_freq=fixed_freq)

    # ephemeris model
    if bayesephem:
        s += deterministic_signals.PhysicalEphemerisSignal(use_epoch_toas=True)

    # adding white-noise, and acting on psr objects
    models = []
    for p in psrs:
        if 'NANOGrav' in p.flags['pta'] and not wideband:
            s2 = s + white_noise_block(vary=False, inc_ecorr=True, tnequad=tnequad)
            if dm_var and 'J1713+0747' == p.name:
                s2 += dmexp
            models.append(s2(p))
        else:
            s3 = s + white_noise_block(vary=False, inc_ecorr=False, tnequad=tnequad)
            if dm_var and 'J1713+0747' == p.name:
                s3 += dmexp
            models.append(s3(p))

    # set up PTA
    if dense_like:
        pta = signal_base.PTA(
            models, lnlikelihood=signal_base.LogLikelihoodDenseCholesky
        )
    else:
        pta = signal_base.PTA(models)

    # set white noise parameters
    if noisedict is None:
        print('No noise dictionary provided!...')
    else:
        noisedict = noisedict
        pta.set_default_params(noisedict)

    return pta


def model_cw(psrs, upper_limit=False, rn_psd='powerlaw', noisedict=None,
             white_vary=False, components=30, bayesephem=False, skyloc=None,
             log10_F=None, ecc=False, psrTerm=False, is_wideband=False,
             use_dmdata=False, gp_ecorr='basis_ecorr', tnequad=False,
             tm_marg=False, dense_like=False, tm_svd=False):
    """
    Reads in list of enterprise Pulsar instance and returns a PTA
    instantiated with CW model:

    per pulsar:
        1. fixed EFAC per backend/receiver system
        2. fixed EQUAD per backend/receiver system
        3. fixed ECORR per backend/receiver system
        4. Red noise modeled as a power-law with 30 sampling frequencies
        5. Linear timing model.
    global:
        1. Deterministic CW signal.
        2. Optional physical ephemeris modeling.

    :param upper_limit:
        Perform upper limit on common red noise amplitude. By default
        this is set to False. Note that when perfoming upper limits it
        is recommended that the spectral index also be fixed to a specific
        value.
    :param rn_psd:
        psd to use in red_noise_block()
    :param noisedict:
        Dictionary of pulsar noise properties. Can provide manually,
        or the code will attempt to find it.
    :param white_vary:
        boolean for varying white noise or keeping fixed.
    :param bayesephem:
        Include BayesEphem model. Set to False by default
    :param skyloc:
        Fixed sky location of CW signal search as [cos(theta), phi].
        Search over sky location if ``None`` given.
    :param log10_F:
        Fixed frequency of CW signal search.
        Search over frequency if ``None`` given.
    :param ecc:
        boolean or float
        if boolean: include/exclude eccentricity in search
        if float: use fixed eccentricity with eccentric model
    :psrTerm:
        boolean, include/exclude pulsar term in search
    :param is_wideband:
        Whether input TOAs are wideband TOAs; will exclude ecorr from the white
        noise model.
    :param use_dmdata: whether to use DM data (WidebandTimingModel) if
        is_wideband.
    :param tm_marg: Use marginalized timing model. In many cases this will speed
        up the likelihood calculation significantly.
    :param dense_like: Use dense or sparse functions to evalute lnlikelihood
    :param tm_svd: boolean for svd-stabilised timing model design matrix
    """

    amp_prior = "uniform" if upper_limit else "log-uniform"

    # find the maximum time span to set GW frequency sampling
    tmin = np.min([p.toas.min() for p in psrs])
    tmax = np.max([p.toas.max() for p in psrs])
    Tspan = tmax - tmin

    # timing model
    if is_wideband and use_dmdata:
        dmjump = parameter.Constant()
        if white_vary:
            dmefac = parameter.Uniform(pmin=0.1, pmax=10.0)
            log10_dmequad = parameter.Uniform(pmin=-7.0, pmax=0.0)
            # dmjump = parameter.Uniform(pmin=-0.005, pmax=0.005)
        else:
            dmefac = parameter.Constant()
            log10_dmequad = parameter.Constant()
            # dmjump = parameter.Constant()
        s = gp_signals.WidebandTimingModel(dmefac=dmefac,
                                           log10_dmequad=log10_dmequad, dmjump=dmjump,
                                           dmefac_selection=selections.Selection(selections.by_backend),
                                           log10_dmequad_selection=selections.Selection(
                                               selections.by_backend),
                                           dmjump_selection=selections.Selection(selections.by_frontend))
    else:
        if tm_marg:
            s = gp_signals.MarginalizingTimingModel(use_svd=tm_svd)
        else:
            s = gp_signals.TimingModel(use_svd=tm_svd)

    # red noise
    s += red_noise_block(prior=amp_prior,
                         psd=rn_psd, Tspan=Tspan, components=components)

    # GW CW signal block
    if not ecc:
        s += deterministic.cw_block_circ(amp_prior=amp_prior,
                                         skyloc=skyloc,
                                         log10_fgw=log10_F,
                                         psrTerm=psrTerm, tref=tmin,
                                         name='cw')
    else:
        if type(ecc) is not float:
            ecc = None
        s += deterministic.cw_block_ecc(amp_prior=amp_prior,
                                        skyloc=skyloc, log10_F=log10_F,
                                        ecc=ecc, psrTerm=psrTerm,
                                        tref=tmin, name='cw')

    # ephemeris model
    if bayesephem:
        s += deterministic_signals.PhysicalEphemerisSignal(use_epoch_toas=True)

    # adding white-noise, and acting on psr objects
    models = []
    for p in psrs:
        if 'NANOGrav' in p.flags['pta'] and not is_wideband:
            if gp_ecorr:
                s2 = s + white_noise_block(vary=white_vary, inc_ecorr=True,
                                           gp_ecorr=True, name=gp_ecorr,
                                           tnequad=tnequad)
            else:
                s2 = s + white_noise_block(vary=white_vary, inc_ecorr=True, tnequad=tnequad)
            models.append(s2(p))
        else:
            s3 = s + white_noise_block(vary=white_vary, inc_ecorr=False, tnequad=tnequad)
            models.append(s3(p))

    # set up PTA
    if dense_like:
        pta = signal_base.PTA(
            models, lnlikelihood=signal_base.LogLikelihoodDenseCholesky
        )
    else:
        pta = signal_base.PTA(models)

    # set white noise parameters
    if not white_vary or (is_wideband and use_dmdata):
        if noisedict is None:
            print("No noise dictionary provided!...")
        else:
            noisedict = noisedict
            pta.set_default_params(noisedict)

    return pta<|MERGE_RESOLUTION|>--- conflicted
+++ resolved
@@ -365,16 +365,9 @@
         s += extra_sigs
 
     # adding white-noise, and acting on psr objects
-<<<<<<< HEAD
-    if (
-        "NANOGrav" in psr.flags["pta"] or "CHIME" in psr.flags["f"]
-    ) and not is_wideband:
-        s2 = s + white_noise_block(vary=white_vary, inc_ecorr=True, select=select)
-=======
     if ('NANOGrav' in psr.flags['pta'] or 'CHIME' in psr.flags['f']) and not is_wideband:
         s2 = s + white_noise_block(vary=white_vary, inc_ecorr=True,
                                    tnequad=tnequad, select=select)
->>>>>>> eee2be06
         model = s2(psr)
         if psr_model:
             Model = s2
@@ -2152,13 +2145,8 @@
     # adding white-noise, and acting on psr objects
     models = []
     for p in psrs:
-<<<<<<< HEAD
-        if "NANOGrav" in p.flags["pta"] and not is_wideband:
-            s2 = s + white_noise_block(vary=white_vary, inc_ecorr=True)
-=======
         if 'NANOGrav' in p.flags['pta'] and not is_wideband:
             s2 = s + white_noise_block(vary=white_vary, inc_ecorr=True, tnequad=tnequad)
->>>>>>> eee2be06
             models.append(s2(p))
         else:
             s3 = s + white_noise_block(vary=white_vary, inc_ecorr=False, tnequad=tnequad)
@@ -2300,13 +2288,8 @@
     # adding white-noise, and acting on psr objects
     models = []
     for p in psrs:
-<<<<<<< HEAD
-        if "NANOGrav" in p.flags["pta"] and not is_wideband:
-            s2 = s + white_noise_block(vary=white_vary, inc_ecorr=True)
-=======
         if 'NANOGrav' in p.flags['pta'] and not is_wideband:
             s2 = s + white_noise_block(vary=white_vary, inc_ecorr=True, tnequad=tnequad)
->>>>>>> eee2be06
             models.append(s2(p))
         else:
             s3 = s + white_noise_block(vary=white_vary, inc_ecorr=False, tnequad=tnequad)
@@ -2589,16 +2572,6 @@
     # adding white-noise, and acting on psr objects
     models = []
     for p in psrs:
-<<<<<<< HEAD
-        if "NANOGrav" in p.flags["pta"] and not wideband:
-            s2 = s + white_noise_block(vary=False, inc_ecorr=True)
-            if dm_var and "J1713+0747" == p.name:
-                s2 += dmexp
-            models.append(s2(p))
-        else:
-            s3 = s + white_noise_block(vary=False, inc_ecorr=False)
-            if dm_var and "J1713+0747" == p.name:
-=======
         if 'NANOGrav' in p.flags['pta'] and not wideband:
             s2 = s + white_noise_block(vary=False, inc_ecorr=True, tnequad=tnequad)
             if dm_var and 'J1713+0747' == p.name:
@@ -2607,7 +2580,6 @@
         else:
             s3 = s + white_noise_block(vary=False, inc_ecorr=False, tnequad=tnequad)
             if dm_var and 'J1713+0747' == p.name:
->>>>>>> eee2be06
                 s3 += dmexp
             models.append(s3(p))
 
@@ -2742,13 +2714,8 @@
     # adding white-noise, and acting on psr objects
     models = []
 
-<<<<<<< HEAD
-    if "NANOGrav" in psr.flags["pta"] and not wideband:
-        s2 = s + white_noise_block(vary=False, inc_ecorr=True)
-=======
     if 'NANOGrav' in psr.flags['pta'] and not wideband:
         s2 = s + white_noise_block(vary=False, inc_ecorr=True, tnequad=tnequad)
->>>>>>> eee2be06
         if dm_var and 'J1713+0747' == psr.name:
             s2 += dmexp
         models.append(s2(psr))

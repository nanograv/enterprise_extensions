--- conflicted
+++ resolved
@@ -1179,15 +1179,9 @@
     rn = gp_signals.FourierBasisGP(pl, components=components, Tspan=Tspan,
                                    coefficients=coefficients, selection=selection)
 
-<<<<<<< HEAD
     if common: #Add a common component as well
         rn = rn + gp_signals.FourierBasisGP(pl, components=components, Tspan=Tspan,
                                             coefficients=coefficients)
-=======
-    if select == 'band+': # Add the common component as well
-    	rn = rn + gp_signals.FourierBasisGP(pl, components=components, Tspan=Tspan,
-                                   coefficients=coefficients)
->>>>>>> 125837f6
 
     return rn
 
@@ -1863,14 +1857,11 @@
                           dmchrom_psd='powerlaw', dmchrom_idx=4,
                           dm_expdip=False, dmexp_sign=False, dm_expdip_idx=2,
                           dm_expdip_tmin=None, dm_expdip_tmax=None,
-<<<<<<< HEAD
-                          num_dmdips=1, dmdip_seqname=None, coefficients=False,
-                          red_select=None, red_select_val=None, red_common=False):
-=======
-                          num_dmdips=1, dmdip_seqname=None,
-                          dm_cusp=False, dm_cusp_sign=False, dm_cusp_idx=2,
-                          dm_cusp_tmin=None, dm_cusp_tmax=None, coefficients=False):
->>>>>>> 125837f6
+                          num_dmdips=1, dmdip_seqname=None, dm_cusp=False, 
+                          dm_cusp_sign=False, dm_cusp_idx=2, dm_cusp_tmin=None, 
+                          dm_cusp_tmax=None, coefficients=False, red_select=None,
+                          red_select_val=None, red_common=False,):
+
     """
     Single pulsar noise model
     :param psr: enterprise pulsar object
@@ -1921,12 +1912,9 @@
     if red_var:
         s += red_noise_block(psd=psd, prior=amp_prior,
                             components=components, gamma_val=gamma_val,
-<<<<<<< HEAD
                             coefficients=coefficients, select=red_select,
                             select_val=red_select_val, common=red_common)
-=======
-                            coefficients=coefficients, select=red_select)
->>>>>>> 125837f6
+
 
 
     # DM variations
@@ -2155,14 +2143,9 @@
 def model_general(psrs, psd='powerlaw', noisedict=None, tm_svd=False, tm_norm=True,
                   orf=None, components=30, gamma_common=None, upper_limit=False,
                   bayesephem=False, wideband=False, dm_var=False, dm_type='gp',
-<<<<<<< HEAD
                   dm_psd='powerlaw', dm_annual=False, white_vary=False, inc_saturn_orb=False,
-                  dm_chrom=False, dmchrom_psd='powerlaw', dmchrom_idx=4, red_select=None):
-=======
-                  dm_psd='powerlaw', dm_annual=False, white_vary=False,
-                  dm_chrom=False, dmchrom_psd='powerlaw', dmchrom_idx=4,
-                  red_select=None, coefficients=False,):
->>>>>>> 125837f6
+                  dm_chrom=False, dmchrom_psd='powerlaw', dmchrom_idx=4, red_select=None,
+                  coefficients=False):
     """
     Reads in list of enterprise Pulsar instance and returns a PTA
     instantiated with model 2A from the analysis paper:
@@ -2222,17 +2205,13 @@
                                     gamma_val=gamma_common, name='gw')
     elif orf == 'hd':
         s += common_red_noise_block(psd=psd, prior=amp_prior, Tspan=Tspan,
-<<<<<<< HEAD
                                     components=components, gamma_val=gamma_common,
-                                    orf='hd', name='gw')
+                                    orf='hd', name='gw', coefficients=coefficients)
     elif orf == 'dipole':
         s += common_red_noise_block(psd=psd, prior=amp_prior, Tspan=Tspan,
                                     components=components, gamma_val=gamma_common,
                                     orf='dipole', name='dipole')
-=======
-                                    components=components, coefficients=coefficients,
-                                    gamma_val=gamma_common, orf='hd', name='gw')
->>>>>>> 125837f6
+
 
     # DM variations
     if dm_var:
@@ -3381,8 +3360,4 @@
         noisedict = noisedict
         pta.set_default_params(noisedict)
 
-<<<<<<< HEAD
-    return pta
-=======
-    return pta
->>>>>>> 125837f6
+    return pta
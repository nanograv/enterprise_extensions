from __future__ import (absolute_import, division,
                        print_function, unicode_literals)
import numpy as np
import scipy.stats

import enterprise
from enterprise.signals import parameter
from enterprise.signals import selections
from enterprise.signals import signal_base
import enterprise.signals.signal_base as base
from enterprise.signals import white_signals
from enterprise.signals import gp_signals
from enterprise.signals import deterministic_signals
from enterprise.signals import utils
from enterprise import constants as const
<<<<<<< HEAD
#from enterprise.signals import prior
=======
>>>>>>> fd55a0c0

from enterprise_extensions import model_utils

#### Extra model components not part of base enterprise ####

# linear interpolation basis in time with nu^-2 scaling
@signal_base.function
def linear_interp_basis_dm(toas, freqs, dt=30*86400):

    # get linear interpolation basis in time
    U, avetoas = utils.linear_interp_basis(toas, dt=dt)

    # scale with radio frequency
    Dm = (1400/freqs)**2

    return U * Dm[:, None], avetoas

# linear interpolation in radio frequcny
@signal_base.function
def linear_interp_basis_freq(freqs, df=64):

    return utils.linear_interp_basis(freqs, dt=df)

# DMX-like signal with Gaussian prior
@signal_base.function
def dmx_ridge_prior(avetoas, log10_sigma=-7):
    sigma = 10**log10_sigma
    return sigma**2 * np.ones_like(avetoas)

# quasi-periodic kernel for DM
@signal_base.function
def periodic_kernel(avetoas, log10_sigma=-7, log10_ell=2, gam_p=1, p=1):

    r = np.abs(avetoas[None, :] - avetoas[:, None])

    # convert units to seconds
    sigma = 10**log10_sigma
    l = 10**log10_ell * 86400
    p *= 3.16e7
    d = np.eye(r.shape[0]) * (sigma/500)**2
    K = sigma**2 * np.exp(-r**2/2/l**2 - gam_p*np.sin(np.pi*r/p)**2) + d
    return K

# squared-exponential kernel for FD
@signal_base.function
def se_kernel(avefreqs, log10_sigma=-7, log10_lam=np.log10(1000)):
    tm = np.abs(avefreqs[None, :] - avefreqs[:, None])
    lam = 10**log10_lam
    sigma = 10**log10_sigma
    d = np.eye(tm.shape[0]) * (sigma/500)**2
    return sigma**2 * np.exp(-tm**2/2/lam) + d

# quantization matrix in time and radio frequency to cut down on the kernel size.
@signal_base.function
def get_tf_quantization_matrix(toas, freqs, dt=30*86400, df=None, dm=False):
    if df is None:
        dfs = [(600, 1000), (1000, 1900), (1900, 3000), (3000, 5000)]
    else:
        fmin = freqs.min()
        fmax = freqs.max()
        fs = np.arange(fmin, fmax+df, df)
        dfs = [(fs[ii], fs[ii+1]) for ii in range(len(fs)-1)]

    Us, avetoas, avefreqs, masks = [], [], [], []
    for rng in dfs:
        mask = np.logical_and(freqs>=rng[0], freqs<rng[1])
        if any(mask):
            masks.append(mask)
            U, _ = utils.create_quantization_matrix(toas[mask],
                                                    dt=dt, nmin=1)
            avetoa = np.array([toas[mask][idx.astype(bool)].mean()
                               for idx in U.T])
            avefreq = np.array([freqs[mask][idx.astype(bool)].mean()
                                for idx in U.T])
            Us.append(U)
            avetoas.append(avetoa)
            avefreqs.append(avefreq)

    nc = np.sum(U.shape[1] for U in Us)
    U = np.zeros((len(toas), nc))
    avetoas = np.concatenate(avetoas)
    idx = np.argsort(avetoas)
    avefreqs = np.concatenate(avefreqs)
    nctot = 0
    for ct, mask in enumerate(masks):
        Umat = Us[ct]
        nn = Umat.shape[1]
        U[mask, nctot:nn+nctot] = Umat
        nctot += nn

    if dm:
         weights = (1400/freqs)**2
    else:
        weights = np.ones_like(freqs)

    return U[:, idx] * weights[:, None], {'avetoas': avetoas[idx],
                                          'avefreqs': avefreqs[idx]}

# kernel is the product of a quasi-periodic time kernel and
# a rational-quadratic frequency kernel.
@signal_base.function
def tf_kernel(labels, log10_sigma=-7, log10_ell=2, gam_p=1,
              p=1, log10_ell2=4, alpha_wgt=2):

    avetoas = labels['avetoas']
    avefreqs = labels['avefreqs']

    r = np.abs(avetoas[None, :] - avetoas[:, None])
    r2 = np.abs(avefreqs[None, :] - avefreqs[:, None])

    # convert units to seconds
    sigma = 10**log10_sigma
    l = 10**log10_ell * 86400
    l2 = 10**log10_ell2
    p *= 3.16e7
    d = np.eye(r.shape[0]) * (sigma/500)**2
    Kt = sigma**2 * np.exp(-r**2/2/l**2 - gam_p*np.sin(np.pi*r/p)**2)
    Kv = (1+r2**2/2/alpha_wgt/l2**2)**(-alpha_wgt)

    return Kt * Kv + d

@signal_base.function
def chrom_exp_decay(toas, freqs, log10_Amp=-7, sign_param=-1.0,
                    t0=54000, log10_tau=1.7, idx=2):
    """
    Chromatic exponential-dip delay term in TOAs.

    :param t0: time of exponential minimum [MJD]
    :param tau: 1/e time of exponential [s]
    :param log10_Amp: amplitude of dip
    :param sign_param: sign of waveform
    :param idx: index of chromatic dependence

    :return wf: delay time-series [s]
    """
    t0 *= const.day
    tau = 10**log10_tau * const.day
    wf = 10**log10_Amp * np.heaviside(toas - t0, 1) * \
        np.exp(- (toas - t0) / tau)

    return np.sign(sign_param) * wf * (1400 / freqs) ** idx
  
@signal_base.function
def chrom_exp_cusp(toas, freqs, log10_Amp=-7, sign_param=-1.0,
                    t0=54000, log10_tau=1.7, idx=2):
    """
    Chromatic exponential-cusp delay term in TOAs.

    :param t0: time of exponential minimum [MJD]
    :param tau: 1/e time of exponential [s]
    :param log10_Amp: amplitude of cusp
    :param sign_param: sign of waveform
    :param idx: index of chromatic dependence

    :return wf: delay time-series [s]
    """
    t0 *= const.day
    tau = 10**log10_tau * const.day
    wf = (10**log10_Amp * np.heaviside(toas - t0, 1) * \
        np.exp(- (toas - t0) / tau)) + (10**log10_Amp * \
        (1 - np.heaviside(toas - t0, 1)) * np.exp(- (t0 - toas) / tau))
    
    return np.sign(sign_param) * wf * (1400 / freqs) ** idx

@signal_base.function
def chrom_yearly_sinusoid(toas, freqs, log10_Amp=-7, phase=0, idx=2):
    """
    Chromatic annual sinusoid.

    :param log10_Amp: amplitude of sinusoid
    :param phase: initial phase of sinusoid
    :param idx: index of chromatic dependence

    :return wf: delay time-series [s]
    """

    wf = 10**log10_Amp * np.sin( 2 * np.pi * const.fyr * toas + phase)
    return wf * (1400 / freqs) ** idx

@signal_base.function
def chromatic_quad_basis(toas, freqs, idx=4):
    """
    Basis for chromatic quadratic function.

    :param idx: index of chromatic dependence

    :return ret: normalized quadratic basis matrix [Ntoa, 3]
    """
    ret = np.zeros((len(toas), 3))
    t0 = (toas.max() + toas.min()) / 2
    for ii in range(3):
        ret[:, ii] = (toas-t0) ** (ii) * (1400/freqs) ** idx
    norm = np.sqrt(np.sum(ret**2, axis=0))
    return ret/norm, np.ones(3)

@signal_base.function
def chromatic_quad_prior(toas):
    """
    Prior for chromatic quadratic function.

    :return prior: prior-range for quadratic coefficients
    """
    return np.ones(3) * 1e80

@signal_base.function
def dmx_delay(toas, freqs, dmx_ids, **kwargs):
    """
    Delay in DMX model of DM variations.

    :param dmx_ids: dictionary of DMX data for each pulsar from parfile
    :param kwargs: dictionary of enterprise DMX parameters

    :return wf: DMX signal
    """
    wf = np.zeros(len(toas))
    dmx = kwargs
    for dmx_id in dmx_ids:
        mask = np.logical_and(toas >= (dmx_ids[dmx_id]['DMX_R1'] - 0.01) * 86400.,
                              toas <= (dmx_ids[dmx_id]['DMX_R2'] + 0.01) * 86400.)
        wf[mask] += dmx[dmx_id] / freqs[mask]**2 / const.DM_K / 1e12
    return wf

@signal_base.function
def createfourierdesignmatrix_chromatic(toas, freqs, nmodes=30, Tspan=None,
                                        logf=False, fmin=None, fmax=None,
                                        idx=4):

    """
    Construct Scattering-variation fourier design matrix.

    :param toas: vector of time series in seconds
    :param freqs: radio frequencies of observations [MHz]
    :param nmodes: number of fourier coefficients to use
    :param freq: option to output frequencies
    :param Tspan: option to some other Tspan
    :param logf: use log frequency spacing
    :param fmin: lower sampling frequency
    :param fmax: upper sampling frequency
    :param idx: Index of chromatic effects

    :return: F: Chromatic-variation fourier design matrix
    :return: f: Sampling frequencies
    """

    # get base fourier design matrix and frequencies
    F, Ffreqs = utils.createfourierdesignmatrix_red(
        toas, nmodes=nmodes, Tspan=Tspan, logf=logf,
        fmin=fmin, fmax=fmax)

    # compute the DM-variation vectors
    Dm = (1400/freqs) ** idx

    return F * Dm[:, None], Ffreqs

@signal_base.function
def createfourierdesignmatrix_solar_dm(toas, freqs, planetssb, pos_t,
                                       log10_n_earth=8.7, nmodes=30, Tspan=None,
                                       logf=False, fmin=None, fmax=None):

    """
    Construct DM-Solar Model fourier design matrix.

    :param toas: vector of time series in seconds
    :param planetssb: solar system bayrcenter positions
    :param pos_t: pulsar position as 3-vector
    :param nmodes: number of fourier coefficients to use
    :param freqs: radio frequencies of observations [MHz]
    :param freq: option to output frequencies
    :param Tspan: option to some other Tspan
    :param logf: use log frequency spacing
    :param fmin: lower sampling frequency
    :param fmax: upper sampling frequency

    :return: F: DM-variation fourier design matrix
    :return: f: Sampling frequencies
    """

    # get base fourier design matrix and frequencies
    F, Ffreqs = utils.createfourierdesignmatrix_red(
        toas, nmodes=nmodes, Tspan=Tspan, logf=logf,
        fmin=fmin, fmax=fmax)

    earth = planetssb[:, 2, :3]
    R_earth = np.sqrt(np.einsum('ij,ij->i',earth, earth))
    Re_cos_theta_impact = np.einsum('ij,ij->i',earth, pos_t)

    theta_impact = np.arccos(-Re_cos_theta_impact/R_earth)

    dm_sol_wind = model_utils.dm_solar(1.0,theta_impact,R_earth)


    dt_DM = (dm_sol_wind - dm_sol_wind.mean() ) * 4.148808e3 / freqs**2

    N = len(toas)

    add_on = np.zeros((N,2*nmodes))

    add_on[:,0] += log10_n_earth

    return (add_on + F)* dt_DM[:, None], Ffreqs

@signal_base.function
def free_spectrum(f, log10_rho=None):
    """
    Free spectral model. PSD  amplitude at each frequency
    is a free parameter. Model is parameterized by
    S(f_i) = \rho_i^2 * T,
    where \rho_i is the free parameter and T is the observation
    length.
    """
    return np.repeat(10**(2*np.array(log10_rho)), 2)

@signal_base.function
def t_process(f, log10_A=-15, gamma=4.33, alphas=None):
    """
    t-process model. PSD  amplitude at each frequency
    is a fuzzy power-law.
    """
    alphas = np.ones_like(f) if alphas is None else np.repeat(alphas, 2)
    return utils.powerlaw(f, log10_A=log10_A, gamma=gamma) * alphas

@signal_base.function
def t_process_adapt(f, log10_A=-15, gamma=4.33, alphas_adapt=None, nfreq=None):
    """
    t-process model. PSD  amplitude at each frequency
    is a fuzzy power-law.
    """
    if alphas_adapt is None:
        alpha_model = np.ones_like(f)
    else:
        if nfreq is None:
            alpha_model = np.repeat(alphas_adapt, 2)
        else:
            alpha_model = np.ones_like(f)
            alpha_model[2*int(np.rint(nfreq))] = alphas_adapt
            alpha_model[2*int(np.rint(nfreq))+1] = alphas_adapt

    return utils.powerlaw(f, log10_A=log10_A, gamma=gamma) * alpha_model
def InvGammaPrior(value, gamma=1):
    """Prior function for InvGamma parameters."""
    return scipy.stats.invgamma.pdf(value, scale=gamma)

def InvGammaSampler(gamma=1, size=None):
    """Sampling function for Uniform parameters."""
    return scipy.stats.invgamma.rvs(scale=gamma, size=size)

def InvGammaPrior(value, alpha=1, gamma=1):
    """Prior function for InvGamma parameters."""
    return scipy.stats.invgamma.pdf(value, alpha, scale=gamma)

def InvGammaSampler(alpha=1, gamma=1, size=None):
    """Sampling function for Uniform parameters."""
    return scipy.stats.invgamma.rvs(alpha, scale=gamma, size=size)

def InvGamma(alpha=1, gamma=1, size=None):
    """Class factory for Inverse Gamma parameters."""
    class InvGamma(parameter.Parameter):
        _size = size
<<<<<<< HEAD
        _prior = parameter.Function(InvGammaPrior, gamma=gamma)
=======
        _prior = parameter.Function(InvGammaPrior, alpha=alpha, gamma=gamma)
>>>>>>> fd55a0c0
        _sampler = staticmethod(InvGammaSampler)
        _alpha = alpha
        _gamma = gamma

        def __repr__(self):
            return '"{}": InvGamma({},{})'.format(self.name, alpha, gamma) \
                + ('' if self._size is None else '[{}]'.format(self._size))

    return InvGamma

@signal_base.function
def turnover_knee(f, log10_A, gamma, lfb, lfk, kappa, delta):
    """
    Generic turnover spectrum with a high-frequency knee.
    :param f: sampling frequencies of GWB
    :param A: characteristic strain amplitude at f=1/yr
    :param gamma: negative slope of PSD around f=1/yr (usually 13/3)
    :param lfb: log10 transition frequency at which environment dominates GWs
    :param lfk: log10 knee frequency due to population finiteness
    :param kappa: smoothness of turnover (10/3 for 3-body stellar scattering)
    :param delta: slope at higher frequencies
    """
    df = np.diff(np.concatenate((np.array([0]), f[::2])))
    hcf = (10**log10_A * (f / const.fyr) ** ((3-gamma) / 2) *
           (1.0 + (f / 10**lfk)) ** delta / np.sqrt(1 + (10**lfb / f) ** kappa))
    return hcf**2 / 12 / np.pi**2 / f**3 * np.repeat(df, 2)

@signal_base.function
def generalized_gwpol_psd(f, log10_A_tt=-15, log10_A_st=-15,
                          log10_A_vl=-15, log10_A_sl=-15,
                          kappa=10/3, p_dist=1.0):
    """
    PSD for a generalized mixture of scalar+vector dipole radiation
    and tensorial quadrupole radiation from SMBHBs.
    """

    df = np.diff(np.concatenate((np.array([0]), f[::2])))
    euler_e = 0.5772156649
    pdist = p_dist * const.kpc / const.c

    orf_aa_tt = (2/3) * np.ones(len(f))
    orf_aa_st = (2/3) * np.ones(len(f))
    orf_aa_vl = 2*np.log(4*np.pi*f*pdist) - 14/3 + 2*euler_e
    orf_aa_sl = np.pi**2*f*pdist/4 - \
        np.log(4*np.pi*f*pdist) + 37/24 - euler_e

    prefactor = (1 + kappa**2) / (1 + kappa**2 * (f / const.fyr)**(-2/3))
    gwpol_amps = 10**(2*np.array([log10_A_tt, log10_A_st,
                                  log10_A_vl, log10_A_sl]))
    gwpol_factors = np.array([orf_aa_tt*gwpol_amps[0],
                              orf_aa_st*gwpol_amps[1],
                              orf_aa_vl*gwpol_amps[2],
                              orf_aa_sl*gwpol_amps[3]])

    S_psd = prefactor * (gwpol_factors[0,:] * (f / const.fyr)**(-4/3) +
                         np.sum(gwpol_factors[1:,:],axis=0) * \
                         (f / const.fyr)**(-2)) / \
    (8*np.pi**2*f**3)

    return S_psd * np.repeat(df, 2)

@signal_base.function
def dropout_powerlaw(f, log10_A=-16, gamma=5, k_drop=0.5, k_threshold=0.5):
    """
    Dropout powerlaw for a stochastic process. Switches a stochastic
    process on or off depending on whether k_drop exceeds k_threshold.
    """

    df = np.diff(np.concatenate((np.array([0]), f[::2])))

    if k_drop >= k_threshold: k_switch = 1.0
    elif k_drop < k_threshold: k_switch = 0.0

    return k_switch * ((10**log10_A)**2 / 12.0 / np.pi**2 *
                       const.fyr**(gamma-3) * f**(-gamma) * np.repeat(df, 2))

@signal_base.function
def dropout_physical_ephem_delay(toas, planetssb, pos_t, frame_drift_rate=0,
                                 d_jupiter_mass=0, d_saturn_mass=0, d_uranus_mass=0,
                                 d_neptune_mass=0, jup_orb_elements=np.zeros(6),
                                 sat_orb_elements=np.zeros(6), inc_jupiter_orb=False,
                                 jup_orbelxyz=None, jup_mjd=None, inc_saturn_orb=False,
                                 sat_orbelxyz=None, sat_mjd=None, equatorial=True,
                                 k_drop=0.5, k_threshold=0.5):
    """
    Dropout BayesEphem model. Switches BayesEphem on or off depending on
    whether k_drop exceeds k_threshold.
    """

    # get dropout switch
    if k_drop >= k_threshold: k_switch = 1.0
    elif k_drop < k_threshold: k_switch = 0.0

    # convert toas to MJD
    mjd = toas / 86400

    # grab planet-to-SSB vectors
    earth = planetssb[:, 2, :3]
    jupiter = planetssb[:, 4, :3]
    saturn = planetssb[:, 5, :3]
    uranus = planetssb[:, 6, :3]
    neptune = planetssb[:, 7, :3]

    # do frame rotation
    earth = utils.ss_framerotate(mjd, earth, 0.0, 0.0, 0.0, frame_drift_rate,
                           offset=None, equatorial=equatorial)

    # mass perturbations
    mpert = [(jupiter, d_jupiter_mass), (saturn, d_saturn_mass),
             (uranus, d_uranus_mass), (neptune, d_neptune_mass)]
    for planet, dm in mpert:
        earth += utils.dmass(planet, dm)

    # jupter orbital element perturbations
    if inc_jupiter_orb:
        jup_perturb_tmp = 0.0009547918983127075 * np.einsum(
            'i,ijk->jk', jup_orb_elements, jup_orbelxyz)
        earth += np.array([np.interp(mjd, jup_mjd, jup_perturb_tmp[:,aa])
                           for aa in range(3)]).T

    # saturn orbital element perturbations
    if inc_saturn_orb:
        sat_perturb_tmp = 0.00028588567008942334 * np.einsum(
            'i,ijk->jk', sat_orb_elements, sat_orbelxyz)
        earth += np.array([np.interp(mjd, sat_mjd, sat_perturb_tmp[:,aa])
                           for aa in range(3)]).T

    # construct the true geocenter to barycenter roemer
    tmp_roemer = np.einsum('ij,ij->i', planetssb[:, 2, :3], pos_t)

    # create the delay
    delay = tmp_roemer - np.einsum('ij,ij->i', earth, pos_t)

    return k_switch * delay


def Dropout_PhysicalEphemerisSignal(
    frame_drift_rate=parameter.Uniform(-1e-9, 1e-9)('frame_drift_rate'),
    d_jupiter_mass=parameter.Normal(0, 1.54976690e-11)('d_jupiter_mass'),
    d_saturn_mass=parameter.Normal(0, 8.17306184e-12)('d_saturn_mass'),
    d_uranus_mass=parameter.Normal(0, 5.71923361e-11)('d_uranus_mass'),
    d_neptune_mass=parameter.Normal(0, 7.96103855e-11)('d_neptune_mass'),
    jup_orb_elements=parameter.Uniform(-0.05,0.05,size=6)('jup_orb_elements'),
    sat_orb_elements=parameter.Uniform(-0.5,0.5,size=6)('sat_orb_elements'),
    inc_jupiter_orb=True, inc_saturn_orb=False, use_epoch_toas=True,
    k_drop=parameter.Uniform(0.0,1.0), k_threshold=0.5, name=''):

    """ Class factory for dropout physical ephemeris model signal."""

    # turn off saturn orbital element parameters if not including in signal
    if not inc_saturn_orb:
        sat_orb_elements = np.zeros(6)

    # define waveform
    jup_mjd, jup_orbelxyz, sat_mjd, sat_orbelxyz = (
        utils.get_planet_orbital_elements())
    wf = dropout_physical_ephem_delay(frame_drift_rate=frame_drift_rate,
                                        d_jupiter_mass=d_jupiter_mass,
                                        d_saturn_mass=d_saturn_mass,
                                        d_uranus_mass=d_uranus_mass,
                                        d_neptune_mass=d_neptune_mass,
                                        jup_orb_elements=jup_orb_elements,
                                        sat_orb_elements=sat_orb_elements,
                                        inc_jupiter_orb=inc_jupiter_orb,
                                        jup_orbelxyz=jup_orbelxyz,
                                        jup_mjd=jup_mjd,
                                        inc_saturn_orb=inc_saturn_orb,
                                        sat_orbelxyz=sat_orbelxyz,
                                        sat_mjd=sat_mjd,
                                        k_drop=k_drop, k_threshold=k_threshold)

    BaseClass = deterministic_signals.Deterministic(wf, name=name)

    class Dropout_PhysicalEphemerisSignal(BaseClass):
        signal_name = 'phys_ephem'
        signal_id = 'phys_ephem_' + name if name else 'phys_ephem'

        def __init__(self, psr):

            # not available for PINT yet
            if isinstance(psr, enterprise.pulsar.PintPulsar):
                msg = 'Physical Ephemeris model is not compatible with PINT '
                msg += 'at this time.'
                raise NotImplementedError(msg)

            super(Dropout_PhysicalEphemerisSignal, self).__init__(psr)

            if use_epoch_toas:
                # get quantization matrix and calculate daily average TOAs
                U, _ = utils.create_quantization_matrix(psr.toas, nmin=1)
                self.uinds = utils.quant2ind(U)
                avetoas = np.array([psr.toas[sc].mean() for sc in self.uinds])
                self._wf[''].add_kwarg(toas=avetoas)

                # interpolate ssb planet position vectors to avetoas
                planetssb = np.zeros((len(avetoas), 9, 3))
                for jj in range(9):
                    planetssb[:, jj, :] = np.array([
                        np.interp(avetoas, psr.toas, psr.planetssb[:,jj,aa])
                        for aa in range(3)]).T
                self._wf[''].add_kwarg(planetssb=planetssb)

                # Inteprolating the pulsar position vectors onto epoch TOAs
                pos_t = np.array([np.interp(avetoas, psr.toas, psr.pos_t[:,aa])
                                  for aa in range(3)]).T
                self._wf[''].add_kwarg(pos_t=pos_t)

            # initialize delay
            self._delay = np.zeros(len(psr.toas))

        @base.cache_call('delay_params')
        def get_delay(self, params):
            delay = self._wf[''](params=params)
            if use_epoch_toas:
                for slc, val in zip(self.uinds, delay):
                    self._delay[slc] = val
                return self._delay
            else:
                return delay

    return Dropout_PhysicalEphemerisSignal

@signal_base.function
def cw_delay(toas, pos, pdist,
             cos_gwtheta=0, gwphi=0, cos_inc=0,
             log10_mc=9, log10_fgw=-8, log10_dist=None, log10_h=None,
             phase0=0, psi=0,
             psrTerm=False, p_dist=1, p_phase=None,
             evolve=False, phase_approx=False, check=False,
             tref=0):
    """
    Function to create GW incuced residuals from a SMBMB as
    defined in Ellis et. al 2012,2013.
    :param toas:
        Pular toas in seconds
    :param pos:
        Unit vector from the Earth to the pulsar
    :param pdist:
        Pulsar distance (mean and uncertainty) [kpc]
    :param cos_gwtheta:
        Cosine of Polar angle of GW source in celestial coords [radians]
    :param gwphi:
        Azimuthal angle of GW source in celestial coords [radians]
    :param cos_inc:
        cosine of Inclination of GW source [radians]
    :param log10_mc:
        log10 of Chirp mass of SMBMB [solar masses]
    :param log10_fgw:
        log10 of Frequency of GW (twice the orbital frequency) [Hz]
    :param log10_dist:
        log10 of Luminosity distance to SMBMB [Mpc],
        used to compute strain, if not None
    :param log10_h:
        log10 of GW strain,
        used to compute distance, if not None
    :param phase0:
        Initial Phase of GW source [radians]
    :param psi:
        Polarization angle of GW source [radians]
    :param psrTerm:
        Option to include pulsar term [boolean]
    :param p_dist:
        Pulsar distance parameter
    :param p_phase:
        Use pulsar phase to determine distance [radian]
    :param evolve:
        Option to include/exclude full evolution [boolean]
    :param phase_approx:
        Option to include/exclude phase evolution across observation time
        [boolean]
    :param check:
        Check if frequency evolves significantly over obs. time [boolean]
    :param tref:
        Reference time for phase and frequency [s]
    :return: Vector of induced residuals
    """

    # convert units to time
    mc = 10**log10_mc * const.Tsun
    fgw = 10**log10_fgw
    gwtheta = np.arccos(cos_gwtheta)
    inc = np.arccos(cos_inc)
    p_dist = (pdist[0] + pdist[1]*p_dist)*const.kpc/const.c

    if log10_h is None and log10_dist is None:
        raise ValueError("one of log10_dist or log10_h must be non-None")
    elif log10_h is not  None and log10_dist is not None:
        raise ValueError("only one of log10_dist or log10_h can be non-None")
    elif log10_h is None:
        dist = 10**log10_dist * const.Mpc / const.c
    else:
        dist = 2 * mc**(5/3) * (np.pi*fgw)**(2/3) / 10**log10_h

    if check:
        # check that frequency is not evolving significantly over obs. time
        fstart = fgw * (1 - 256/5 * mc**(5/3) * fgw**(8/3) * toas[0])**(-3/8)
        fend = fgw * (1 - 256/5 * mc**(5/3) * fgw**(8/3) * toas[-1])**(-3/8)
        df = fend - fstart

        # observation time
        Tobs = toas.max()-toas.min()
        fbin = 1/Tobs

        if np.abs(df) > fbin:
            print('WARNING: Frequency is evolving over more than one '
                  'frequency bin.')
            print('f0 = {0}, f1 = {1}, df = {2}, fbin = {3}'
                  .format(fstart, fend, df,  fbin))
            return np.ones(len(toas)) * np.nan

    # get antenna pattern funcs and cosMu
    # write function to get pos from theta,phi
    fplus, fcross, cosMu = utils.create_gw_antenna_pattern(pos, gwtheta, gwphi)

    # get pulsar time
    toas -= tref
    if p_dist > 0:
        tp = toas-p_dist*(1-cosMu)
    else:
        tp = toas

    # orbital frequency
    w0 = np.pi * fgw
    phase0 /= 2 # orbital phase
    omegadot = 96/5 * mc**(5/3) * w0**(11/3)

    # evolution
    if evolve:
        # calculate time dependent frequency at earth and pulsar
        omega = w0 * (1 - 256/5 * mc**(5/3) * w0**(8/3) * toas)**(-3/8)
        omega_p = w0 * (1 - 256/5 * mc**(5/3) * w0**(8/3) * tp)**(-3/8)

        if p_dist > 0:
            omega_p0 = w0 * (1 + 256/5
                             * mc**(5/3) * w0**(8/3) * p_dist*(1-cosMu))**(-3/8)
        else:
            omega_p0 = w0

        # calculate time dependent phase
        phase = phase0 + 1/32/mc**(5/3) * (w0**(-5/3) - omega**(-5/3))

        if p_phase is None:
            phase_p = phase0 + 1/32/mc**(5/3) * (w0**(-5/3) - omega_p**(-5/3))
        else:
            phase_p = (phase0 + p_phase
                       + 1/32*mc**(-5/3) * (omega_p0**(-5/3) - omega_p**(-5/3)))

    elif phase_approx:
        # monochromatic
        omega = w0
        if p_dist > 0:
            omega_p = w0 * (1 + 256/5
                            * mc**(5/3) * w0**(8/3) * p_dist*(1-cosMu))**(-3/8)
        else:
            omega_p = w0

        # phases
        phase = phase0 + omega * toas
        if p_phase is not None:
            phase_p = phase0 + p_phase + omega_p*toas
        else:
            phase_p = (phase0 + omega_p*toas
                       + 1/32/mc**(5/3) * (w0**(-5/3) - omega_p**(-5/3)))

    # no evolution
    else:
        # monochromatic
        omega = np.pi*fgw
        omega_p = omega

        # phases
        phase = phase0 + omega * toas
        phase_p = phase0 + omega * tp

    # define time dependent coefficients
    At = -0.5*np.sin(2*phase)*(3+np.cos(2*inc))
    Bt = 2*np.cos(2*phase)*np.cos(inc)
    At_p = -0.5*np.sin(2*phase_p)*(3+np.cos(2*inc))
    Bt_p = 2*np.cos(2*phase_p)*np.cos(inc)

    # now define time dependent amplitudes
    alpha = mc**(5./3.)/(dist*omega**(1./3.))
    alpha_p = mc**(5./3.)/(dist*omega_p**(1./3.))

    # define rplus and rcross
    rplus = alpha*(-At*np.cos(2*psi)+Bt*np.sin(2*psi))
    rcross = alpha*(At*np.sin(2*psi)+Bt*np.cos(2*psi))
    rplus_p = alpha_p*(-At_p*np.cos(2*psi)+Bt_p*np.sin(2*psi))
    rcross_p = alpha_p*(At_p*np.sin(2*psi)+Bt_p*np.cos(2*psi))

    # residuals
    if psrTerm:
        res = fplus*(rplus_p-rplus)+fcross*(rcross_p-rcross)
    else:
        res = -fplus*rplus - fcross*rcross

    return res

@signal_base.function
def compute_eccentric_residuals(toas, theta, phi, cos_gwtheta, gwphi,
                                log10_mc, log10_dist, log10_h, log10_F, cos_inc,
                                psi, gamma0, e0, l0, q, nmax=400, pdist=1.0,
                                pphase=None, pgam=None, psrTerm=False,
                                tref=0, check=False):
    """
    Simulate GW from eccentric SMBHB. Waveform models from
    Taylor et al. (2015) and Barack and Cutler (2004).
    WARNING: This residual waveform is only accurate if the
    GW frequency is not significantly evolving over the
    observation time of the pulsar.
    :param toa: pulsar observation times
    :param theta: polar coordinate of pulsar
    :param phi: azimuthal coordinate of pulsar
    :param gwtheta: Polar angle of GW source in celestial coords [radians]
    :param gwphi: Azimuthal angle of GW source in celestial coords [radians]
    :param log10_mc: Base-10 lof of chirp mass of SMBMB [solar masses]
    :param log10_dist: Base-10 uminosity distance to SMBMB [Mpc]
    :param log10_F: base-10 orbital frequency of SMBHB [Hz]
    :param inc: Inclination of GW source [radians]
    :param psi: Polarization of GW source [radians]
    :param gamma0: Initial angle of periastron [radians]
    :param e0: Initial eccentricity of SMBHB
    :param l0: Initial mean anomoly [radians]
    :param q: Mass ratio of SMBHB
    :param nmax: Number of harmonics to use in waveform decomposition
    :param pdist: Pulsar distance [kpc]
    :param pphase: Pulsar phase [rad]
    :param pgam: Pulsar angle of periastron [rad]
    :param psrTerm: Option to include pulsar term [boolean]
    :param tref: Fidicuial time at which initial parameters are referenced [s]
    :param check: Check if frequency evolves significantly over obs. time
    :returns: Vector of induced residuals
    """

    # convert from sampling
    F = 10.0**log10_F
    mc = 10.0**log10_mc
    dist = 10.0**log10_dist
    if log10_h is not None:
        h0 = 10.0**log10_h
    else:
        h0 = None
    inc = np.arccos(cos_inc)
    gwtheta = np.arccos(cos_gwtheta)

    # define variable for later use
    cosgwtheta, cosgwphi = np.cos(gwtheta), np.cos(gwphi)
    singwtheta, singwphi = np.sin(gwtheta), np.sin(gwphi)
    sin2psi, cos2psi = np.sin(2*psi), np.cos(2*psi)

    # unit vectors to GW source
    m = np.array([singwphi, -cosgwphi, 0.0])
    n = np.array([-cosgwtheta*cosgwphi, -cosgwtheta*singwphi, singwtheta])
    omhat = np.array([-singwtheta*cosgwphi, -singwtheta*singwphi, -cosgwtheta])

    # pulsar position vector
    phat = np.array([np.sin(theta)*np.cos(phi), np.sin(theta)*np.sin(phi),\
            np.cos(theta)])

    fplus = 0.5 * (np.dot(m, phat)**2 - np.dot(n, phat)**2) / (1+np.dot(omhat, phat))
    fcross = (np.dot(m, phat)*np.dot(n, phat)) / (1 + np.dot(omhat, phat))
    cosMu = -np.dot(omhat, phat)

    # get values from pulsar object
    toas = toas.copy() - tref

    if check:
        # check that frequency is not evolving significantly over obs. time
        y = utils.solve_coupled_ecc_solution(F, e0, gamma0, l0, mc, q,
                                          np.array([0.0,toas.max()]))

        # initial and final values over observation time
        Fc0, ec0, gc0, phic0 = y[0,:]
        Fc1, ec1, gc1, phic1 = y[-1,:]

        # observation time
        Tobs = 1/(toas.max()-toas.min())

        if np.abs(Fc0-Fc1) > 1/Tobs:
            print('WARNING: Frequency is evolving over more than one frequency bin.')
            print('F0 = {0}, F1 = {1}, delta f = {2}'.format(Fc0, Fc1, 1/Tobs))
            return np.ones(len(toas)) * np.nan

    # get gammadot for earth term
    gammadot = utils.get_gammadot(F, mc, q, e0)

    # get number of harmonics to use
    if not isinstance(nmax, int):
        if e0 < 0.999 and e0 > 0.001:
            nharm = int(nmax(e0))
        elif e0 < 0.001:
            nharm = 2
        else:
            nharm = int(nmax(0.999))
    else:
        nharm = nmax

    # no more than 100 harmonics
    nharm = min(nharm, 100)

    ##### earth term #####
    splus, scross = utils.calculate_splus_scross(nmax=nharm, mc=mc, dl=dist,
                                                 h0=h0, F=F, e=e0, t=toas.copy(),
                                                 l0=l0, gamma=gamma0,
                                                 gammadot=gammadot, inc=inc)

    ##### pulsar term #####
    if psrTerm:
        # pulsar distance
        pd = pdist

        # convert units
        pd *= const.kpc / const.c

        # get pulsar time
        tp = toas.copy() - pd * (1-cosMu)

        # solve coupled system of equations to get pulsar term values
        y = utils.solve_coupled_ecc_solution(F, e0, gamma0, l0, mc,
                                       q, np.array([0.0, tp.min()]))

        # get pulsar term values
        if np.any(y):
            Fp, ep, gp, phip = y[-1,:]

            # get gammadot at pulsar term
            gammadotp = utils.get_gammadot(Fp, mc, q, ep)

            # get phase at pulsar
            if pphase is None:
                lp = phip
            else:
                lp = pphase

            # get angle of periastron at pulsar
            if pgam is None:
                gp = gp
            else:
                gp = pgam

            # get number of harmonics to use
            if not isinstance(nmax, int):
                if e0 < 0.999 and e0 > 0.001:
                    nharm = int(nmax(e0))
                elif e0 < 0.001:
                    nharm = 2
                else:
                    nharm = int(nmax(0.999))
            else:
                nharm = nmax

            # no more than 1000 harmonics
            nharm = min(nharm, 100)
            splusp, scrossp = utils.calculate_splus_scross(nmax=nharm, mc=mc,
                                                           dl=dist, h0=h0, F=Fp, e=ep,
                                                           t=toas.copy(), l0=lp, gamma=gp,
                                                           gammadot=gammadotp, inc=inc)

            rr = (fplus*cos2psi - fcross*sin2psi) * (splusp - splus) + \
                (fplus*sin2psi + fcross*cos2psi) * (scrossp - scross)

        else:
            rr = np.ones(len(toas)) * np.nan

    else:
        rr = - (fplus*cos2psi - fcross*sin2psi) * splus - \
            (fplus*sin2psi + fcross*cos2psi) * scross

    return rr

def CWSignal(cw_wf, ecc=False, psrTerm=False):

    BaseClass = deterministic_signals.Deterministic(cw_wf, name='cw')

    class CWSignal(BaseClass):

        def __init__(self, psr):
            super(CWSignal, self).__init__(psr)
            self._wf[''].add_kwarg(psrTerm=psrTerm)
            if ecc:
                pgam = parameter.Uniform(0, 2*np.pi)('_'.join([psr.name, 'pgam', 'cw']))
                self._params['pgam'] = pgam
                self._wf['']._params['pgam'] = pgam

    return CWSignal

@signal_base.function
def deterministic_solar_dm(toas, freqs, planetssb, pos_t,
                           n_earth=5, n_earth_bins=None,
                           t_init=None, t_final=None):

    """
    Construct DM-Solar Model fourier design matrix.

    :param toas: vector of time series in seconds
    :param planetssb: solar system bayrcenter positions
    :param pos_t: pulsar position as 3-vector
    :param freqs: radio frequencies of observations [MHz]
    :param log10_n_earth: log10 of the electron density from the solar wind
                at 1 AU.
    :param n_earth_bins: Number of binned values of n_earth for which to fit or
                an array or list of bin edges to use for binned n_Earth values.
                In the latter case the first and last edges must encompass all
                TOAs and in all cases it must match the size (number of
                elements) of log10_n_earth.
    :param t_init: Initial time of earliest TOA in entire dataset, including all
                pulsar.
    :param t_final: Final time of latest TOA in entire dataset, including all
                pulsar.

    :return dt_DM: DM due to solar wind
    """

    if n_earth_bins is None:
        earth = planetssb[:, 2, :3]
        R_earth = np.sqrt(np.einsum('ij,ij->i',earth, earth))
        Re_cos_theta_impact = np.einsum('ij,ij->i',earth, pos_t)

        theta_impact = np.arccos(-Re_cos_theta_impact/R_earth)

        dm_sol_wind = model_utils.dm_solar(n_earth,theta_impact,R_earth)
        dt_DM = (dm_sol_wind) * 4.148808e3 / freqs**2

    else:
        if isinstance(n_earth_bins,int) and (t_init is None or t_final is None):
            raise ValueError('Need to enter t_init and t_final to make binned n_earth values.')

        elif isinstance(n_earth_bins, int):
            edges, step = np.linspace(t_init, t_final, n_earth_bins,
                                      endpoint=True, retstep=True)

        elif isinstance(n_earth_bins, list) or isinstance(n_earth_bins, np.ndarray):
            edges = n_earth_bins

        #print('Fitting {0} binned values of n_Earth of mean width {1}.'.format(n_earth_bins,step))

        dt_DM = []
        for ii, bin in enumerate(edges[:-1]):

            bin_mask = np.logical_and(toas>=bin, toas<=edges[ii+1])
            earth = planetssb[bin_mask, 2, :3]
            R_earth = np.sqrt(np.einsum('ij,ij->i',earth, earth))
            Re_cos_theta_impact = np.einsum('ij,ij->i',earth, pos_t[bin_mask])

            theta_impact = np.arccos(-Re_cos_theta_impact/R_earth)
            dm_sol_wind = model_utils.dm_solar(n_earth[ii],theta_impact,R_earth)

            if dm_sol_wind.size != 0:
                dt_DM.extend((dm_sol_wind)
                             * 4.148808e3 / freqs[bin_mask]**2)
            else:
                pass

        dt_DM = np.array(dt_DM)

    return dt_DM

#### Model component building blocks ####

def white_noise_block(vary=False, inc_ecorr=False, gp_ecorr=False,
                      efac1=False, select='backend'):
    """
    Returns the white noise block of the model:

        1. EFAC per backend/receiver system
        2. EQUAD per backend/receiver system
        3. ECORR per backend/receiver system

    :param vary:
        If set to true we vary these parameters
        with uniform priors. Otherwise they are set to constants
        with values to be set later.
    :param inc_ecorr:
        include ECORR, needed for NANOGrav channelized TOAs
    :param gp_ecorr:
        whether to use the Gaussian process model for ECORR
    :param efac1:
        use a strong prior on EFAC = Normal(mu=1, stdev=0.1)
    """

    if select == 'backend':
        # define selection by observing backend
        backend = selections.Selection(selections.by_backend)
        # define selection by nanograv backends
        backend_ng = selections.Selection(selections.nanograv_backends)
    else:
        # define no selection
        backend = selections.Selection(selections.no_selection)


    # white noise parameters
    if vary:
        if efac1:
            efac = parameter.Normal(1.0, 0.1)
        else:
            efac = parameter.Uniform(0.01, 10.0)
        equad = parameter.Uniform(-8.5, -5)
        if inc_ecorr:
            ecorr = parameter.Uniform(-8.5, -5)
    else:
        efac = parameter.Constant()
        equad = parameter.Constant()
        if inc_ecorr:
            ecorr = parameter.Constant()

    # white noise signals
    ef = white_signals.MeasurementNoise(efac=efac, selection=backend)
    eq = white_signals.EquadNoise(log10_equad=equad, selection=backend)
    if inc_ecorr:
        if gp_ecorr:
            ec = gp_signals.EcorrBasisModel(log10_ecorr=ecorr, selection=backend_ng)
        else:
            ec = white_signals.EcorrKernelNoise(log10_ecorr=ecorr, selection=backend_ng)

    # combine signals
    if inc_ecorr:
        s = ef + eq + ec
    elif not inc_ecorr:
        s = ef + eq

    return s

def red_noise_block(psd='powerlaw', prior='log-uniform', Tspan=None,
                    components=30, gamma_val=None, coefficients=False, select=None):
    """
    Returns red noise model:

        1. Red noise modeled as a power-law with 30 sampling frequencies

    :param psd:
        PSD function [e.g. powerlaw (default), turnover, spectrum, tprocess]
    :param prior:
        Prior on log10_A. Default if "log-uniform". Use "uniform" for
        upper limits.
    :param Tspan:
        Sets frequency sampling f_i = i / Tspan. Default will
        use overall time span for indivicual pulsar.
    :param components:
        Number of frequencies in sampling of red noise
    :param gamma_val:
        If given, this is the fixed slope of the power-law for
        powerlaw, turnover, or tprocess red noise
    :param coefficients: include latent coefficients in GP model?
    """
    # red noise parameters that are common
    if psd in ['powerlaw', 'turnover', 'tprocess', 'tprocess_adapt']:
        # parameters shared by PSD functions
        if prior == 'uniform':
            log10_A = parameter.LinearExp(-20, -11)
        elif prior == 'log-uniform' and gamma_val is not None:
            if np.abs(gamma_val - 4.33) < 0.1:
                log10_A = parameter.Uniform(-20, -11)
            else:
                log10_A = parameter.Uniform(-20, -11)
        else:
            log10_A = parameter.Uniform(-20, -11)

        if gamma_val is not None:
            gamma = parameter.Constant(gamma_val)
        else:
            gamma = parameter.Uniform(0, 7)

        # different PSD function parameters
        if psd == 'powerlaw':
            pl = utils.powerlaw(log10_A=log10_A, gamma=gamma)
        elif psd == 'turnover':
            kappa = parameter.Uniform(0, 7)
            lf0 = parameter.Uniform(-9, -7)
            pl = utils.turnover(log10_A=log10_A, gamma=gamma,
                                 lf0=lf0, kappa=kappa)
        elif psd == 'tprocess':
            df = 2
            alphas = InvGamma(df/2, df/2, size=components)
            pl = t_process(log10_A=log10_A, gamma=gamma, alphas=alphas)
        elif psd == 'tprocess_adapt':
            df = 2
            alpha_adapt = InvGamma(df/2, df/2, size=1)
            nfreq = parameter.Uniform(-0.5, 10-0.5)
            pl = t_process_adapt(log10_A=log10_A, gamma=gamma,
                                 alphas_adapt=alpha_adapt, nfreq=nfreq)

    if psd == 'spectrum':
        if prior == 'uniform':
            log10_rho = parameter.LinearExp(-10, -4, size=components)
        elif prior == 'log-uniform':
            log10_rho = parameter.Uniform(-10, -4, size=components)

        pl = free_spectrum(log10_rho=log10_rho)

    if select == 'backend':
        # define selection by observing backend
        selection = selections.Selection(selections.by_backend)
    elif select == 'band' or select == 'band+':
    	# define selection by observing band
        selection = selections.Selection(selections.by_band)
    else:
        # define no selection
        selection = selections.Selection(selections.no_selection)

    rn = gp_signals.FourierBasisGP(pl, components=components, Tspan=Tspan,
                                   coefficients=coefficients, selection=selection)

    if select == 'band+': # Add the common component as well
    	rn = rn + gp_signals.FourierBasisGP(pl, components=components, Tspan=Tspan,
                                   coefficients=coefficients)

    return rn

def dm_noise_block(gp_kernel='diag', psd='powerlaw', nondiag_kernel='periodic',
                   prior='log-uniform', Tspan=None, components=30, gamma_val=None,
                   coefficients=False):
    """
    Returns DM noise model:

        1. DM noise modeled as a power-law with 30 sampling frequencies

    :param psd:
        PSD function [e.g. powerlaw (default), spectrum, tprocess]
    :param prior:
        Prior on log10_A. Default if "log-uniform". Use "uniform" for
        upper limits.
    :param Tspan:
        Sets frequency sampling f_i = i / Tspan. Default will
        use overall time span for indivicual pulsar.
    :param components:
        Number of frequencies in sampling of DM-variations.
    :param gamma_val:
        If given, this is the fixed slope of the power-law for
        powerlaw, turnover, or tprocess DM-variations
    """
    # dm noise parameters that are common
    if gp_kernel == 'diag':
        if psd in ['powerlaw', 'turnover', 'tprocess', 'tprocess_adapt']:
            # parameters shared by PSD functions
            if prior == 'uniform':
                log10_A_dm = parameter.LinearExp(-20, -11)
            elif prior == 'log-uniform' and gamma_val is not None:
                if np.abs(gamma_val - 4.33) < 0.1:
                    log10_A_dm = parameter.Uniform(-20, -11)
                else:
                    log10_A_dm = parameter.Uniform(-20, -11)
            else:
                log10_A_dm = parameter.Uniform(-20, -11)

            if gamma_val is not None:
                gamma_dm = parameter.Constant(gamma_val)
            else:
                gamma_dm = parameter.Uniform(0, 7)

            # different PSD function parameters
            if psd == 'powerlaw':
                dm_prior = utils.powerlaw(log10_A=log10_A_dm, gamma=gamma_dm)
            elif psd == 'turnover':
                kappa_dm = parameter.Uniform(0, 7)
                lf0_dm = parameter.Uniform(-9, -7)
                dm_prior = utils.turnover(log10_A=log10_A_dm, gamma=gamma_dm,
                                          lf0=lf0_dm, kappa=kappa_dm)
            elif psd == 'tprocess':
                df = 2
                alphas_dm = InvGamma(df/2, df/2, size=components)
                dm_prior = t_process(log10_A=log10_A_dm, gamma=gamma_dm, alphas=alphas_dm)
            elif psd == 'tprocess_adapt':
                df = 2
                alpha_adapt_dm = InvGamma(df/2, df/2, size=1)
                nfreq_dm = parameter.Uniform(-0.5, 10-0.5)
                dm_prior = t_process_adapt(log10_A=log10_A_dm, gamma=gamma_dm,
                                           alphas_adapt=alpha_adapt_dm, nfreq=nfreq_dm)

        if psd == 'spectrum':
            if prior == 'uniform':
                log10_rho_dm = parameter.LinearExp(-10, -4, size=components)
            elif prior == 'log-uniform':
                log10_rho_dm = parameter.Uniform(-10, -4, size=components)

            dm_prior = free_spectrum(log10_rho=log10_rho_dm)

        dm_basis = utils.createfourierdesignmatrix_dm(nmodes=components,
                                                      Tspan=Tspan)

    elif gp_kernel == 'nondiag':
        if nondiag_kernel == 'periodic':
            # Periodic GP kernel for DM
            log10_sigma = parameter.Uniform(-10, -4)
            log10_ell = parameter.Uniform(1, 4)
            period = parameter.Uniform(0.2, 5.0)
            gam_p = parameter.Uniform(0.1, 30.0)

            dm_basis = linear_interp_basis_dm(dt=15*86400)
            dm_prior = periodic_kernel(log10_sigma=log10_sigma,
                                    log10_ell=log10_ell, gam_p=gam_p, p=period)
        elif nondiag_kernel == 'periodic_rfband':
            # Periodic GP kernel for DM with RQ radio-frequency dependence
            log10_sigma = parameter.Uniform(-10, -4)
            log10_ell = parameter.Uniform(1, 4)
            log10_ell2 = parameter.Uniform(2, 7)
            alpha_wgt = parameter.Uniform(0.2, 6)
            period = parameter.Uniform(0.2, 5.0)
            gam_p = parameter.Uniform(0.1, 30.0)

            dm_basis = get_tf_quantization_matrix(df=200, dt=15*86400, dm=True)
            dm_prior = tf_kernel(log10_sigma=log10_sigma, log10_ell=log10_ell,
                                 gam_p=gam_p, p=period, alpha_wgt=alpha_wgt,
                                 log10_ell2=log10_ell2)
        elif nondiag_kernel == 'dmx_like':
            # DMX-like signal
            log10_sigma = parameter.Uniform(-10, -4)

            dm_basis = linear_interp_basis_dm(dt=30*86400)
            dm_prior = dmx_ridge_prior(log10_sigma=log10_sigma)

    dmgp = gp_signals.BasisGP(dm_prior, dm_basis, name='dm_gp',
                              coefficients=coefficients)

    return dmgp

def dm_annual_signal(idx=2, name='dm_s1yr'):
    """
    Returns chromatic annual signal (i.e. TOA advance):

    :param idx:
        index of radio frequency dependence (i.e. DM is 2). If this is set
        to 'vary' then the index will vary from 1 - 6
    :param name: Name of signal

    :return dm1yr:
        chromatic annual waveform.
    """
    log10_Amp_dm1yr = parameter.Uniform(-10, -2)
    phase_dm1yr = parameter.Uniform(0, 2*np.pi)

    wf = chrom_yearly_sinusoid(log10_Amp=log10_Amp_dm1yr,
                               phase=phase_dm1yr, idx=idx)
    dm1yr = deterministic_signals.Deterministic(wf, name=name)

    return dm1yr

def dm_exponential_dip(tmin, tmax, idx=2, sign=False, name='dmexp'):
    """
    Returns chromatic exponential dip (i.e. TOA advance):

    :param tmin, tmax:
        search window for exponential dip time.
    :param idx:
        index of radio frequency dependence (i.e. DM is 2). If this is set
        to 'vary' then the index will vary from 1 - 6
    :param sign:
        [boolean] allow for positive or negative exponential features.
    :param name: Name of signal

    :return dmexp:
        chromatic exponential dip waveform.
    """
    t0_dmexp = parameter.Uniform(tmin,tmax)
    log10_Amp_dmexp = parameter.Uniform(-10, -2)
    log10_tau_dmexp = parameter.Uniform(np.log10(5), np.log10(100))
    if sign:
        sign_param = parameter.Uniform(-1.0, 1.0)
    else:
        sign_param = -1.0
    wf = chrom_exp_decay(log10_Amp=log10_Amp_dmexp,
                         t0=t0_dmexp, log10_tau=log10_tau_dmexp,
                         sign_param=sign_param, idx=idx)
    dmexp = deterministic_signals.Deterministic(wf, name=name)

    return dmexp
  
def dm_exponential_cusp(tmin, tmax, idx=2, sign=False, name='dm_cusp'):
    """
    Returns chromatic exponential cusp (i.e. TOA advance):

    :param tmin, tmax:
        search window for exponential cusp time.
    :param idx:
        index of radio frequency dependence (i.e. DM is 2). If this is set
        to 'vary' then the index will vary from 1 - 6
    :param sign:
        [boolean] allow for positive or negative exponential features.
    :param name: Name of signal

    :return dmexp:
        chromatic exponential dip waveform.
    """
    t0_dm_cusp = parameter.Uniform(tmin,tmax)
    log10_Amp_dm_cusp = parameter.Uniform(-10, -2)
    log10_tau_dm_cusp = parameter.Uniform(np.log10(5), np.log10(100))
    if sign:
        sign_param = parameter.Uniform(-1.0, 1.0)
    else:
        sign_param = 1.0
    wf = chrom_exp_cusp(log10_Amp=log10_Amp_dm_cusp,
                         t0=t0_dm_cusp, log10_tau=log10_tau_dm_cusp,
                         sign_param=sign_param, idx=idx)
    dm_cusp = deterministic_signals.Deterministic(wf, name=name)

    return dm_cusp

def dmx_signal(dmx_data, name='dmx_signal'):
    """
    Returns DMX signal:

    :param dmx_data: dictionary of DMX data for each pulsar from parfile.
    :param name: Name of signal.

    :return dmx_sig:
        dmx signal waveform.
    """
    dmx = {}
    for dmx_id in sorted(dmx_data):
        dmx_data_tmp = dmx_data[dmx_id]
        dmx.update({dmx_id : parameter.Normal(mu=dmx_data_tmp['DMX_VAL'],
                                              sigma=dmx_data_tmp['DMX_ERR'])})
    wf = dmx_delay(dmx_ids=dmx_data, **dmx)
    dmx_sig = deterministic_signals.Deterministic(wf, name=name)

    return dmx_sig

<<<<<<< HEAD
def chromatic_noise_block(psd='powerlaw', idx=4,
                          name='chromatic', components=30, Tspan=None):
=======
def chromatic_noise_block(psd='powerlaw', idx=4, Tspan=None,
                          name='chromatic', components=30,
                          coefficients=False):
>>>>>>> fd55a0c0
    """
    Returns GP chromatic noise model :

        1. Chromatic modeled with user defined PSD with
        30 sampling frequencies. Available PSDs are
        ['powerlaw', 'turnover' 'spectrum']

    :param psd:
        PSD to use for common red noise signal. Available options
        are ['powerlaw', 'turnover' 'spectrum']
    :param idx:
        Index of radio frequency dependence (i.e. DM is 2). If this is set
        to 'vary' then the index will vary from 1 - 6
    :param name: Name of signal

    """
    if psd in ['powerlaw', 'turnover']:
        log10_A = parameter.Uniform(-18, -11)
        gamma = parameter.Uniform(0, 7)

        # PSD
        if psd == 'powerlaw':
            cpl = utils.powerlaw(log10_A=log10_A, gamma=gamma)
        elif psd == 'turnover':
            kappa = parameter.Uniform(0, 7)
            lf0 = parameter.Uniform(-9, -7)
            cpl = utils.turnover(log10_A=log10_A, gamma=gamma,
                                 lf0=lf0, kappa=kappa)

    if psd == 'spectrum':
        log10_rho = parameter.LinearExp(-9, -4, size=components)
        cpl = free_spectrum(log10_rho=log10_rho)

    # set up signal
    if idx == 'vary':
        c_idx = parameter.Uniform(0, 6)

    # quadratic piece
    basis_quad = chromatic_quad_basis(idx=idx)
    prior_quad = chromatic_quad_prior()
    cquad = gp_signals.BasisGP(prior_quad, basis_quad, name=name+'_quad')

    # Fourier piece
    basis_gp = createfourierdesignmatrix_chromatic(nmodes=components,
                                                   Tspan=Tspan)
    cgp = gp_signals.BasisGP(cpl, basis_gp, name=name+'_gp',
                             coefficients=coefficients)

    return cquad + cgp

def common_red_noise_block(psd='powerlaw', prior='log-uniform',
                           Tspan=None, components=30, gamma_val=None,
                           orf=None, name='gw', coefficients=False):
    """
    Returns common red noise model:

        1. Red noise modeled with user defined PSD with
        30 sampling frequencies. Available PSDs are
        ['powerlaw', 'turnover' 'spectrum']

    :param psd:
        PSD to use for common red noise signal. Available options
        are ['powerlaw', 'turnover' 'spectrum']
    :param prior:
        Prior on log10_A. Default if "log-uniform". Use "uniform" for
        upper limits.
    :param Tspan:
        Sets frequency sampling f_i = i / Tspan. Default will
        use overall time span for indivicual pulsar.
    :param gamma_val:
        Value of spectral index for power-law and turnover
        models. By default spectral index is varied of range [0,7]
    :param orf:
        String representing which overlap reduction function to use.
        By default we do not use any spatial correlations. Permitted
        values are ['hd', 'dipole', 'monopole'].
    :param name: Name of common red process

    """

    orfs = {'hd': utils.hd_orf(), 'dipole': utils.dipole_orf(),
            'monopole': utils.monopole_orf()}

    # common red noise parameters
    if psd in ['powerlaw', 'turnover', 'turnover_knee']:
        amp_name = '{}_log10_A'.format(name)
        if prior == 'uniform':
            log10_Agw = parameter.LinearExp(-18, -11)(amp_name)
        elif prior == 'log-uniform' and gamma_val is not None:
            if np.abs(gamma_val - 4.33) < 0.1:
                log10_Agw = parameter.Uniform(-18, -14)(amp_name)
            else:
                log10_Agw = parameter.Uniform(-18, -11)(amp_name)
        else:
            log10_Agw = parameter.Uniform(-18, -11)(amp_name)

        gam_name = '{}_gamma'.format(name)
        if gamma_val is not None:
            gamma_gw = parameter.Constant(gamma_val)(gam_name)
        else:
            gamma_gw = parameter.Uniform(0, 7)(gam_name)

        # common red noise PSD
        if psd == 'powerlaw':
            cpl = utils.powerlaw(log10_A=log10_Agw, gamma=gamma_gw)
        elif psd == 'turnover':
            kappa_name = '{}_kappa'.format(name)
            lf0_name = '{}_log10_fbend'.format(name)
            kappa_gw = parameter.Uniform(0, 7)(kappa_name)
            lf0_gw = parameter.Uniform(-9, -7)(lf0_name)
            cpl = utils.turnover(log10_A=log10_Agw, gamma=gamma_gw,
                                 lf0=lf0_gw, kappa=kappa_gw)
        elif psd == 'turnover_knee':
            kappa_name = '{}_kappa'.format(name)
            lfb_name = '{}_log10_fbend'.format(name)
            delta_name = '{}_delta'.format(name)
            lfk_name = '{}_log10_fknee'.format(name)
            kappa_gw = parameter.Uniform(0, 7)(kappa_name)
            lfb_gw = parameter.Uniform(-9.3, -8)(lfb_name)
            delta_gw = parameter.Uniform(-2, 0)(delta_name)
            lfk_gw = parameter.Uniform(-8, -7)(lfk_name)
            cpl = turnover_knee(log10_A=log10_Agw, gamma=gamma_gw,
                                lfb=lfb_gw, lfk=lfk_gw,
                                kappa=kappa_gw, delta=delta_gw)

    if psd == 'spectrum':
        rho_name = '{}_log10_rho'.format(name)
        if prior == 'uniform':
            log10_rho_gw = parameter.LinearExp(-9, -4, size=components)(rho_name)
        elif prior == 'log-uniform':
            log10_rho_gw = parameter.Uniform(-9, -4, size=components)(rho_name)

        cpl = free_spectrum(log10_rho=log10_rho_gw)

    if orf is None:
        crn = gp_signals.FourierBasisGP(cpl, coefficients=coefficients,
                                        components=components, Tspan=Tspan,
                                        name=name)
    elif orf in orfs.keys():
        crn = gp_signals.FourierBasisCommonGP(cpl, orfs[orf], coefficients=coefficients,
                                              components=components, Tspan=Tspan,
                                              name=name)
    else:
        raise ValueError('ORF {} not recognized'.format(orf))

    return crn

def bwm_block(Tmin, Tmax, amp_prior='log-uniform',
              skyloc=None, logmin=-18, logmax=-11,
              name='bwm'):
    """
    Returns deterministic GW burst with memory model:
        1. Burst event parameterized by time, sky location,
        polarization angle, and amplitude
    :param Tmin:
        Min time to search, probably first TOA (MJD).
    :param Tmax:
        Max time to search, probably last TOA (MJD).
    :param amp_prior:
        Prior on log10_A. Default if "log-uniform". Use "uniform" for
        upper limits.
    :param skyloc:
        Fixed sky location of BWM signal search as [cos(theta), phi].
        Search over sky location if ``None`` given.
    :param logmin:
        log of minimum BWM amplitude for prior (log10)
    :param logmax:
        log of maximum BWM amplitude for prior (log10)
    :param name:
        Name of BWM signal.
    """

    # BWM parameters
    amp_name = '{}_log10_A'.format(name)
    if amp_prior == 'uniform':
        log10_A_bwm = parameter.LinearExp(logmin, logmax)(amp_name)
    elif amp_prior == 'log-uniform':
        log10_A_bwm = parameter.Uniform(logmin, logmax)(amp_name)

    pol_name = '{}_pol'.format(name)
    pol = parameter.Uniform(0, np.pi)(pol_name)

    t0_name = '{}_t0'.format(name)
    t0 = parameter.Uniform(Tmin, Tmax)(t0_name)

    costh_name = '{}_costheta'.format(name)
    phi_name = '{}_phi'.format(name)
    if skyloc is None:
        costh = parameter.Uniform(-1, 1)(costh_name)
        phi = parameter.Uniform(0, 2*np.pi)(phi_name)
    else:
        costh = parameter.Constant(skyloc[0])(costh_name)
        phi = parameter.Constant(skyloc[1])(phi_name)


    # BWM signal
    bwm_wf = utils.bwm_delay(log10_h=log10_A_bwm, t0=t0,
                            cos_gwtheta=costh, gwphi=phi, gwpol=pol)
    bwm = deterministic_signals.Deterministic(bwm_wf, name=name)

    return bwm

def cw_block_circ(amp_prior='log-uniform', dist_prior=None,
                  skyloc=None, log10_fgw=None,
                  psrTerm=False, tref=0, name='cw'):
    """
    Returns deterministic, cirular orbit continuous GW model:
    :param amp_prior:
        Prior on log10_h. Default is "log-uniform."
        Use "uniform" for upper limits, or "None" to search over
        log10_dist instead.
    :param dist_prior:
        Prior on log10_dist. Default is "None," meaning that the
        search is over log10_h instead of log10_dist. Use "log-uniform"
        to search over log10_h with a log-uniform prior.
    :param skyloc:
        Fixed sky location of CW signal search as [cos(theta), phi].
        Search over sky location if ``None`` given.
    :param log10_fgw:
        Fixed log10 GW frequency of CW signal search.
        Search over GW frequency if ``None`` given.
    :param ecc:
        Fixed log10 distance to SMBHB search.
        Search over distance or strain if ``None`` given.
    :param psrTerm:
        Boolean for whether to include the pulsar term. Default is False.
    :param name:
        Name of CW signal.
    """

    if dist_prior == None:
        log10_dist = None

        if amp_prior == 'uniform':
            log10_h = parameter.LinearExp(-18.0, -11.0)('{}_log10_h'.format(name))
        elif amp_prior == 'log-uniform':
            log10_h = parameter.Uniform(-18.0, -11.0)('{}_log10_h'.format(name))

    elif dist_prior == 'log-uniform':
        log10_dist = parameter.Uniform(-2.0, 4.0)('{}_log10_dL'.format(name))
        log10_h = None

    # chirp mass [Msol]
    log10_Mc = parameter.Uniform(6.0, 10.0)('{}_log10_Mc'.format(name))

    # GW frequency [Hz]
    if log10_fgw is None:
        log10_fgw = parameter.Uniform(-9.0, -7.0)('{}_log10_fgw'.format(name))
    else:
        log10_fgw = parameter.Constant(log10_fgw)('{}_log10_fgw'.format(name))
    # orbital inclination angle [radians]
    cosinc = parameter.Uniform(-1.0, 1.0)('{}_cosinc'.format(name))
    # initial GW phase [radians]
    phase0 = parameter.Uniform(0.0, np.pi)('{}_phase0'.format(name))

    # polarization
    psi_name = '{}_psi'.format(name)
    psi = parameter.Uniform(0, np.pi)(psi_name)

    # sky location
    costh_name = '{}_costheta'.format(name)
    phi_name = '{}_phi'.format(name)
    if skyloc is None:
        costh = parameter.Uniform(-1, 1)(costh_name)
        phi = parameter.Uniform(0, 2*np.pi)(phi_name)
    else:
        costh = parameter.Constant(skyloc[0])(costh_name)
        phi = parameter.Constant(skyloc[1])(phi_name)

    if psrTerm:
        p_phase = parameter.Uniform(0, 2*np.pi)
        p_dist = parameter.Normal(0, 1)
    else:
        p_phase = None
        p_dist = 0

    # continuous wave signal
    wf = cw_delay(cos_gwtheta=costh, gwphi=phi, cos_inc=cosinc,
                  log10_mc=log10_Mc, log10_fgw=log10_fgw,
                  log10_h=log10_h, log10_dist=log10_dist,
                  phase0=phase0, psi=psi,
                  psrTerm=True, p_dist=p_dist, p_phase=p_phase,
                  phase_approx=True, check=False,
                  tref=tref)
    cw = CWSignal(wf, ecc=False, psrTerm=psrTerm)

    return cw

def cw_block_ecc(amp_prior='log-uniform', skyloc=None, log10_F=None,
                 ecc=None, psrTerm=False, tref=0, name='cw'):
    """
    Returns deterministic, eccentric orbit continuous GW model:
    :param amp_prior:
        Prior on log10_h and log10_Mc/log10_dL. Default is "log-uniform" with
        log10_Mc and log10_dL searched over. Use "uniform" for upper limits,
        log10_h searched over.
    :param skyloc:
        Fixed sky location of CW signal search as [cos(theta), phi].
        Search over sky location if ``None`` given.
    :param log10_F:
        Fixed log-10 orbital frequency of CW signal search.
        Search over orbital frequency if ``None`` given.
    :param ecc:
        Fixed eccentricity of SMBHB search.
        Search over eccentricity if ``None`` given.
    :param psrTerm:
        Boolean for whether to include the pulsar term. Default is False.
    :param name:
        Name of CW signal.
    """

    if amp_prior == 'uniform':
        log10_h = parameter.LinearExp(-18.0, -11.0)('{}_log10_h'.format(name))
    elif amp_prior == 'log-uniform':
        log10_h = None
    # chirp mass [Msol]
    log10_Mc = parameter.Uniform(6.0, 10.0)('{}_log10_Mc'.format(name))
    # luminosity distance [Mpc]
    log10_dL = parameter.Uniform(-2.0, 4.0)('{}_log10_dL'.format(name))

    # orbital frequency [Hz]
    if log10_F is None:
        log10_Forb = parameter.Uniform(-9.0, -7.0)('{}_log10_Forb'.format(name))
    else:
        log10_Forb = parameter.Constant(log10_F)('{}_log10_Forb'.format(name))
    # orbital inclination angle [radians]
    cosinc = parameter.Uniform(-1.0, 1.0)('{}_cosinc'.format(name))
    # periapsis position angle [radians]
    gamma_0 = parameter.Uniform(0.0, np.pi)('{}_gamma0'.format(name))

    # Earth-term eccentricity
    if ecc is None:
        e_0 = parameter.Uniform(0.0, 0.99)('{}_e0'.format(name))
    else:
        e_0 = parameter.Constant(ecc)('{}_e0'.format(name))

    # initial mean anomaly [radians]
    l_0 = parameter.Uniform(0.0, 2.0*np.pi)('{}_l0'.format(name))
    # mass ratio = M_2/M_1
    q = parameter.Constant(1.0)('{}_q'.format(name))

    # polarization
    pol_name = '{}_pol'.format(name)
    pol = parameter.Uniform(0, np.pi)(pol_name)

    # sky location
    costh_name = '{}_costheta'.format(name)
    phi_name = '{}_phi'.format(name)
    if skyloc is None:
        costh = parameter.Uniform(-1, 1)(costh_name)
        phi = parameter.Uniform(0, 2*np.pi)(phi_name)
    else:
        costh = parameter.Constant(skyloc[0])(costh_name)
        phi = parameter.Constant(skyloc[1])(phi_name)

    # continuous wave signal
    wf = compute_eccentric_residuals(cos_gwtheta=costh, gwphi=phi,
                                     log10_mc=log10_Mc, log10_dist=log10_dL,
                                     log10_h=log10_h, log10_F=log10_Forb,
                                     cos_inc=cosinc, psi=pol, gamma0=gamma_0,
                                     e0=e_0, l0=l_0, q=q, nmax=400,
                                     pdist=None, pphase=None, pgam=None,
                                     tref=tref, check=False)
    cw = CWSignal(wf, ecc=True, psrTerm=psrTerm)

    return cw

def solar_dm_block(psd='powerlaw', prior='log-uniform', Tspan=None,
                   components=30, gamma_val=None):
    """
    Returns Solar Wind DM noise model:

        1. Solar Wind DM noise modeled as a power-law with 30 sampling frequencies

    :param psd:
        PSD function [e.g. powerlaw (default), spectrum, tprocess]
    :param prior:
        Prior on log10_A. Default if "log-uniform". Use "uniform" for
        upper limits.
    :param Tspan:
        Sets frequency sampling f_i = i / Tspan. Default will
        use overall time span for indivicual pulsar.
    :param components:
        Number of frequencies in sampling of DM-variations.
    :param gamma_val:
        If given, this is the fixed slope of a power-law
        DM-variation spectrum for the solar wind.
    """
    # dm noise parameters that are common
    if psd in ['powerlaw', 'turnover', 'tprocess', 'tprocess_adapt']:
        # parameters shared by PSD functions
        if prior == 'uniform':
            log10_A_dm_sw = parameter.LinearExp(-20,4)('log10_A_sol')
        elif prior == 'log-uniform' and gamma_val is not None:
            if np.abs(gamma_val - 4.33) < 0.1:
                log10_A_dm_sw = parameter.Uniform(-20,4)('log10_A_sol')
            else:
                log10_A_dm_sw = parameter.Uniform(-20,4)('log10_A_sol')
        else:
            log10_A_dm_sw = parameter.Uniform(-20,4)('log10_A_sol')

        if gamma_val is not None:
            gamma_dm_sw = parameter.Constant(gamma_val)('gamma_sol')
        else:
            gamma_dm_sw = parameter.Uniform(-7,7)('gamma_sol')


        # different PSD function parameters
        if psd == 'powerlaw':
            dm_sw_prior = utils.powerlaw(log10_A=log10_A_dm_sw, gamma=gamma_dm_sw)
        elif psd == 'turnover':
            kappa_dm = parameter.Uniform(0, 7)
            lf0_dm = parameter.Uniform(-9, -7)
            dm_sw_prior = utils.turnover(log10_A=log10_A_dm_sw, gamma=gamma_dm_sw,
                                 lf0=lf0_dm, kappa=kappa_dm)
        elif psd == 'tprocess':
            df = 2
            alphas_dm = InvGamma(df/2, df/2, size=components)
            dm_sw_prior = t_process(log10_A=log10_A_dm_sw, gamma=gamma_dm_sw, alphas=alphas_dm)
        elif psd == 'tprocess_adapt':
            df = 2
            alpha_adapt_dm = InvGamma(df/2, df/2, size=1)
            nfreq_dm = parameter.Uniform(-0.5, 10-0.5)
            dm_sw_prior = t_process_adapt(log10_A=log10_A_dm_sw, gamma=gamma_dm_sw,
                                 alphas_adapt=alpha_adapt_dm, nfreq=nfreq_dm)

    if psd == 'spectrum':
        if prior == 'uniform':
            log10_rho_dm_sw = parameter.LinearExp(-6, 8, size=components)('log10_rho_sol')

        elif prior == 'log-uniform':
            log10_rho_dm_sw = parameter.Uniform(-6, 8, size=components)('log10_rho_sol')


        dm_sw_prior = free_spectrum(log10_rho=log10_rho_dm_sw)


    log10_n_earth = parameter.Uniform(np.log10(0.01),np.log10(50))('n_earth')

    dm_sw_basis = createfourierdesignmatrix_solar_dm(log10_n_earth=log10_n_earth,nmodes=components)

    dm_sw = gp_signals.BasisGP(dm_sw_prior, dm_sw_basis, name='dm_sw')

    return dm_sw

#### PTA models from paper ####

###############################
###  PTA models from paper  ###
###############################

def model_singlepsr_noise(psr, red_var=False, psd='powerlaw',
                          noisedict=None, tm_svd=False, tm_norm=True,
                          white_vary=True, components=30, upper_limit=False,
                          wideband=False, gamma_val=None, dm_var=False,
                          dm_type='gp', dmgp_kernel='diag', dm_psd='powerlaw',
                          dm_nondiag_kernel='periodic', dmx_data=None,
                          dm_annual=False, gamma_dm_val=None, dm_chrom=False,
                          dmchrom_psd='powerlaw', dmchrom_idx=4,
                          dm_expdip=False, dmexp_sign=False, dm_expdip_idx=2,
                          dm_expdip_tmin=None, dm_expdip_tmax=None,
                          num_dmdips=1, dmdip_seqname=None,
                          dm_cusp=False, dm_cusp_sign=False, dm_cusp_idx=2,
                          dm_cusp_tmin=None, dm_cusp_tmax=None, coefficients=False):
    """
    Single pulsar noise model
    :param psr: enterprise pulsar object
    :param red var: include red noise in the model
    :param psd: red noise psd model
    :param noisedict: dictionary of noise parameters
    :param tm_svd: boolean for svd-stabilised timing model design matrix
    :param tm_norm: normalize the timing model, or provide custom normalization
    :param white_vary: boolean for varying white noise or keeping fixed
    :param components: number of modes in Fourier domain processes
    :param upper_limit: whether to do an upper-limit analysis
    :param wideband: whether to include ecorr in the white noise model
    :param gamma_val: red noise spectral index to fix
    :param dm_var: whether to explicitly model DM-variations
    :param dm_type: gaussian process ('gp') or dmx ('dmx')
    :param dmgp_kernel: diagonal in frequency or non-diagonal
    :param dm_psd: power-spectral density of DM variations
    :param dm_nondiag_kernel: type of time-domain DM GP kernel
    :param dmx_data: supply the DMX data from par files
    :param dm_annual: include an annual DM signal
    :param gamma_dm_val: spectral index of power-law DM variations
    :param dm_chrom: include general chromatic noise
    :param dmchrom_psd: power-spectral density of chromatic noise
    :param dmchrom_idx: frequency scaling of chromatic noise
    :param dm_expdip: inclue a DM exponential dip
    :param dmexp_sign: include a sign parameter for dip
    :param dm_expdip_idx: chromatic index of exponential dip
    :param dm_expdip_tmin: sampling minimum of DM dip epoch
    :param dm_expdip_tmax: sampling maximum of DM dip epoch
    :param num_dmdips: number of dm exponential dips
    :param dmdip_seqname: name of dip sequence
    :param dm_cusp: inclue a DM exponential cusp
    :param dm_cusp_sign: include a sign parameter for cusp
    :param dm_cusp_idx: chromatic index of exponential cusp
    :param dm_cusp_tmin: sampling minimum of DM cusp epoch
    :param dm_cusp_tmax: sampling maximum of DM cusp epoch
    :param coefficients: explicitly include latent coefficients in model

    :return s: single pulsar noise model
    """
    amp_prior = 'uniform' if upper_limit else 'log-uniform'

    # timing model
    s = gp_signals.TimingModel(use_svd=tm_svd, normed=tm_norm,
                               coefficients=coefficients)

    # red noise
    if red_var:
        s += red_noise_block(psd=psd, prior=amp_prior,
                            components=components, gamma_val=gamma_val,
                            coefficients=coefficients, select=red_select)


    # DM variations
    if dm_var:
        if dm_type == 'gp':
            if dmgp_kernel == 'diag':
                s += dm_noise_block(gp_kernel=dmgp_kernel, psd=dm_psd,
                                    prior=amp_prior, components=components,
                                    gamma_val=gamma_dm_val,
                                    coefficients=coefficients)
            elif dmgp_kernel == 'nondiag':
                s += dm_noise_block(gp_kernel=dmgp_kernel,
                                    nondiag_kernel=dm_nondiag_kernel,
                                    coefficients=coefficients)
        elif dm_type == 'dmx':
            s += dmx_signal(dmx_data=dmx_data[psr.name])
        if dm_annual:
            s += dm_annual_signal()
        if dm_chrom:
            s += chromatic_noise_block(psd=dmchrom_psd, idx=dmchrom_idx,
                                       name='chromatic', components=components,
                                       coefficients=coefficients)
        if dm_expdip:
            if dm_expdip_tmin is None and dm_expdip_tmax is None:
                tmin = psr.toas.min() / 86400
                tmax = psr.toas.max() / 86400
            else:
                tmin = dm_expdip_tmin
                tmax = dm_expdip_tmax
            if dmdip_seqname is not None:
                dmdipname_base = 'dmexp_'+dmdip_seqname+'_'
            else:
                dmdipname_base = 'dmexp_'
            for dd in range(1,num_dmdips+1):
                s += dm_exponential_dip(tmin=tmin, tmax=tmax,
                                        idx=dm_expdip_idx,
                                        sign=dmexp_sign,
                                        name=dmdipname_base+str(dd))
        if dm_cusp:
            if dm_cusp_tmin is None and dm_cusp_tmax is None:
                tmin = psr.toas.min() / 86400
                tmax = psr.toas.max() / 86400
            else:
                tmin = dm_cusp_tmin
                tmax = dm_cusp_tmax
            s += dm_exponential_cusp(tmin=tmin, tmax=tmax,
                                        idx=dm_cusp_idx,
                                        sign=dm_cusp_sign,
                                        name='dm_cusp')

    # adding white-noise, and acting on psr objects
    if 'NANOGrav' in psr.flags['pta'] and not wideband:
        s2 = s + white_noise_block(vary=white_vary, inc_ecorr=True)
        model = s2(psr)
    else:
        s3 = s + white_noise_block(vary=white_vary, inc_ecorr=False)
        model = s3(psr)

    # set up PTA
    pta = signal_base.PTA([model])

    # set white noise parameters
    if not white_vary:
        if noisedict is None:
            print('No noise dictionary provided!...')
        else:
            noisedict = noisedict
            pta.set_default_params(noisedict)

    return pta


def model_1(psrs, psd='powerlaw', noisedict=None, components=30,
            upper_limit=False, bayesephem=False, wideband=False):
    """
    Reads in list of enterprise Pulsar instance and returns a PTA
    instantiated with only white and red noise:

    per pulsar:
        1. fixed EFAC per backend/receiver system
        2. fixed EQUAD per backend/receiver system
        3. fixed ECORR per backend/receiver system
        4. Red noise modeled as a power-law with 30 sampling frequencies
        5. Linear timing model.

    global:
        1. Optional physical ephemeris modeling.


    :param psd:
        Choice of PSD function [e.g. powerlaw (default), turnover, tprocess]
    :param noisedict:
        Dictionary of pulsar noise properties. Can provide manually,
        or the code will attempt to find it.
    :param upper_limit:
        Perform upper limit on common red noise amplitude. By default
        this is set to False. Note that when perfoming upper limits it
        is recommended that the spectral index also be fixed to a specific
        value.
    :param bayesephem:
        Include BayesEphem model. Set to False by default
    :param wideband:
        Use wideband par and tim files. Ignore ECORR. Set to False by default.
    """

    amp_prior = 'uniform' if upper_limit else 'log-uniform'

    # find the maximum time span to set GW frequency sampling
    Tspan = model_utils.get_tspan(psrs)

    # red noise
    s = red_noise_block(psd=psd, prior=amp_prior,
                         Tspan=Tspan, components=components)

    # ephemeris model
    if bayesephem:
        s += deterministic_signals.PhysicalEphemerisSignal(use_epoch_toas=True)

    # timing model
    s += gp_signals.TimingModel()

    # adding white-noise, and acting on psr objects
    models = []
    for p in psrs:
        if 'NANOGrav' in p.flags['pta'] and not wideband:
            s2 = s + white_noise_block(vary=False, inc_ecorr=True)
            models.append(s2(p))
        else:
            s3 = s + white_noise_block(vary=False, inc_ecorr=False)
            models.append(s3(p))

    # set up PTA
    pta = signal_base.PTA(models)

    # set white noise parameters
    if noisedict is None:
        print('No noise dictionary provided!...')
    else:
        noisedict = noisedict
        pta.set_default_params(noisedict)

    return pta


def model_2a(psrs, psd='powerlaw', noisedict=None, components=30,
             gamma_common=None, upper_limit=False, bayesephem=False,
             wideband=False, select='backend'):
    """
    Reads in list of enterprise Pulsar instance and returns a PTA
    instantiated with model 2A from the analysis paper:
    per pulsar:
        1. fixed EFAC per backend/receiver system
        2. fixed EQUAD per backend/receiver system
        3. fixed ECORR per backend/receiver system
        4. Red noise modeled as a power-law with 30 sampling frequencies
        5. Linear timing model.
    global:
        1.Common red noise modeled with user defined PSD with
        30 sampling frequencies. Available PSDs are
        ['powerlaw', 'turnover' 'spectrum']
        2. Optional physical ephemeris modeling.
    :param psd:
        PSD to use for common red noise signal. Available options
        are ['powerlaw', 'turnover' 'spectrum']. 'powerlaw' is default
        value.
    :param noisedict:
        Dictionary of pulsar noise properties. Can provide manually,
        or the code will attempt to find it.
    :param gamma_common:
        Fixed common red process spectral index value. By default we
        vary the spectral index over the range [0, 7].
    :param upper_limit:
        Perform upper limit on common red noise amplitude. By default
        this is set to False. Note that when perfoming upper limits it
        is recommended that the spectral index also be fixed to a specific
        value.
    :param bayesephem:
        Include BayesEphem model. Set to False by default
    :param wideband:
        Use wideband par and tim files. Ignore ECORR. Set to False by default.
    """

    amp_prior = 'uniform' if upper_limit else 'log-uniform'

    # find the maximum time span to set GW frequency sampling
    Tspan = model_utils.get_tspan(psrs)

    # red noise
    s = red_noise_block(prior=amp_prior, Tspan=Tspan, components=components)

    # common red noise block
    s += common_red_noise_block(psd=psd, prior=amp_prior, Tspan=Tspan,
                                components=components, gamma_val=gamma_common,
                                name='gw')

    # ephemeris model
    if bayesephem:
        s += deterministic_signals.PhysicalEphemerisSignal(use_epoch_toas=True)

    # timing model
    s += gp_signals.TimingModel()

    # adding white-noise, and acting on psr objects
    models = []
    for p in psrs:
        if 'NANOGrav' in p.flags['pta'] and not wideband:
            s2 = s + white_noise_block(vary=False, inc_ecorr=True, select=select)
            models.append(s2(p))
        else:
            s3 = s + white_noise_block(vary=False, inc_ecorr=False, select=select)
            models.append(s3(p))

    # set up PTA
    pta = signal_base.PTA(models)

    # set white noise parameters
    if noisedict is None:
        print('No noise dictionary provided!...')
    else:
        noisedict = noisedict
        pta.set_default_params(noisedict)

    return pta


def model_general(psrs, psd='powerlaw', noisedict=None, tm_svd=False, tm_norm=True,
                  orf=None, components=30, gamma_common=None, upper_limit=False,
                  bayesephem=False, wideband=False, dm_var=False, dm_type='gp',
                  dm_psd='powerlaw', dm_annual=False, white_vary=False,
                  dm_chrom=False, dmchrom_psd='powerlaw', dmchrom_idx=4,
                  red_select=None, coefficients=False,):
    """
    Reads in list of enterprise Pulsar instance and returns a PTA
    instantiated with model 2A from the analysis paper:

    per pulsar:
        1. fixed EFAC per backend/receiver system
        2. fixed EQUAD per backend/receiver system
        3. fixed ECORR per backend/receiver system
        4. Red noise modeled as a power-law with 30 sampling frequencies
        5. Linear timing model.

    global:
        1.Common red noise modeled with user defined PSD with
        30 sampling frequencies. Available PSDs are
        ['powerlaw', 'turnover' 'spectrum']
        2. Optional physical ephemeris modeling.

    :param psd:
        PSD to use for common red noise signal. Available options
        are ['powerlaw', 'turnover' 'spectrum']. 'powerlaw' is default
        value.
    :param noisedict:
        Dictionary of pulsar noise properties. Can provide manually,
        or the code will attempt to find it.
    :param gamma_common:
        Fixed common red process spectral index value. By default we
        vary the spectral index over the range [0, 7].
    :param upper_limit:
        Perform upper limit on common red noise amplitude. By default
        this is set to False. Note that when perfoming upper limits it
        is recommended that the spectral index also be fixed to a specific
        value.
    :param bayesephem:
        Include BayesEphem model. Set to False by default
    :param wideband:
        Use wideband par and tim files. Ignore ECORR. Set to False by default.
    """

    amp_prior = 'uniform' if upper_limit else 'log-uniform'

    # timing model
    s = gp_signals.TimingModel(use_svd=tm_svd, normed=tm_norm,
                                coefficients=coefficients)

    # find the maximum time span to set GW frequency sampling
    Tspan = model_utils.get_tspan(psrs)

    # red noise
    s += red_noise_block(psd=psd, prior=amp_prior, Tspan=Tspan,
                        components=components, coefficients=coefficients,
                        select=red_select)

    # common red noise block
    if orf is None:
        s += common_red_noise_block(psd=psd, prior=amp_prior, Tspan=Tspan,
                                    components=components, coefficients=coefficients,
                                    gamma_val=gamma_common, name='gw')
    elif orf == 'hd':
        s += common_red_noise_block(psd=psd, prior=amp_prior, Tspan=Tspan,
                                    components=components, coefficients=coefficients,
                                    gamma_val=gamma_common, orf='hd', name='gw')

    # DM variations
    if dm_var:
        if dm_type == 'gp':
            s += dm_noise_block(gp_kernel='diag', psd=dm_psd, prior=amp_prior,
                                components=components, gamma_val=None,
                                coefficients=coefficients)
        if dm_annual:
            s += dm_annual_signal()
        if dm_chrom:
            s += chromatic_noise_block(psd=dmchrom_psd, idx=dmchrom_idx,
                                       name='chromatic', components=components,
                                       coefficients=coefficients)

    # ephemeris model
    if bayesephem:
        s += deterministic_signals.PhysicalEphemerisSignal(use_epoch_toas=True)

    # adding white-noise, and acting on psr objects
    models = []
    for p in psrs:
        if 'NANOGrav' in p.flags['pta'] and not wideband:
            s2 = s + white_noise_block(vary=white_vary, inc_ecorr=True)
            if '1713' in p.name:
                tmin = p.toas.min() / 86400
                tmax = p.toas.max() / 86400
                s3 = s2 + dm_exponential_dip(tmin=tmin, tmax=tmax, idx=2,
                                             sign=False, name='dmexp')
                models.append(s3(p))
            else:
                models.append(s2(p))
        else:
            s4 = s + white_noise_block(vary=white_vary, inc_ecorr=False)
            if '1713' in p.name:
                tmin = p.toas.min() / 86400
                tmax = p.toas.max() / 86400
                s5 = s4 + dm_exponential_dip(tmin=tmin, tmax=tmax, idx=2,
                                             sign=False, name='dmexp')
                models.append(s5(p))
            else:
                models.append(s4(p))

    # set up PTA
    pta = signal_base.PTA(models)

    # set white noise parameters
    if not white_vary:
        if noisedict is None:
            print('No noise dictionary provided!...')
        else:
            noisedict = noisedict
            pta.set_default_params(noisedict)

    return pta


def model_2b(psrs, psd='powerlaw', noisedict=None, components=30,
             gamma_common=None, upper_limit=False, bayesephem=False,
             wideband=False):
    """
    Reads in list of enterprise Pulsar instance and returns a PTA
    instantiated with model 2B from the analysis paper:

    per pulsar:
        1. fixed EFAC per backend/receiver system
        2. fixed EQUAD per backend/receiver system
        3. fixed ECORR per backend/receiver system
        4. Red noise modeled as a power-law with 30 sampling frequencies
        5. Linear timing model.

    global:
        1. Dipole spatially correlated signal modeled with PSD.
        Default PSD is powerlaw. Available options
        ['powerlaw', 'turnover', 'spectrum']
        2. Optional physical ephemeris modeling.

    :param psd:
        PSD to use for common red noise signal. Available options
        are ['powerlaw', 'turnover' 'spectrum']. 'powerlaw' is default
        value.
    :param gamma_common:
        Fixed common red process spectral index value. By default we
        vary the spectral index over the range [0, 7].
    :param upper_limit:
        Perform upper limit on common red noise amplitude. By default
        this is set to False. Note that when perfoming upper limits it
        is recommended that the spectral index also be fixed to a specific
        value.
    :param bayesephem:
        Include BayesEphem model. Set to False by default
    """

    amp_prior = 'uniform' if upper_limit else 'log-uniform'

    # find the maximum time span to set GW frequency sampling
    Tspan = model_utils.get_tspan(psrs)

    # red noise
    s = red_noise_block(prior=amp_prior, Tspan=Tspan, components=components)

    # dipole
    s += common_red_noise_block(psd=psd, prior=amp_prior, Tspan=Tspan,
                                components=components, gamma_val=gamma_common,
                                orf='dipole', name='dipole')

    # ephemeris model
    if bayesephem:
        s += deterministic_signals.PhysicalEphemerisSignal(use_epoch_toas=True)

    # timing model
    s += gp_signals.TimingModel()

    # adding white-noise, and acting on psr objects
    models = []
    for p in psrs:
        if 'NANOGrav' in p.flags['pta'] and not wideband:
            s2 = s + white_noise_block(vary=False, inc_ecorr=True)
            models.append(s2(p))
        else:
            s3 = s + white_noise_block(vary=False, inc_ecorr=False)
            models.append(s3(p))

    # set up PTA
    pta = signal_base.PTA(models)

    # set white noise parameters
    if noisedict is None:
        print('No noise dictionary provided!...')
    else:
        noisedict = noisedict
        pta.set_default_params(noisedict)

    return pta


def model_2c(psrs, psd='powerlaw', noisedict=None, components=30,
             gamma_common=None, upper_limit=False, bayesephem=False,
             wideband=False):
    """
    Reads in list of enterprise Pulsar instance and returns a PTA
    instantiated with model 2C from the analysis paper:

    per pulsar:
        1. fixed EFAC per backend/receiver system
        2. fixed EQUAD per backend/receiver system
        3. fixed ECORR per backend/receiver system
        4. Red noise modeled as a power-law with 30 sampling frequencies
        5. Linear timing model.

    global:
        1. Dipole spatially correlated signal modeled with PSD.
        Default PSD is powerlaw. Available options
        ['powerlaw', 'turnover', 'spectrum']
        2. Monopole spatially correlated signal modeled with PSD.
        Default PSD is powerlaw. Available options
        ['powerlaw', 'turnover', 'spectrum']
        3. Optional physical ephemeris modeling.

    :param psd:
        PSD to use for common red noise signal. Available options
        are ['powerlaw', 'turnover' 'spectrum']. 'powerlaw' is default
        value.
    :param gamma_common:
        Fixed common red process spectral index value. By default we
        vary the spectral index over the range [0, 7].
    :param upper_limit:
        Perform upper limit on common red noise amplitude. By default
        this is set to False. Note that when perfoming upper limits it
        is recommended that the spectral index also be fixed to a specific
        value.
    :param bayesephem:
        Include BayesEphem model. Set to False by default
    """

    amp_prior = 'uniform' if upper_limit else 'log-uniform'

    # find the maximum time span to set GW frequency sampling
    Tspan = model_utils.get_tspan(psrs)

    # red noise
    s = red_noise_block(prior=amp_prior, Tspan=Tspan, components=components)

    # dipole
    s += common_red_noise_block(psd=psd, prior=amp_prior, Tspan=Tspan,
                                components=components, gamma_val=gamma_common,
                                orf='dipole', name='dipole')

    # monopole
    s += common_red_noise_block(psd=psd, prior=amp_prior, Tspan=Tspan,
                                components=components, gamma_val=gamma_common,
                                orf='monopole', name='monopole')

    # ephemeris model
    if bayesephem:
        s += deterministic_signals.PhysicalEphemerisSignal(use_epoch_toas=True)

    # timing model
    s += gp_signals.TimingModel()

    # adding white-noise, and acting on psr objects
    models = []
    for p in psrs:
        if 'NANOGrav' in p.flags['pta'] and not wideband:
            s2 = s + white_noise_block(vary=False, inc_ecorr=True)
            models.append(s2(p))
        else:
            s3 = s + white_noise_block(vary=False, inc_ecorr=False)
            models.append(s3(p))

    # set up PTA
    pta = signal_base.PTA(models)

    # set white noise parameters
    if noisedict is None:
        print('No noise dictionary provided!...')
    else:
        noisedict = noisedict
        pta.set_default_params(noisedict)

    return pta


def model_2d(psrs, psd='powerlaw', noisedict=None, components=30,
             gamma_common=None, upper_limit=False, bayesephem=False,
             wideband=False):
    """
    Reads in list of enterprise Pulsar instance and returns a PTA
    instantiated with model 2D from the analysis paper:

    per pulsar:
        1. fixed EFAC per backend/receiver system
        2. fixed EQUAD per backend/receiver system
        3. fixed ECORR per backend/receiver system
        4. Red noise modeled as a power-law with 30 sampling frequencies
        5. Linear timing model.

    global:
        1. Monopole spatially correlated signal modeled with PSD.
        Default PSD is powerlaw. Available options
        ['powerlaw', 'turnover', 'spectrum']
        2. Optional physical ephemeris modeling.

    :param psd:
        PSD to use for common red noise signal. Available options
        are ['powerlaw', 'turnover' 'spectrum']. 'powerlaw' is default
        value.
    :param gamma_common:
        Fixed common red process spectral index value. By default we
        vary the spectral index over the range [0, 7].
    :param upper_limit:
        Perform upper limit on common red noise amplitude. By default
        this is set to False. Note that when perfoming upper limits it
        is recommended that the spectral index also be fixed to a specific
        value.
    :param bayesephem:
        Include BayesEphem model. Set to False by default
    """

    amp_prior = 'uniform' if upper_limit else 'log-uniform'

    # find the maximum time span to set GW frequency sampling
    Tspan = model_utils.get_tspan(psrs)

    # red noise
    s = red_noise_block(prior=amp_prior, Tspan=Tspan, components=components)

    # monopole
    s += common_red_noise_block(psd=psd, prior=amp_prior, Tspan=Tspan,
                                components=components, gamma_val=gamma_common,
                                orf='monopole', name='monopole')

    # ephemeris model
    if bayesephem:
        s += deterministic_signals.PhysicalEphemerisSignal(use_epoch_toas=True)

    # timing model
    s += gp_signals.TimingModel()

    # adding white-noise, and acting on psr objects
    models = []
    for p in psrs:
        if 'NANOGrav' in p.flags['pta'] and not wideband:
            s2 = s + white_noise_block(vary=False, inc_ecorr=True)
            models.append(s2(p))
        else:
            s3 = s + white_noise_block(vary=False, inc_ecorr=False)
            models.append(s3(p))

    # set up PTA
    pta = signal_base.PTA(models)

    # set white noise parameters
    if noisedict is None:
        print('No noise dictionary provided!...')
    else:
        noisedict = noisedict
        pta.set_default_params(noisedict)

    return pta


def model_3a(psrs, psd='powerlaw', noisedict=None, components=30,
             gamma_common=None, upper_limit=False, bayesephem=False,
             wideband=False):
    """
    Reads in list of enterprise Pulsar instance and returns a PTA
    instantiated with model 3A from the analysis paper:

    per pulsar:
        1. fixed EFAC per backend/receiver system
        2. fixed EQUAD per backend/receiver system
        3. fixed ECORR per backend/receiver system
        4. Red noise modeled as a power-law with 30 sampling frequencies
        5. Linear timing model.

    global:
        1. GWB with HD correlations modeled with user defined PSD with
        30 sampling frequencies. Available PSDs are
        ['powerlaw', 'turnover' 'spectrum']
        2. Optional physical ephemeris modeling.

    :param psd:
        PSD to use for common red noise signal. Available options
        are ['powerlaw', 'turnover' 'spectrum'] 'powerlaw' is default
        value.
    :param gamma_common:
        Fixed common red process spectral index value. By default we
        vary the spectral index over the range [0, 7].
    :param upper_limit:
        Perform upper limit on common red noise amplitude. By default
        this is set to False. Note that when perfoming upper limits it
        is recommended that the spectral index also be fixed to a specific
        value.
    :param bayesephem:
        Include BayesEphem model. Set to False by default
    """

    amp_prior = 'uniform' if upper_limit else 'log-uniform'

    # find the maximum time span to set GW frequency sampling
    Tspan = model_utils.get_tspan(psrs)

    # red noise
    s = red_noise_block(prior=amp_prior, Tspan=Tspan, components=components)

    # common red noise block
    s += common_red_noise_block(psd=psd, prior=amp_prior, Tspan=Tspan,
                                components=components, gamma_val=gamma_common,
                                orf='hd', name='gw')

    # ephemeris model
    if bayesephem:
        s += deterministic_signals.PhysicalEphemerisSignal(use_epoch_toas=True)

    # timing model
    s += gp_signals.TimingModel()

    # adding white-noise, and acting on psr objects
    models = []
    for p in psrs:
        if 'NANOGrav' in p.flags['pta'] and not wideband:
            s2 = s + white_noise_block(vary=False, inc_ecorr=True)
            models.append(s2(p))
        else:
            s3 = s + white_noise_block(vary=False, inc_ecorr=False)
            models.append(s3(p))

    # set up PTA
    pta = signal_base.PTA(models)

    # set white noise parameters
    if noisedict is None:
        print('No noise dictionary provided!...')
    else:
        noisedict = noisedict
        pta.set_default_params(noisedict)

    return pta


def model_3b(psrs, psd='powerlaw', noisedict=None, components=30,
             gamma_common=None, upper_limit=False, bayesephem=False,
             wideband=False):
    """
    Reads in list of enterprise Pulsar instance and returns a PTA
    instantiated with model 3B from the analysis paper:

    per pulsar:
        1. fixed EFAC per backend/receiver system
        2. fixed EQUAD per backend/receiver system
        3. fixed ECORR per backend/receiver system
        4. Red noise modeled as a power-law with 30 sampling frequencies
        5. Linear timing model.

    global:
        1. GWB with HD correlations modeled with user defined PSD with
        30 sampling frequencies. Available PSDs are
        ['powerlaw', 'turnover' 'spectrum']
        2. Dipole signal modeled with user defined PSD with
        30 sampling frequencies. Available PSDs are
        ['powerlaw', 'turnover' 'spectrum']
        3. Optional physical ephemeris modeling.

    :param psd:
        PSD to use for common red noise signal. Available options
        are ['powerlaw', 'turnover' 'spectrum'] 'powerlaw' is default
        value.
    :param gamma_common:
        Fixed common red process spectral index value. By default we
        vary the spectral index over the range [0, 7].
    :param upper_limit:
        Perform upper limit on common red noise amplitude. By default
        this is set to False. Note that when perfoming upper limits it
        is recommended that the spectral index also be fixed to a specific
        value.
    :param bayesephem:
        Include BayesEphem model. Set to False by default
    """

    amp_prior = 'uniform' if upper_limit else 'log-uniform'

    # find the maximum time span to set GW frequency sampling
    Tspan = model_utils.get_tspan(psrs)

    # red noise
    s = red_noise_block(prior=amp_prior, Tspan=Tspan, components=components)

    # common red noise block
    s += common_red_noise_block(psd=psd, prior=amp_prior, Tspan=Tspan,
                                components=components, gamma_val=gamma_common,
                                orf='hd', name='gw')

    # dipole
    s += common_red_noise_block(psd=psd, prior=amp_prior, Tspan=Tspan,
                                components=components, gamma_val=gamma_common,
                                orf='dipole', name='dipole')

    # ephemeris model
    if bayesephem:
        s += deterministic_signals.PhysicalEphemerisSignal(use_epoch_toas=True)

    # timing model
    s += gp_signals.TimingModel()

    # adding white-noise, and acting on psr objects
    models = []
    for p in psrs:
        if 'NANOGrav' in p.flags['pta'] and not wideband:
            s2 = s + white_noise_block(vary=False, inc_ecorr=True)
            models.append(s2(p))
        else:
            s3 = s + white_noise_block(vary=False, inc_ecorr=False)
            models.append(s3(p))

    # set up PTA
    pta = signal_base.PTA(models)

    # set white noise parameters
    if noisedict is None:
        print('No noise dictionary provided!...')
    else:
        noisedict = noisedict
        pta.set_default_params(noisedict)

    return pta


def model_3c(psrs, psd='powerlaw', noisedict=None, components=30,
             gamma_common=None, upper_limit=False, bayesephem=False,
             wideband=False):
    """
    Reads in list of enterprise Pulsar instance and returns a PTA
    instantiated with model 3C from the analysis paper:

    per pulsar:
        1. fixed EFAC per backend/receiver system
        2. fixed EQUAD per backend/receiver system
        3. fixed ECORR per backend/receiver system
        4. Red noise modeled as a power-law with 30 sampling frequencies
        5. Linear timing model.

    global:
        1. GWB with HD correlations modeled with user defined PSD with
        30 sampling frequencies. Available PSDs are
        ['powerlaw', 'turnover' 'spectrum']
        2. Dipole signal modeled with user defined PSD with
        30 sampling frequencies. Available PSDs are
        ['powerlaw', 'turnover' 'spectrum']
        3. Monopole signal modeled with user defined PSD with
        30 sampling frequencies. Available PSDs are
        ['powerlaw', 'turnover' 'spectrum']
        4. Optional physical ephemeris modeling.

    :param psd:
        PSD to use for common red noise signal. Available options
        are ['powerlaw', 'turnover' 'spectrum'] 'powerlaw' is default
        value.
    :param gamma_common:
        Fixed common red process spectral index value. By default we
        vary the spectral index over the range [0, 7].
    :param upper_limit:
        Perform upper limit on common red noise amplitude. By default
        this is set to False. Note that when perfoming upper limits it
        is recommended that the spectral index also be fixed to a specific
        value.
    :param bayesephem:
        Include BayesEphem model. Set to False by default
    """

    amp_prior = 'uniform' if upper_limit else 'log-uniform'

    # find the maximum time span to set GW frequency sampling
    Tspan = model_utils.get_tspan(psrs)

    # red noise
    s = red_noise_block(prior=amp_prior, Tspan=Tspan, components=components)

    # common red noise block
    s += common_red_noise_block(psd=psd, prior=amp_prior, Tspan=Tspan,
                                components=components, gamma_val=gamma_common,
                                orf='hd', name='gw')

    # dipole
    s += common_red_noise_block(psd=psd, prior=amp_prior, Tspan=Tspan,
                                components=components, gamma_val=gamma_common,
                                orf='dipole', name='dipole')

    # monopole
    s += common_red_noise_block(psd=psd, prior=amp_prior, Tspan=Tspan,
                                components=components, gamma_val=gamma_common,
                                orf='monopole', name='monopole')

    # ephemeris model
    if bayesephem:
        s += deterministic_signals.PhysicalEphemerisSignal(use_epoch_toas=True)

    # timing model
    s += gp_signals.TimingModel()

    # adding white-noise, and acting on psr objects
    models = []
    for p in psrs:
        if 'NANOGrav' in p.flags['pta'] and not wideband:
            s2 = s + white_noise_block(vary=False, inc_ecorr=True)
            models.append(s2(p))
        else:
            s3 = s + white_noise_block(vary=False, inc_ecorr=False)
            models.append(s3(p))

    # set up PTA
    pta = signal_base.PTA(models)

    # set white noise parameters
    if noisedict is None:
        print('No noise dictionary provided!...')
    else:
        noisedict = noisedict
        pta.set_default_params(noisedict)

    return pta


def model_3d(psrs, psd='powerlaw', noisedict=None, components=30,
             gamma_common=None, upper_limit=False, bayesephem=False,
             wideband=False):
    """
    Reads in list of enterprise Pulsar instance and returns a PTA
    instantiated with model 3D from the analysis paper:

    per pulsar:
        1. fixed EFAC per backend/receiver system
        2. fixed EQUAD per backend/receiver system
        3. fixed ECORR per backend/receiver system
        4. Red noise modeled as a power-law with 30 sampling frequencies
        5. Linear timing model.

    global:
        1. GWB with HD correlations modeled with user defined PSD with
        30 sampling frequencies. Available PSDs are
        ['powerlaw', 'turnover' 'spectrum']
        2. Monopole signal modeled with user defined PSD with
        30 sampling frequencies. Available PSDs are
        ['powerlaw', 'turnover' 'spectrum']
        3. Optional physical ephemeris modeling.

    :param psd:
        PSD to use for common red noise signal. Available options
        are ['powerlaw', 'turnover' 'spectrum'] 'powerlaw' is default
        value.
    :param gamma_common:
        Fixed common red process spectral index value. By default we
        vary the spectral index over the range [0, 7].
    :param upper_limit:
        Perform upper limit on common red noise amplitude. By default
        this is set to False. Note that when perfoming upper limits it
        is recommended that the spectral index also be fixed to a specific
        value.
    :param bayesephem:
        Include BayesEphem model. Set to False by default
    """

    amp_prior = 'uniform' if upper_limit else 'log-uniform'

    # find the maximum time span to set GW frequency sampling
    Tspan = model_utils.get_tspan(psrs)

    # red noise
    s = red_noise_block(prior=amp_prior, Tspan=Tspan, components=components)

    # common red noise block
    s += common_red_noise_block(psd=psd, prior=amp_prior, Tspan=Tspan,
                                components=components, gamma_val=gamma_common,
                                orf='hd', name='gw')

    # monopole
    s += common_red_noise_block(psd=psd, prior=amp_prior, Tspan=Tspan,
                                components=components, gamma_val=gamma_common,
                                orf='monopole', name='monopole')

    # ephemeris model
    if bayesephem:
        s += deterministic_signals.PhysicalEphemerisSignal(use_epoch_toas=True)

    # timing model
    s += gp_signals.TimingModel()

    # adding white-noise, and acting on psr objects
    models = []
    for p in psrs:
        if 'NANOGrav' in p.flags['pta'] and not wideband:
            s2 = s + white_noise_block(vary=False, inc_ecorr=True)
            models.append(s2(p))
        else:
            s3 = s + white_noise_block(vary=False, inc_ecorr=False)
            models.append(s3(p))

    # set up PTA
    pta = signal_base.PTA(models)

    # set white noise parameters
    if noisedict is None:
        print('No noise dictionary provided!...')
    else:
        noisedict = noisedict
        pta.set_default_params(noisedict)

    return pta


def model_2a_drop_be(psrs, psd='powerlaw', noisedict=None, components=30,
                     gamma_common=None, upper_limit=False, wideband=False,
                     k_threshold=0.5):
    """
    Reads in list of enterprise Pulsar instance and returns a PTA
    instantiated with model 2A from the analysis paper:

    per pulsar:
        1. fixed EFAC per backend/receiver system
        2. fixed EQUAD per backend/receiver system
        3. fixed ECORR per backend/receiver system
        4. Red noise modeled as a power-law with 30 sampling frequencies
        5. Linear timing model.

    global:
        1.Common red noise modeled with user defined PSD with
        30 sampling frequencies. Available PSDs are
        ['powerlaw', 'turnover' 'spectrum']
        2. Optional physical ephemeris modeling.

    :param psd:
        PSD to use for common red noise signal. Available options
        are ['powerlaw', 'turnover' 'spectrum']. 'powerlaw' is default
        value.
    :param noisedict:
        Dictionary of pulsar noise properties. Can provide manually,
        or the code will attempt to find it.
    :param gamma_common:
        Fixed common red process spectral index value. By default we
        vary the spectral index over the range [0, 7].
    :param upper_limit:
        Perform upper limit on common red noise amplitude. By default
        this is set to False. Note that when perfoming upper limits it
        is recommended that the spectral index also be fixed to a specific
        value.
    :param wideband:
        Use wideband par and tim files. Ignore ECORR. Set to False by default.
    :param k_threshold:
        Define threshold for dropout parameter 'k'.
    """

    amp_prior = 'uniform' if upper_limit else 'log-uniform'

    # find the maximum time span to set GW frequency sampling
    Tspan = model_utils.get_tspan(psrs)

    # red noise
    s = red_noise_block(prior=amp_prior, Tspan=Tspan, components=components)

    # common red noise block
    s += common_red_noise_block(psd=psd, prior=amp_prior, Tspan=Tspan,
                                components=components, gamma_val=gamma_common,
                                name='gw')

    # ephemeris model
    s += Dropout_PhysicalEphemerisSignal(use_epoch_toas=True,
                                         k_threshold=k_threshold)

    # timing model
    s += gp_signals.TimingModel()

    # adding white-noise, and acting on psr objects
    models = []
    for p in psrs:
        if 'NANOGrav' in p.flags['pta'] and not wideband:
            s2 = s + white_noise_block(vary=False, inc_ecorr=True)
            models.append(s2(p))
        else:
            s3 = s + white_noise_block(vary=False, inc_ecorr=False)
            models.append(s3(p))

    # set up PTA
    pta = signal_base.PTA(models)

    # set white noise parameters
    if noisedict is None:
        print('No noise dictionary provided!...')
    else:
        noisedict = noisedict
        pta.set_default_params(noisedict)

    return pta


def model_2a_drop_crn(psrs, psd='powerlaw', noisedict=None, components=30,
                      gamma_common=None, upper_limit=False, bayesephem=False,
                      wideband=False, k_threshold=0.5):
    """
    Reads in list of enterprise Pulsar instance and returns a PTA
    instantiated with model 2A from the analysis paper:

    per pulsar:
        1. fixed EFAC per backend/receiver system
        2. fixed EQUAD per backend/receiver system
        3. fixed ECORR per backend/receiver system
        4. Red noise modeled as a power-law with 30 sampling frequencies
        5. Linear timing model.

    global:
        1.Common red noise modeled with user defined PSD with
        30 sampling frequencies. Available PSDs are
        ['powerlaw', 'turnover' 'spectrum']
        2. Optional physical ephemeris modeling.

    :param psd:
        PSD to use for common red noise signal. Available options
        are ['powerlaw', 'turnover' 'spectrum']. 'powerlaw' is default
        value.
    :param noisedict:
        Dictionary of pulsar noise properties. Can provide manually,
        or the code will attempt to find it.
    :param gamma_common:
        Fixed common red process spectral index value. By default we
        vary the spectral index over the range [0, 7].
    :param upper_limit:
        Perform upper limit on common red noise amplitude. By default
        this is set to False. Note that when perfoming upper limits it
        is recommended that the spectral index also be fixed to a specific
        value.
    :param bayesephem:
        Include BayesEphem model. Set to False by default
    :param wideband:
        Use wideband par and tim files. Ignore ECORR. Set to False by default.
    """

    amp_prior = 'uniform' if upper_limit else 'log-uniform'

    # find the maximum time span to set GW frequency sampling
    Tspan = model_utils.get_tspan(psrs)

    # red noise
    s = red_noise_block(prior=amp_prior, Tspan=Tspan, components=components)

    # common red noise block
    amp_name = '{}_log10_A'.format('gw')
    if amp_prior == 'uniform':
        log10_Agw = parameter.LinearExp(-18, -11)(amp_name)
    elif amp_prior == 'log-uniform' and gamma_common is not None:
        if np.abs(gamma_common - 4.33) < 0.1:
            log10_Agw = parameter.Uniform(-18, -14)(amp_name)
        else:
            log10_Agw = parameter.Uniform(-18, -11)(amp_name)
    else:
        log10_Agw = parameter.Uniform(-18, -11)(amp_name)

    gam_name = '{}_gamma'.format('gw')
    if gamma_common is not None:
        gamma_gw = parameter.Constant(gamma_common)(gam_name)
    else:
        gamma_gw = parameter.Uniform(0, 7)(gam_name)

    k_drop = parameter.Uniform(0.0, 1.0) # per-pulsar

    drop_pl = dropout_powerlaw(log10_A=log10_Agw, gamma=gamma_gw,
                               k_drop=k_drop, k_threshold=k_threshold)
    crn = gp_signals.FourierBasisGP(drop_pl, components=components,
                                    Tspan=Tspan, name='gw')
    s += crn

    # ephemeris model
    s += Dropout_PhysicalEphemerisSignal(use_epoch_toas=True)

    # timing model
    s += gp_signals.TimingModel()

    # adding white-noise, and acting on psr objects
    models = []
    for p in psrs:
        if 'NANOGrav' in p.flags['pta'] and not wideband:
            s2 = s + white_noise_block(vary=False, inc_ecorr=True)
            models.append(s2(p))
        else:
            s3 = s + white_noise_block(vary=False, inc_ecorr=False)
            models.append(s3(p))

    # set up PTA
    pta = signal_base.PTA(models)

    # set white noise parameters
    if noisedict is None:
        print('No noise dictionary provided!...')
    else:
        noisedict = noisedict
        pta.set_default_params(noisedict)

    return pta


## Does not yet work with IPTA datasets due to white-noise modeling issues.
def model_chromatic(psrs, psd='powerlaw', noisedict=None, components=30,
                    gamma_common=None, upper_limit=False, bayesephem=False,
                    wideband=False,
                    idx=4, chromatic_psd='powerlaw', c_psrs=['J1713+0747']):
    """
    Reads in list of enterprise Pulsar instance and returns a PTA
    instantiated with model 2A from the analysis paper + additional
    chromatic noise for given pulsars

    per pulsar:
        1. fixed EFAC per backend/receiver system
        2. fixed EQUAD per backend/receiver system
        3. fixed ECORR per backend/receiver system
        4. Red noise modeled as a power-law with 30 sampling frequencies
        5. Linear timing model.
        6. Chromatic noise for given pulsar list

    global:
        1.Common red noise modeled with user defined PSD with
        30 sampling frequencies. Available PSDs are
        ['powerlaw', 'turnover' 'spectrum']
        2. Optional physical ephemeris modeling.

    :param psd:
        PSD to use for common red noise signal. Available options
        are ['powerlaw', 'turnover' 'spectrum']. 'powerlaw' is default
        value.
    :param noisedict:
        Dictionary of pulsar noise properties. Can provide manually,
        or the code will attempt to find it.
    :param gamma_common:
        Fixed common red process spectral index value. By default we
        vary the spectral index over the range [0, 7].
    :param upper_limit:
        Perform upper limit on common red noise amplitude. By default
        this is set to False. Note that when perfoming upper limits it
        is recommended that the spectral index also be fixed to a specific
        value.
    :param bayesephem:
        Include BayesEphem model. Set to False by default
    :param wideband:
        Use wideband par and tim files. Ignore ECORR. Set to False by default.
    :param idx:
        Index of chromatic process (i.e DM is 2, scattering would be 4). If
        set to `vary` then will vary from 0 - 6 (This will be VERY slow!)
    :param chromatic_psd:
        PSD to use for chromatic noise. Available options
        are ['powerlaw', 'turnover' 'spectrum']. 'powerlaw' is default
        value.
    :param c_psrs:
        List of pulsars to use chromatic noise. 'all' will use all pulsars
    """

    amp_prior = 'uniform' if upper_limit else 'log-uniform'

    # find the maximum time span to set GW frequency sampling
    Tspan = model_utils.get_tspan(psrs)

    # white noise
    s = white_noise_block(vary=False, wideband=wideband)

    # red noise
    s += red_noise_block(prior=amp_prior, Tspan=Tspan, components=components)

    # common red noise block
    s += common_red_noise_block(psd=psd, prior=amp_prior, Tspan=Tspan,
                                components=components, gamma_val=gamma_common,
                                name='gw')

    # ephemeris model
    if bayesephem:
        s += deterministic_signals.PhysicalEphemerisSignal(use_epoch_toas=True)

    # timing model
    s += gp_signals.TimingModel()

    # chromatic noise
    sc = chromatic_noise_block(psd=chromatic_psd, idx=idx)
    if c_psrs == 'all':
        s += sc
        models = [s(psr) for psr in psrs]
    elif len(c_psrs) > 0:
        models = []
        for psr in psrs:
            if psr.name in c_psrs:
                print('Adding chromatic model to PSR {}'.format(psr.name))
                snew = s + sc
                models.append(snew(psr))
            else:
                models.append(s(psr))

    # set up PTA
    pta = signal_base.PTA(models)

    # set white noise parameters
    if noisedict is None:
        print('No noise dictionary provided!...')
    else:
        noisedict = noisedict
        pta.set_default_params(noisedict)

    return pta


def model_bwm(psrs, noisedict=None, tm_svd=False,
              Tmin_bwm=None, Tmax_bwm=None, skyloc=None,
              red_psd='powerlaw', components=30,
              dm_var=False, dm_psd='powerlaw', dm_annual=False,
              upper_limit=False, bayesephem=False, wideband=False):
    """
    Reads in list of enterprise Pulsar instance and returns a PTA
    instantiated with BWM model:

    per pulsar:
        1. fixed EFAC per backend/receiver system
        2. fixed EQUAD per backend/receiver system
        3. fixed ECORR per backend/receiver system (if NG channelized)
        4. Red noise modeled by a specified psd
        5. Linear timing model.
        6. Optional DM-variation modeling
    global:
        1. Deterministic GW burst with memory signal.
        2. Optional physical ephemeris modeling.

    :param psrs:
        list of enterprise.Pulsar objects for PTA
    :param noisedict:
        Dictionary of pulsar noise properties for fixed white noise.
        Can provide manually, or the code will attempt to find it.
    :param tm_svd:
        boolean for svd-stabilised timing model design matrix
    :param Tmin_bwm:
        Min time to search for BWM (MJD). If omitted, uses first TOA.
    :param Tmax_bwm:
        Max time to search for BWM (MJD). If omitted, uses last TOA.
    :param skyloc:
        Fixed sky location of BWM signal search as [cos(theta), phi].
        Search over sky location if ``None`` given.
    :param red_psd:
        PSD to use for per pulsar red noise. Available options
        are ['powerlaw', 'turnover', tprocess, 'spectrum'].
    :param components:
        number of modes in Fourier domain processes (red noise, DM
        variations, etc)
    :param dm_var:
        include gaussian process DM variations
    :param dm_psd:
        power-spectral density for gp DM variations
    :param dm_annual:
        include a yearly period DM variation
    :param upper_limit:
        Perform upper limit on BWM amplitude. By default this is
        set to False for a 'detection' run.
    :param bayesephem:
        Include BayesEphem model.
    :return: instantiated enterprise.PTA object
    """

    amp_prior = 'uniform' if upper_limit else 'log-uniform'

    # find the maximum time span to set frequency sampling
    tmin = np.min([p.toas.min() for p in psrs])
    tmax = np.max([p.toas.max() for p in psrs])
    Tspan = tmax - tmin

    if Tmin_bwm == None:
        Tmin_bwm = tmin/const.day
    if Tmax_bwm == None:
        Tmax_bwm = tmax/const.day

    # red noise
    s = red_noise_block(prior=amp_prior, psd=red_psd, Tspan=Tspan, components=components)

    # DM variations
    if dm_var:
        s += dm_noise_block(psd=dm_psd, prior=amp_prior, components=components,
                            gamma_val=None)
        if dm_annual:
            s += dm_annual_signal()

        # DM exponential dip for J1713's DM event
        dmexp = dm_exponential_dip(tmin=54500, tmax=54900)

    # GW BWM signal block
    s += bwm_block(Tmin_bwm, Tmax_bwm, amp_prior=amp_prior,
                   skyloc=skyloc, name='bwm')

    # ephemeris model
    if bayesephem:
        s += deterministic_signals.PhysicalEphemerisSignal(use_epoch_toas=True)

    # timing model
    s += gp_signals.TimingModel(use_svd=tm_svd)

    # adding white-noise, and acting on psr objects
    models = []
    for p in psrs:
        if 'NANOGrav' in p.flags['pta'] and not wideband:
            s2 = s + white_noise_block(vary=False, inc_ecorr=True)
            if dm_var and 'J1713+0747' == p.name:
                s2 += dmexp
            models.append(s2(p))
        else:
            s3 = s + white_noise_block(vary=False, inc_ecorr=False)
            if dm_var and 'J1713+0747' == p.name:
                s3 += dmexp
            models.append(s3(p))

    # set up PTA
    pta = signal_base.PTA(models)

    # set white noise parameters
    if noisedict is None:
        print('No noise dictionary provided!...')
    else:
        noisedict = noisedict
        pta.set_default_params(noisedict)

    return pta


def model_cw(psrs, upper_limit=False,
             noisedict=None, rn_psd='powerlaw', components=30, 
             bayesephem=False, skyloc=None, log10_F=None, ecc=False,
             psrTerm=False, wideband=False):
    """
    Reads in list of enterprise Pulsar instance and returns a PTA
    instantiated with CW model:
    per pulsar:
        1. fixed EFAC per backend/receiver system
        2. fixed EQUAD per backend/receiver system
        3. fixed ECORR per backend/receiver system
        4. Red noise modeled as a power-law with 30 sampling frequencies
        5. Linear timing model.
    global:
        1. Deterministic CW signal.
        2. Optional physical ephemeris modeling.
    :param upper_limit:
        Perform upper limit on common red noise amplitude. By default
        this is set to False. Note that when perfoming upper limits it
        is recommended that the spectral index also be fixed to a specific
        value.
    :param rn_psd:
        psd to use in red_noise_block()
    :param bayesephem:
        Include BayesEphem model. Set to False by default
    :param skyloc:
        Fixed sky location of CW signal search as [cos(theta), phi].
        Search over sky location if ``None`` given.
    :param log10_F:
        Fixed frequency of CW signal search.
        Search over frequency if ``None`` given.
    :param ecc:
        boolean or float
        if boolean: include/exclude eccentricity in search
        if float: use fixed eccentricity with eccentric model
    :psrTerm:
        boolean, include/exclude pulsar term in search
    """

    amp_prior = 'uniform' if upper_limit else 'log-uniform'

    # find the maximum time span to set GW frequency sampling
    tmin = np.min([p.toas.min() for p in psrs])
    tmax = np.max([p.toas.max() for p in psrs])
    Tspan = tmax - tmin

    # red noise
    s = red_noise_block(prior=amp_prior,
                        psd=rn_psd, Tspan=Tspan, components=components)

    # GW CW signal block
    if not ecc:
        s += cw_block_circ(amp_prior=amp_prior,
                           skyloc=skyloc, log10_fgw=log10_F,
                           psrTerm=psrTerm, tref=tmin, name='cw')
    else:
        if type(ecc) is not float:
            ecc = None
        s += cw_block_ecc(amp_prior=amp_prior,
                          skyloc=skyloc, log10_F=log10_F, ecc=ecc,
                          psrTerm=psrTerm, tref=tmin, name='cw')

    # ephemeris model
    if bayesephem:
        s += deterministic_signals.PhysicalEphemerisSignal(use_epoch_toas=True)

    # timing model
    s += gp_signals.TimingModel()

    # adding white-noise, and acting on psr objects
    models = []
    for p in psrs:
        if 'NANOGrav' in p.flags['pta'] and not wideband:
            s2 = s + white_noise_block(vary=False, inc_ecorr=True, gp_ecorr=True)
            models.append(s2(p))
        else:
            s3 = s + white_noise_block(vary=False, inc_ecorr=False)
            models.append(s3(p))

    # set up PTA
    pta = signal_base.PTA(models)

    # set white noise parameters
    if noisedict is None:
        print('No noise dictionary provided!...')
    else:
        noisedict = noisedict
        pta.set_default_params(noisedict)

    return pta<|MERGE_RESOLUTION|>--- conflicted
+++ resolved
@@ -13,10 +13,6 @@
 from enterprise.signals import deterministic_signals
 from enterprise.signals import utils
 from enterprise import constants as const
-<<<<<<< HEAD
-#from enterprise.signals import prior
-=======
->>>>>>> fd55a0c0
 
 from enterprise_extensions import model_utils
 
@@ -158,7 +154,7 @@
         np.exp(- (toas - t0) / tau)
 
     return np.sign(sign_param) * wf * (1400 / freqs) ** idx
-  
+
 @signal_base.function
 def chrom_exp_cusp(toas, freqs, log10_Amp=-7, sign_param=-1.0,
                     t0=54000, log10_tau=1.7, idx=2):
@@ -178,7 +174,7 @@
     wf = (10**log10_Amp * np.heaviside(toas - t0, 1) * \
         np.exp(- (toas - t0) / tau)) + (10**log10_Amp * \
         (1 - np.heaviside(toas - t0, 1)) * np.exp(- (t0 - toas) / tau))
-    
+
     return np.sign(sign_param) * wf * (1400 / freqs) ** idx
 
 @signal_base.function
@@ -375,11 +371,7 @@
     """Class factory for Inverse Gamma parameters."""
     class InvGamma(parameter.Parameter):
         _size = size
-<<<<<<< HEAD
-        _prior = parameter.Function(InvGammaPrior, gamma=gamma)
-=======
         _prior = parameter.Function(InvGammaPrior, alpha=alpha, gamma=gamma)
->>>>>>> fd55a0c0
         _sampler = staticmethod(InvGammaSampler)
         _alpha = alpha
         _gamma = gamma
@@ -1345,7 +1337,7 @@
     dmexp = deterministic_signals.Deterministic(wf, name=name)
 
     return dmexp
-  
+
 def dm_exponential_cusp(tmin, tmax, idx=2, sign=False, name='dm_cusp'):
     """
     Returns chromatic exponential cusp (i.e. TOA advance):
@@ -1396,14 +1388,9 @@
 
     return dmx_sig
 
-<<<<<<< HEAD
-def chromatic_noise_block(psd='powerlaw', idx=4,
-                          name='chromatic', components=30, Tspan=None):
-=======
 def chromatic_noise_block(psd='powerlaw', idx=4, Tspan=None,
                           name='chromatic', components=30,
                           coefficients=False):
->>>>>>> fd55a0c0
     """
     Returns GP chromatic noise model :
 
@@ -3271,7 +3258,7 @@
 
 
 def model_cw(psrs, upper_limit=False,
-             noisedict=None, rn_psd='powerlaw', components=30, 
+             noisedict=None, rn_psd='powerlaw', components=30,
              bayesephem=False, skyloc=None, log10_F=None, ecc=False,
              psrTerm=False, wideband=False):
     """

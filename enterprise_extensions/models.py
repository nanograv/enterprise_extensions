--- conflicted
+++ resolved
@@ -18,8 +18,6 @@
 
 # Extra model components not part of base enterprise ####
 
-<<<<<<< HEAD
-=======
 # timing model delay
 @signal_base.function
 def tm_delay(residuals, t2pulsar, tmparams_orig, tmparams, which='all'):
@@ -59,7 +57,6 @@
     # Return the time-series for the pulsar
     return new_res - residuals
 
->>>>>>> 4ce5065a
 # linear interpolation basis in time with nu^-2 scaling
 @signal_base.function
 def linear_interp_basis_dm(toas, freqs, dt=30*86400):
@@ -243,17 +240,11 @@
     """
     t0 *= const.day
     tau = 10**log10_tau * const.day
-<<<<<<< HEAD
-    wf = (10**log10_Amp * np.heaviside(toas - t0, 1) * \
-        np.exp(- (toas - t0) / tau)) + (10**log10_Amp * \
-        (1 - np.heaviside(toas - t0, 1)) * np.exp(- (t0 - toas) / tau))
-    
-=======
+
     wf = (10**log10_Amp * np.heaviside(toas - t0, 1) *
           np.exp(- (toas - t0) / tau)) + (10**log10_Amp *
                                           (1 - np.heaviside(toas - t0, 1)) * np.exp(- (t0 - toas) / tau))
 
->>>>>>> 4ce5065a
     return np.sign(sign_param) * wf * (1400 / freqs) ** idx
 
 @signal_base.function
@@ -2404,16 +2395,6 @@
     return pta
 
 
-<<<<<<< HEAD
-def model_general(psrs, psd='powerlaw', noisedict=None, tm_svd=False, tm_norm=True,
-                  orf=None, components=50, gamma_common=None, upper_limit=False,
-                  bayesephem=False, wideband=False, dm_var=False, dm_type='gp',
-                  dm_psd='powerlaw', dm_annual=False, white_vary=False, inc_saturn_orb=False,
-                  dm_chrom=False, dmchrom_psd='powerlaw', dmchrom_idx=4, red_select=None,
-                  coefficients=False, select_psrs=None, chrom_events=True,
-                  constant_jump_name=None,constant_jump_amin=None,
-                  constant_jump_amax=None):
-=======
 def model_general(psrs, tm_var=False, tm_linear=False, tmparam_list=None,
                   common_psd='powerlaw', red_psd='powerlaw', orf=None,
                   common_components=30, red_components=30, dm_components=30,
@@ -2428,7 +2409,6 @@
                   dmchrom_psd='powerlaw', dmchrom_idx=4,
                   red_select=None, red_breakflat=False, red_breakflat_fq=None,
                   coefficients=False,):
->>>>>>> 4ce5065a
     """
     Reads in list of enterprise Pulsar instance and returns a PTA
     instantiated with model 2A from the analysis paper:
@@ -2527,12 +2507,7 @@
 
     # ephemeris model
     if bayesephem:
-<<<<<<< HEAD
-        s += deterministic_signals.PhysicalEphemerisSignal(use_epoch_toas=True,
-                                                           inc_saturn_orb=inc_saturn_orb)
-=======
         s += deterministic_signals.PhysicalEphemerisSignal(use_epoch_toas=True, model=be_type)
->>>>>>> 4ce5065a
 
     # adding white-noise, and extra events and red terms acting on psr objects
     models = []

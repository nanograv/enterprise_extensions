--- conflicted
+++ resolved
@@ -394,17 +394,11 @@
 
 
 def model_2a(psrs, psd='powerlaw', noisedict=None, components=30,
-<<<<<<< HEAD
-             n_rnfreqs = None, n_gwbfreqs=None, gamma_common=None, 
-             upper_limit=False, bayesephem=False, be_type='setIII', 
-             sat_orb_elements=False, wideband=False, select='backend',
-=======
              n_rnfreqs = None, n_gwbfreqs=None, gamma_common=None,
              delta_common=None, upper_limit=False, bayesephem=False,
-             be_type='orbel', white_vary=False, is_wideband=False,
-             use_dmdata=False, select='backend',
->>>>>>> 99030471
-             pshift=False, pseed=None, psr_models=False):
+             be_type='setIII', sat_orb_elements=False,
+             white_vary=False, is_wideband=False, use_dmdata=False,
+             select='backend', pshift=False, pseed=None, psr_models=False):
     """
     Reads in list of enterprise Pulsar instance and returns a PTA
     instantiated with model 2A from the analysis paper:
@@ -480,13 +474,8 @@
 
     # ephemeris model
     if bayesephem:
-<<<<<<< HEAD
         s += deterministic_signals.PhysicalEphemerisSignal(use_epoch_toas=True, model=be_type,
                                                            sat_orb_elements=sat_orb_elements)
-=======
-        s += deterministic_signals.PhysicalEphemerisSignal(use_epoch_toas=True,
-                model=be_type)
->>>>>>> 99030471
 
     # timing model
     if (is_wideband and use_dmdata):
@@ -543,28 +532,16 @@
                   Tspan=None, common_psd='powerlaw', red_psd='powerlaw', orf=None,
                   common_components=30, red_components=30, dm_components=30,
                   modes=None, wgts=None, logfreq=False, nmodes_log=10,
-<<<<<<< HEAD
-                  noisedict=None, tm_svd=False, tm_norm=True, gamma_common=None,
-                  upper_limit=False, upper_limit_red=None, upper_limit_dm=None,
-                  upper_limit_common=None, bayesephem=False, be_type='setIII',
-                  sat_orb_elements=False, wideband=False, dm_var=False,
-                  dm_type='gp', dm_psd='powerlaw', dm_annual=False,
-                  white_vary=False, gequad=False, dm_chrom=False,
-                  dmchrom_psd='powerlaw', dmchrom_idx=4,
-                  red_select=None, red_breakflat=False, red_breakflat_fq=None,
-                  coefficients=False, pshift=False):
-=======
                   noisedict=None, tm_svd=False, tm_norm=True,
                   gamma_common=None, upper_limit=False, upper_limit_red=None,
                   upper_limit_dm=None, upper_limit_common=None,
-                  bayesephem=False, be_type='orbel', is_wideband=False,
-                  use_dmdata=False, dm_var=False, dm_type='gp',
-                  dm_psd='powerlaw', dm_annual=False, white_vary=False,
-                  gequad=False, dm_chrom=False, dmchrom_psd='powerlaw',
-                  dmchrom_idx=4, red_select=None, red_breakflat=False,
-                  red_breakflat_fq=None, coefficients=False, pshift=False,
-                  select='backend'):
->>>>>>> 99030471
+                  bayesephem=False, be_type='setIII', sat_orb_elements=False,
+                  is_wideband=False, use_dmdata=False, dm_var=False,
+                  dm_type='gp', dm_psd='powerlaw', dm_annual=False,
+                  white_vary=False, gequad=False, dm_chrom=False,
+                  dmchrom_psd='powerlaw', dmchrom_idx=4, red_select=None,
+                  red_breakflat=False, red_breakflat_fq=None,
+                  coefficients=False, pshift=False, select='backend'):
     """
     Reads in list of enterprise Pulsar instance and returns a PTA
     instantiated with model 2A from the analysis paper:
@@ -711,13 +688,8 @@
 
     # ephemeris model
     if bayesephem:
-<<<<<<< HEAD
         s += deterministic_signals.PhysicalEphemerisSignal(use_epoch_toas=True, model=be_type,
                                                            sat_orb_elements=sat_orb_elements)
-=======
-        s += deterministic_signals.PhysicalEphemerisSignal(use_epoch_toas=True,
-                model=be_type)
->>>>>>> 99030471
 
     # adding white-noise, and acting on psr objects
     models = []
@@ -1114,20 +1086,12 @@
     return pta
 
 
-<<<<<<< HEAD
-def model_3a(psrs, psd='powerlaw', noisedict=None, components=30,
-             n_rnfreqs = None, n_gwbfreqs=None, gamma_common=None,
-             upper_limit=False, bayesephem=False, be_type='setIII',
-             sat_orb_elements=False, wideband=False, correlationsonly=False,
-=======
 def model_3a(psrs, psd='powerlaw', noisedict=None, white_vary=False,
              components=30, n_rnfreqs = None, n_gwbfreqs=None,
              gamma_common=None, delta_common=None, upper_limit=False,
-             bayesephem=False, be_type='orbel', is_wideband=False,
-             use_dmdata=False, select='backend',
-             correlationsonly=False,
->>>>>>> 99030471
-             pshift=False, pseed=None, psr_models=False):
+             bayesephem=False, be_type='setIII', sat_orb_elements=False,
+             is_wideband=False, use_dmdata=False, select='backend',
+             correlationsonly=False, pshift=False, pseed=None, psr_models=False):
     """
     Reads in list of enterprise Pulsar instance and returns a PTA
     instantiated with model 3A from the analysis paper:
@@ -1210,13 +1174,8 @@
 
     # ephemeris model
     if bayesephem:
-<<<<<<< HEAD
         s += deterministic_signals.PhysicalEphemerisSignal(use_epoch_toas=True, model=be_type,
                                                            sat_orb_elements=sat_orb_elements)
-=======
-        s += deterministic_signals.PhysicalEphemerisSignal(use_epoch_toas=True,
-                model=be_type)
->>>>>>> 99030471
 
     # timing model
     if (is_wideband and use_dmdata):

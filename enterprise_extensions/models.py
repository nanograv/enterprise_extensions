--- conflicted
+++ resolved
@@ -1405,22 +1405,9 @@
     s += red_noise_block(prior=amp_prior, Tspan=Tspan, components=n_rnfreqs)
 
     # monopole
-<<<<<<< HEAD
-    s += common_red_noise_block(
-        psd=psd,
-        prior=amp_prior,
-        Tspan=Tspan,
-        components=components,
-        gamma_val=gamma_common,
-        orf="monopole",
-        name="monopole",
-        pshift=pshift,
-    )
-=======
     s += common_red_noise_block(psd=psd, prior=amp_prior, Tspan=Tspan,
                                 components=n_gwbfreqs, gamma_val=gamma_common,
                                 orf='monopole', name='monopole', pshift=pshift)
->>>>>>> 38b1faa1
 
     # ephemeris model
     if bayesephem:

--- conflicted
+++ resolved
@@ -1,7 +1,3 @@
 # -*- coding: utf-8 -*-
-<<<<<<< HEAD
-from __future__ import absolute_import, division, print_function, unicode_literals
-=======
->>>>>>> 762e0fdf
 
 from .chromatic import *  # noqa: F401, F403
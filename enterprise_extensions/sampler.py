# -*- coding: utf-8 -*-

import glob
import os
import pickle
import platform

import healpy as hp
import numpy as np
from scipy.stats import multivariate_normal as mv_norm

from PTMCMCSampler.PTMCMCSampler import PTSampler as ptmcmc

from enterprise_extensions import __version__
from enterprise_extensions.empirical_distr import (EmpiricalDistribution1D,
                                                   EmpiricalDistribution1DKDE,
                                                   EmpiricalDistribution2D,
                                                   EmpiricalDistribution2DKDE)


def extend_emp_dists(pta, emp_dists, npoints=100_000, save_ext_dists=False, outdir='chains'):
    new_emp_dists = []
    modified = False  # check if anything was changed
    for emp_dist in emp_dists:
        if isinstance(emp_dist, EmpiricalDistribution2D) or isinstance(emp_dist, EmpiricalDistribution2DKDE):
            # check if we need to extend the distribution
            prior_ok=True
            for ii, (param, nbins) in enumerate(zip(emp_dist.param_names, emp_dist._Nbins)):
                if param not in pta.param_names:  # skip if one of the parameters isn't in our PTA object
                    continue
                # check 2 conditions on both params to make sure that they cover their priors
                # skip if emp dist already covers the prior
                param_idx = pta.param_names.index(param)
                prior_min = pta.params[param_idx].prior._defaults['pmin']
                prior_max = pta.params[param_idx].prior._defaults['pmax']

                # no need to extend if histogram edges are already prior min/max
                if isinstance(emp_dist, EmpiricalDistribution2D):
                    if not(emp_dist._edges[ii][0] == prior_min and emp_dist._edges[ii][-1] == prior_max):
                        prior_ok = False
                        continue
                elif isinstance(emp_dist, EmpiricalDistribution2DKDE):
                    if not(emp_dist.minvals[ii] == prior_min and emp_dist.maxvals[ii] == prior_max):
                        prior_ok=False
                        continue
            if prior_ok:
                new_emp_dists.append(emp_dist)
                continue
            modified = True
            samples = np.zeros((npoints, emp_dist.draw().shape[0]))
            for ii in range(npoints):  # generate samples from old emp dist
                samples[ii] = emp_dist.draw()
            new_bins = []
            minvals = []
            maxvals = []
            idxs_to_remove = []
            for ii, (param, nbins) in enumerate(zip(emp_dist.param_names, emp_dist._Nbins)):
                param_idx = pta.param_names.index(param)
                prior_min = pta.params[param_idx].prior._defaults['pmin']
                prior_max = pta.params[param_idx].prior._defaults['pmax']
                # drop samples that are outside the prior range (in case prior is smaller than samples)
                if isinstance(emp_dist, EmpiricalDistribution2D):
                    samples[(samples[:, ii] < prior_min) | (samples[:, ii] > prior_max), ii] = -np.inf
                elif isinstance(emp_dist, EmpiricalDistribution2DKDE):
                    idxs_to_remove.extend(np.arange(npoints)[(samples[:, ii] < prior_min) | (samples[:, ii] > prior_max)])
                    minvals.append(prior_min)
                    maxvals.append(prior_max)
                # new distribution with more bins this time to extend it all the way out in same style as above.
                new_bins.append(np.linspace(prior_min, prior_max, nbins + 40))
            samples = np.delete(samples, idxs_to_remove, axis=0)
            if isinstance(emp_dist, EmpiricalDistribution2D):
                new_emp = EmpiricalDistribution2D(emp_dist.param_names, samples.T, new_bins)
            elif isinstance(emp_dist, EmpiricalDistribution2DKDE):
                # new distribution with more bins this time to extend it all the way out in same style as above.
                new_emp = EmpiricalDistribution2DKDE(emp_dist.param_names, samples.T, minvals=minvals, maxvals=maxvals, nbins=nbins+40, bandwidth=emp_dist.bandwidth)
            new_emp_dists.append(new_emp)

        elif isinstance(emp_dist, EmpiricalDistribution1D) or isinstance(emp_dist, EmpiricalDistribution1DKDE):
            if emp_dist.param_name not in pta.param_names:
                continue
            param_idx = pta.param_names.index(emp_dist.param_name)
            prior_min = pta.params[param_idx].prior._defaults['pmin']
            prior_max = pta.params[param_idx].prior._defaults['pmax']
            # check 2 conditions on param to make sure that it covers the prior
            # skip if emp dist already covers the prior
            if isinstance(emp_dist, EmpiricalDistribution1D):
                if emp_dist._edges[0] == prior_min and emp_dist._edges[-1] == prior_max:
                    new_emp_dists.append(emp_dist)
                    continue
            elif isinstance(emp_dist, EmpiricalDistribution1DKDE):
                if emp_dist.minval == prior_min and emp_dist.maxval == prior_max:
                    new_emp_dists.append(emp_dist)
                    continue
            modified = True
            samples = np.zeros((npoints, 1))
            for ii in range(npoints):  # generate samples from old emp dist
                samples[ii] = emp_dist.draw()
            new_bins = []
            idxs_to_remove = []
            # drop samples that are outside the prior range (in case prior is smaller than samples)

            if isinstance(emp_dist, EmpiricalDistribution1D):
                samples[(samples < prior_min) | (samples > prior_max)] = -np.inf
            elif isinstance(emp_dist, EmpiricalDistribution1DKDE):
                idxs_to_remove.extend(np.arange(npoints)[(samples.squeeze() < prior_min) | (samples.squeeze() > prior_max)])

            samples = np.delete(samples, idxs_to_remove, axis=0)
            new_bins = np.linspace(prior_min, prior_max, emp_dist._Nbins + 40)
            if isinstance(emp_dist, EmpiricalDistribution1D):
                new_emp = EmpiricalDistribution1D(emp_dist.param_name, samples, new_bins)
            elif isinstance(emp_dist, EmpiricalDistribution1DKDE):
                new_emp = EmpiricalDistribution1DKDE(emp_dist.param_name, samples,
                                                     minval=prior_min, maxval=prior_max,
                                                     bandwidth=emp_dist.bandwidth)
            new_emp_dists.append(new_emp)

        else:
            print('Unable to extend class of unknown type to the edges of the priors.')
            new_emp_dists.append(emp_dist)
            continue

        if save_ext_dists and modified:  # if user wants to save them, and they have been modified...
            pickle.dump(new_emp_dists, outdir + 'new_emp_dists.pkl')
    return new_emp_dists


class JumpProposal(object):

    def __init__(self, pta, snames=None, empirical_distr=None, f_stat_file=None, save_ext_dists=False, outdir='chains', timing=False):
        """Set up some custom jump proposals"""
        self.params = pta.params
        self.pnames = pta.param_names
        self.psrnames = pta.pulsars
        self.ndim = sum(p.size or 1 for p in pta.params)
        self.plist = [p.name for p in pta.params]

        # parameter map
        self.pmap = {}
        ct = 0
        for p in pta.params:
            size = p.size or 1
            self.pmap[str(p)] = slice(ct, ct + size)
            ct += size

        # parameter indices map
        self.pimap = {}
        for ct, p in enumerate(pta.param_names):
            self.pimap[p] = ct

        # collecting signal parameters across pta
        if snames is None:
            allsigs = np.hstack([[qq.signal_name for qq in pp._signals]
                                 for pp in pta._signalcollections])
            self.snames = dict.fromkeys(np.unique(allsigs))
            for key in self.snames:
                self.snames[key] = []

            for sc in pta._signalcollections:
                for signal in sc._signals:
                    self.snames[signal.signal_name].extend(signal.params)
            for key in self.snames:
                self.snames[key] = list(set(self.snames[key]))
        else:
            self.snames = snames

        # empirical distributions
        if isinstance(empirical_distr, list):
            # check if a list of emp dists is provided
            self.empirical_distr = empirical_distr

        # check if a directory of empirical dist pkl files are provided
        elif empirical_distr is not None and os.path.isdir(empirical_distr):

            dir_files = glob.glob(empirical_distr+'*.pkl')  # search for pkls

            pickled_distr = np.array([])
            for idx, emp_file in enumerate(dir_files):
                try:
                    with open(emp_file, "rb") as f:
                        pickled_distr = np.append(pickled_distr, pickle.load(f))
                except:
                    try:
                        with open(emp_file, 'rb') as f:
                            pickled_distr = np.append(pickled_distr, pickle.load(f))
                    except:
                        print(
                            f"\nI can't open the empirical distribution pickle file at location {idx} in list!"
                        )
                        print("Empirical distributions set to 'None'")
                        pickled_distr = None
                        break

            self.empirical_distr = pickled_distr

        # check if single pkl file provided
        elif empirical_distr is not None and os.path.isfile(
            empirical_distr
        ):  # checking for single file
            try:
                # try opening the file
                with open(empirical_distr, 'rb') as f:
                    pickled_distr = pickle.load(f)
            except:
                # second attempt at opening the file
                try:
                    with open(empirical_distr, "rb") as f:
                        pickled_distr = pickle.load(f)
                # if the second attempt fails...
                except:
                    print('\nI can\'t open the empirical distribution pickle file!')
                    pickled_distr = None

            self.empirical_distr = pickled_distr

        # all other cases - emp dists set to None
        else:
            self.empirical_distr = None

        if self.empirical_distr is not None:
            # only save the empirical distributions for parameters that are in the model
            mask = []
            for idx, d in enumerate(self.empirical_distr):
                if d.ndim == 1:
                    if d.param_name in pta.param_names:
                        mask.append(idx)
                else:
                    if (
                        d.param_names[0] in pta.param_names
                        and d.param_names[1] in pta.param_names
                    ):
                        mask.append(idx)
            if len(mask) >= 1:
                self.empirical_distr = [self.empirical_distr[m] for m in mask]
                # extend empirical_distr here:
                print('Extending empirical distributions to priors...\n')
                self.empirical_distr = extend_emp_dists(pta, self.empirical_distr, npoints=100_000,
                                                        save_ext_dists=save_ext_dists, outdir=outdir)
            else:
                self.empirical_distr = None

        if empirical_distr is not None and self.empirical_distr is None:
            # if an emp dist path is provided, but fails the code, this helpful msg is provided
            print(
                "Adding empirical distributions failed!! Empirical distributions set to 'None'\n"
            )

        # F-statistic map
        if f_stat_file is not None and os.path.isfile(f_stat_file):
            npzfile = np.load(f_stat_file)
            self.fe_freqs = npzfile["freqs"]
            self.fe = npzfile["fe"]

        if timing:
            tm_groups = get_timing_groups(pta)
            tm_idx = np.unique([inner for outer in tm_groups for inner in outer])
            tm_groups.extend(tm_idx)
            self.tm_groups = np.array(tm_groups, dtype=object)
            # special_pars = ["PX", "SINI", "COSI", "ECC"]
            # Any parameter not centered around zero is considered a "special parameter" that does not draw from a zero-centered Gaussian
            special_pars = []
            for x in [
                str(y)
                for y in pta.params
                if "Uniform" in str(y) and "timing_model" in str(y)
            ]:
                pmin = float(x.split("Uniform")[-1].split("pmin=")[1].split(",")[0])
                pmax = float(x.split("Uniform")[-1].split("pmax=")[-1].split(")")[0])
                if pmin + pmax != 0.0:
                    special_pars.append(x.split(":")[0])
            self.special_idxs = [
                ii
                for par, ii in self.pimap.items()
                if np.any([sp in par for sp in special_pars])
            ]

    def draw_from_prior(self, x, iter, beta):
        """Prior draw.

        The function signature is specific to PTMCMCSampler.
        """

        q = x.copy()
        lqxy = 0

        # randomly choose parameter
        param = np.random.choice(self.params)

        # if vector parameter jump in random component
        if param.size:
            idx2 = np.random.randint(0, param.size)
            q[self.pmap[str(param)]][idx2] = param.sample()[idx2]

        # scalar parameter
        else:
            q[self.pmap[str(param)]] = param.sample()

        # forward-backward jump probability
        lqxy = param.get_logpdf(x[self.pmap[str(param)]]) - param.get_logpdf(
            q[self.pmap[str(param)]]
        )

        return q, float(lqxy)

    def draw_from_red_prior(self, x, iter, beta):

        q = x.copy()
        lqxy = 0

        signal_name = "red noise"

        # draw parameter from signal model
        param = np.random.choice(self.snames[signal_name])
        if param.size:
            idx2 = np.random.randint(0, param.size)
            q[self.pmap[str(param)]][idx2] = param.sample()[idx2]

        # scalar parameter
        else:
            q[self.pmap[str(param)]] = param.sample()

        # forward-backward jump probability
        lqxy = param.get_logpdf(x[self.pmap[str(param)]]) - param.get_logpdf(
            q[self.pmap[str(param)]]
        )

        return q, float(lqxy)

    def draw_from_empirical_distr(self, x, iter, beta):

        q = x.copy()
        lqxy = 0

        if self.empirical_distr is not None:

            # randomly choose one of the empirical distributions
            distr_idx = np.random.randint(0, len(self.empirical_distr))

            if self.empirical_distr[distr_idx].ndim == 1:

                idx = self.pnames.index(self.empirical_distr[distr_idx].param_name)
                q[idx] = self.empirical_distr[distr_idx].draw()

                lqxy = self.empirical_distr[distr_idx].logprob(
                    x[idx]
                ) - self.empirical_distr[distr_idx].logprob(q[idx])

                dist = self.empirical_distr[distr_idx]
                # if we fall outside the emp distr support, pull from prior instead
                if x[idx] < dist._edges[0] or x[idx] > dist._edges[-1]:
                    q, lqxy = self.draw_from_prior(x, iter, beta)

            else:
                dist = self.empirical_distr[distr_idx]
                oldsample = [x[self.pnames.index(p)] for p in dist.param_names]
                newsample = dist.draw()

                lqxy = (dist.logprob(oldsample) - dist.logprob(newsample))

                for p, n in zip(dist.param_names, newsample):
                    q[self.pnames.index(p)] = n

                # if we fall outside the emp distr support, pull from prior instead
                for ii in range(len(oldsample)):
                    if oldsample[ii] < dist._edges[ii][0] or oldsample[ii] > dist._edges[ii][-1]:
                        q, lqxy = self.draw_from_prior(x, iter, beta)

        return q, float(lqxy)

    def draw_from_psr_empirical_distr(self, x, iter, beta):
        q = x.copy()
        lqxy = 0

        if self.empirical_distr is not None:

            # make list of empirical distributions with psr name
            psr = np.random.choice(self.psrnames)
            pnames = [ed.param_name if ed.ndim==1 else ed.param_names
                      for ed in self.empirical_distr]

            # Retrieve indices of emp dists with pulsar pars.
            idxs = []
            for par in pnames:
                if isinstance(par, str):
                    if psr in par:
                        idxs.append(pnames.index(par))
                elif isinstance(par, list):
                    if any([psr in p for p in par]):
                        idxs.append(pnames.index(par))

            for idx in idxs:
                if self.empirical_distr[idx].ndim == 1:
                    pidx = self.pimap[self.empirical_distr[idx].param_name]
                    q[pidx] = self.empirical_distr[idx].draw()

                    lqxy += self.empirical_distr[idx].logprob(
                        x[pidx]
                    ) - self.empirical_distr[idx].logprob(q[pidx])

                else:
                    oldsample = [
                        x[self.pnames.index(p)]
                        for p in self.empirical_distr[idx].param_names
                    ]
                    newsample = self.empirical_distr[idx].draw()

                    for p, n in zip(self.empirical_distr[idx].param_names, newsample):
                        q[self.pnames.index(p)] = n

                    lqxy += self.empirical_distr[idx].logprob(
                        oldsample
                    ) - self.empirical_distr[idx].logprob(newsample)

        return q, float(lqxy)

    def draw_from_dm_gp_prior(self, x, iter, beta):

        q = x.copy()
        lqxy = 0

        signal_name = "dm_gp"

        # draw parameter from signal model
        param = np.random.choice(self.snames[signal_name])
        if param.size:
            idx2 = np.random.randint(0, param.size)
            q[self.pmap[str(param)]][idx2] = param.sample()[idx2]

        # scalar parameter
        else:
            q[self.pmap[str(param)]] = param.sample()

        # forward-backward jump probability
        lqxy = param.get_logpdf(x[self.pmap[str(param)]]) - param.get_logpdf(
            q[self.pmap[str(param)]]
        )

        return q, float(lqxy)

    def draw_from_dm1yr_prior(self, x, iter, beta):

        q = x.copy()

        dm1yr_names = [dmname for dmname in self.pnames if "dm_s1yr" in dmname]
        dmname = np.random.choice(dm1yr_names)
        idx = self.pnames.index(dmname)
        if "log10_Amp" in dmname:
            q[idx] = np.random.uniform(-10, -2)
        elif "phase" in dmname:
            q[idx] = np.random.uniform(0, 2 * np.pi)

        return q, 0

    def draw_from_dmexpdip_prior(self, x, iter, beta):

        q = x.copy()

        dmexp_names = [dmname for dmname in self.pnames if "dmexp" in dmname]
        dmname = np.random.choice(dmexp_names)
        idx = self.pnames.index(dmname)
        if "log10_Amp" in dmname:
            q[idx] = np.random.uniform(-10, -2)
        elif "log10_tau" in dmname:
            q[idx] = np.random.uniform(0, 2.5)
        elif "sign_param" in dmname:
            q[idx] = np.random.uniform(-1.0, 1.0)

        return q, 0

    def draw_from_dmexpcusp_prior(self, x, iter, beta):

        q = x.copy()

        dmexp_names = [dmname for dmname in self.pnames if "dm_cusp" in dmname]
        dmname = np.random.choice(dmexp_names)
        idx = self.pnames.index(dmname)
        if "log10_Amp" in dmname:
            q[idx] = np.random.uniform(-10, -2)
        elif "log10_tau" in dmname:
            q[idx] = np.random.uniform(0, 2.5)
        # elif 't0' in dmname:
        #    q[idx] = np.random.uniform(53393.0, 57388.0)
        elif "sign_param" in dmname:
            q[idx] = np.random.uniform(-1.0, 1.0)

        return q, 0

    def draw_from_dmx_prior(self, x, iter, beta):

        q = x.copy()
        lqxy = 0

        signal_name = "dmx_signal"

        # draw parameter from signal model
        param = np.random.choice(self.snames[signal_name])
        if param.size:
            idx2 = np.random.randint(0, param.size)
            q[self.pmap[str(param)]][idx2] = param.sample()[idx2]

        # scalar parameter
        else:
            q[self.pmap[str(param)]] = param.sample()

        # forward-backward jump probability
        lqxy = param.get_logpdf(x[self.pmap[str(param)]]) - param.get_logpdf(
            q[self.pmap[str(param)]]
        )

        return q, float(lqxy)

    def draw_from_chrom_gp_prior(self, x, iter, beta):

        q = x.copy()
        lqxy = 0

        signal_name = "chrom_gp"

        # draw parameter from signal model
        param = np.random.choice(self.snames[signal_name])
        if param.size:
            idx2 = np.random.randint(0, param.size)
            q[self.pmap[str(param)]][idx2] = param.sample()[idx2]

        # scalar parameter
        else:
            q[self.pmap[str(param)]] = param.sample()

        # forward-backward jump probability
        lqxy = param.get_logpdf(x[self.pmap[str(param)]]) - param.get_logpdf(
            q[self.pmap[str(param)]]
        )

        return q, float(lqxy)

    def draw_from_gwb_log_uniform_distribution(self, x, iter, beta):

        q = x.copy()
        lqxy = 0

        # draw parameter from signal model
        signal_name = [par for par in self.pnames
                       if ('gw' in par and 'log10_A' in par)][0]
        idx = list(self.pnames).index(signal_name)
        param = self.params[idx]

        q[self.pmap[str(param)]] = np.random.uniform(param.prior._defaults['pmin'], param.prior._defaults['pmax'])

        # forward-backward jump probability
        lqxy = (param.get_logpdf(x[self.pmap[str(param)]]) -
                param.get_logpdf(q[self.pmap[str(param)]]))

        return q, float(lqxy)

    def draw_from_dipole_log_uniform_distribution(self, x, iter, beta):

        q = x.copy()

        # draw parameter from signal model
        idx = self.pnames.index("dipole_log10_A")
        q[idx] = np.random.uniform(-18, -11)

        return q, 0

    def draw_from_monopole_log_uniform_distribution(self, x, iter, beta):

        q = x.copy()

        # draw parameter from signal model
        idx = self.pnames.index("monopole_log10_A")
        q[idx] = np.random.uniform(-18, -11)

        return q, 0

    def draw_from_altpol_log_uniform_distribution(self, x, iter, beta):

        q = x.copy()

        # draw parameter from signal model
        polnames = [pol for pol in self.pnames if "log10Apol" in pol]
        if "kappa" in self.pnames:
            polnames.append("kappa")
        pol = np.random.choice(polnames)
        idx = self.pnames.index(pol)
        if pol == "log10Apol_tt":
            q[idx] = np.random.uniform(-18, -12)
        elif pol == "log10Apol_st":
            q[idx] = np.random.uniform(-18, -12)
        elif pol == "log10Apol_vl":
            q[idx] = np.random.uniform(-18, -15)
        elif pol == "log10Apol_sl":
            q[idx] = np.random.uniform(-18, -16)
        elif pol == "kappa":
            q[idx] = np.random.uniform(0, 10)

        return q, 0

    def draw_from_ephem_prior(self, x, iter, beta):

        q = x.copy()
        lqxy = 0

        signal_name = "phys_ephem"

        # draw parameter from signal model
        param = np.random.choice(self.snames[signal_name])
        if param.size:
            idx2 = np.random.randint(0, param.size)
            q[self.pmap[str(param)]][idx2] = param.sample()[idx2]

        # scalar parameter
        else:
            q[self.pmap[str(param)]] = param.sample()

        # forward-backward jump probability
        lqxy = param.get_logpdf(x[self.pmap[str(param)]]) - param.get_logpdf(
            q[self.pmap[str(param)]]
        )

        return q, float(lqxy)

    def draw_from_bwm_prior(self, x, iter, beta):

        q = x.copy()
        lqxy = 0

        signal_name = "bwm"

        # draw parameter from signal model
        param = np.random.choice(self.snames[signal_name])
        if param.size:
            idx2 = np.random.randint(0, param.size)
            q[self.pmap[str(param)]][idx2] = param.sample()[idx2]

        # scalar parameter
        else:
            q[self.pmap[str(param)]] = param.sample()

        # forward-backward jump probability
        lqxy = param.get_logpdf(x[self.pmap[str(param)]]) - param.get_logpdf(
            q[self.pmap[str(param)]]
        )

        return q, float(lqxy)

    def draw_from_fdm_prior(self, x, iter, beta):

        q = x.copy()
        lqxy = 0

        signal_name = "fdm"

        # draw parameter from signal model
        param = np.random.choice(self.snames[signal_name])
        if param.size:
            idx2 = np.random.randint(0, param.size)
            q[self.pmap[str(param)]][idx2] = param.sample()[idx2]

        # scalar parameter
        else:
            q[self.pmap[str(param)]] = param.sample()

        # forward-backward jump probability
        lqxy = param.get_logpdf(x[self.pmap[str(param)]]) - param.get_logpdf(
            q[self.pmap[str(param)]]
        )

        return q, float(lqxy)

    def draw_from_cw_prior(self, x, iter, beta):

        q = x.copy()
        lqxy = 0

        signal_name = "cw"

        # draw parameter from signal model
        param = np.random.choice(self.snames[signal_name])
        if param.size:
            idx2 = np.random.randint(0, param.size)
            q[self.pmap[str(param)]][idx2] = param.sample()[idx2]

        # scalar parameter
        else:
            q[self.pmap[str(param)]] = param.sample()

        # forward-backward jump probability
        lqxy = param.get_logpdf(x[self.pmap[str(param)]]) - param.get_logpdf(
            q[self.pmap[str(param)]]
        )

        return q, float(lqxy)

    def draw_from_cw_log_uniform_distribution(self, x, iter, beta):

        q = x.copy()

        # draw parameter from signal model
        idx = self.pnames.index("log10_h")
        q[idx] = np.random.uniform(-18, -11)

        return q, 0

    def draw_from_dm_sw_prior(self, x, iter, beta):

        q = x.copy()
        lqxy = 0

        signal_name = "gp_sw"

        # draw parameter from signal model
        param = np.random.choice(self.snames[signal_name])
        if param.size:
            idx2 = np.random.randint(0, param.size)
            q[self.pmap[str(param)]][idx2] = param.sample()[idx2]

        # scalar parameter
        else:
            q[self.pmap[str(param)]] = param.sample()

        # forward-backward jump probability
        lqxy = param.get_logpdf(x[self.pmap[str(param)]]) - param.get_logpdf(
            q[self.pmap[str(param)]]
        )

        return q, float(lqxy)

    def draw_from_signal_prior(self, x, iter, beta):

        q = x.copy()
        lqxy = 0
        std = ['linear timing model',
               'red noise',
               'phys_ephem',
               'gw',
               'cw',
               'bwm',
               'fdm',
               'gp_sw',
               'ecorr_sherman-morrison',
               'ecorr',
               'efac',
               'equad',
               ]
        non_std = [nm for nm in self.snames.keys() if nm not in std]
        # draw parameter from signal model
        signal_name = np.random.choice(non_std)
        param = np.random.choice(self.snames[signal_name])
        if param.size:
            idx2 = np.random.randint(0, param.size)
            q[self.pmap[str(param)]][idx2] = param.sample()[idx2]

        # scalar parameter
        else:
            q[self.pmap[str(param)]] = param.sample()

        # forward-backward jump probability
        lqxy = param.get_logpdf(x[self.pmap[str(param)]]) - param.get_logpdf(
            q[self.pmap[str(param)]]
        )

        return q, float(lqxy)

    def draw_from_par_prior(self, par_names):
        # Preparing and comparing par_names with PTA parameters
        par_names = np.atleast_1d(par_names)
        par_list = []
        name_list = []
        for par_name in par_names:
            pn_list = [n for n in self.plist if par_name in n]
            if pn_list:
                par_list.append(pn_list)
                name_list.append(par_name)
        if not par_list:
            raise UserWarning("No parameter prior match found between {} and PTA.object."
                              .format(par_names))
        par_list = np.concatenate(par_list, axis=None)

        def draw(x, iter, beta):
            """Prior draw function generator for custom par_names.
            par_names: list of strings

            The function signature is specific to PTMCMCSampler.
            """

            q = x.copy()
            lqxy = 0

            # randomly choose parameter
            idx_name = np.random.choice(par_list)
            idx = self.plist.index(idx_name)

            # if vector parameter jump in random component
            param = self.params[idx]
            if param.size:
                idx2 = np.random.randint(0, param.size)
                q[self.pmap[str(param)]][idx2] = param.sample()[idx2]

            # scalar parameter
            else:
                q[self.pmap[str(param)]] = param.sample()

            # forward-backward jump probability
            lqxy = param.get_logpdf(x[self.pmap[str(param)]]) - param.get_logpdf(
                q[self.pmap[str(param)]]
            )

            return q, float(lqxy)

        name_string = "_".join(name_list)
        draw.__name__ = "draw_from_{}_prior".format(name_string)
        return draw

    def draw_from_par_log_uniform(self, par_dict):
        # Preparing and comparing par_dict.keys() with PTA parameters
        par_list = []
        name_list = []
        for par_name in par_dict.keys():
            pn_list = [n for n in self.plist if par_name in n and "log" in n]
            if pn_list:
                par_list.append(pn_list)
                name_list.append(par_name)
        if not par_list:
            raise UserWarning("No parameter dictionary match found between {} and PTA.object."
                              .format(par_dict.keys()))
        par_list = np.concatenate(par_list, axis=None)

        def draw(x, iter, beta):
            """log uniform prior draw function generator for custom par_names.
            par_dict: dictionary with {"par_names":(lower bound,upper bound)}
                                      { "string":(float,float)}

            The function signature is specific to PTMCMCSampler.
            """

            q = x.copy()

            # draw parameter from signal model
            idx_name = np.random.choice(par_list)
            idx = self.plist.index(idx_name)
            q[idx] = np.random.uniform(par_dict[par_name][0], par_dict[par_name][1])

            return q, 0

        name_string = "_".join(name_list)
        draw.__name__ = "draw_from_{}_log_uniform".format(name_string)
        return draw

    def draw_from_psr_prior(self, x, iter, beta):

        q = x.copy()
        lqxy = 0

        # draw parameter from pulsar names
        psr = np.random.choice(self.psrnames)
        idxs = [self.pimap[par] for par in self.pnames if psr in par]
        for idx in idxs:
            q[idx] = self.params[idx].sample()

        # forward-backward jump probability
        first = np.sum([self.params[idx].get_logpdf(x[idx]) for idx in idxs])
        last = np.sum([self.params[idx].get_logpdf(q[idx]) for idx in idxs])

        lqxy = first - last

        return q, float(lqxy)

    def draw_from_signal(self, signal_names):
        # Preparing and comparing signal_names with PTA signals
        signal_names = np.atleast_1d(signal_names)
        signal_list = []
        name_list = []
        for signal_name in signal_names:
            try:
                param_list = self.snames[signal_name]
                signal_list.append(param_list)
                name_list.append(signal_name)
            except:
                pass
        if not signal_list:
            raise UserWarning("No signal match found between {} and PTA.object!"
                              .format(signal_names))
        signal_list = np.concatenate(signal_list, axis=None)

        def draw(x, iter, beta):
            """Signal draw function generator for custom signal_names.
            signal_names: list of strings

            The function signature is specific to PTMCMCSampler.
            """

            q = x.copy()
            lqxy = 0

            # draw parameter from signal model
            param = np.random.choice(signal_list)
            if param.size:
                idx2 = np.random.randint(0, param.size)
                q[self.pmap[str(param)]][idx2] = param.sample()[idx2]

            # scalar parameter
            else:
                q[self.pmap[str(param)]] = param.sample()

            # forward-backward jump probability
            lqxy = param.get_logpdf(x[self.pmap[str(param)]]) - param.get_logpdf(
                q[self.pmap[str(param)]]
            )

            return q, float(lqxy)

        name_string = "_".join(name_list)
        draw.__name__ = "draw_from_{}_signal".format(name_string)
        return draw

    def fe_jump(self, x, iter, beta):

        q = x.copy()
        lqxy = 0

        fe_limit = np.max(self.fe)

        # draw skylocation and frequency from f-stat map
        accepted = False
        while accepted is False:
            log_f_new = self.params[self.pimap['log10_fgw']].sample()
            f_idx = (np.abs(np.log10(self.fe_freqs) - log_f_new)).argmin()

            gw_theta = np.arccos(self.params[self.pimap["cos_gwtheta"]].sample())
            gw_phi = self.params[self.pimap["gwphi"]].sample()
            hp_idx = hp.ang2pix(hp.get_nside(self.fe), gw_theta, gw_phi)

            fe_new_point = self.fe[f_idx, hp_idx]
            if np.random.uniform() < (fe_new_point / fe_limit):
                accepted = True

        # draw other parameters from prior
        cos_inc = self.params[self.pimap['cos_inc']].sample()
        psi = self.params[self.pimap['psi']].sample()
        phase0 = self.params[self.pimap['phase0']].sample()
        log10_h = self.params[self.pimap['log10_h']].sample()

        # put new parameters into q
        for param_name, new_param in zip(['log10_fgw', 'gwphi', 'cos_gwtheta', 'cos_inc', 'psi', 'phase0', 'log10_h'],
                                         [log_f_new, gw_phi, np.cos(gw_theta), cos_inc, psi, phase0, log10_h]):
            q[self.pimap[param_name]] = new_param

        # calculate Hastings ratio
        log_f_old = x[self.pimap['log10_fgw']]
        f_idx_old = (np.abs(np.log10(self.fe_freqs) - log_f_old)).argmin()

        gw_theta_old = np.arccos(x[self.pimap['cos_gwtheta']])
        gw_phi_old = x[self.pimap['gwphi']]
        hp_idx_old = hp.ang2pix(hp.get_nside(self.fe), gw_theta_old, gw_phi_old)

        fe_old_point = self.fe[f_idx_old, hp_idx_old]
        if fe_old_point > fe_limit:
            fe_old_point = fe_limit

        log10_h_old = x[self.pimap['log10_h']]
        phase0_old = x[self.pimap['phase0']]
        psi_old = x[self.pimap['psi']]
        cos_inc_old = x[self.pimap['cos_inc']]

        hastings_extra_factor = self.params[self.pimap['log10_h']].get_pdf(log10_h_old)
        hastings_extra_factor *= 1/self.params[self.pimap['log10_h']].get_pdf(log10_h)
        hastings_extra_factor = self.params[self.pimap['phase0']].get_pdf(phase0_old)
        hastings_extra_factor *= 1/self.params[self.pimap['phase0']].get_pdf(phase0)
        hastings_extra_factor = self.params[self.pimap['psi']].get_pdf(psi_old)
        hastings_extra_factor *= 1/self.params[self.pimap['psi']].get_pdf(psi)
        hastings_extra_factor = self.params[self.pimap['cos_inc']].get_pdf(cos_inc_old)
        hastings_extra_factor *= 1/self.params[self.pimap['cos_inc']].get_pdf(cos_inc)

        lqxy = np.log(fe_old_point/fe_new_point * hastings_extra_factor)

        return q, float(lqxy)

    def draw_from_timing_model(self, x, iter, beta):
        """
        Pull from standard normal distributions (based on the fit timing
        parameters) as jump proposals. Pull from various timing parameters,
        based on the groups of parameters in tm_groups, which includes
        individual parameter proposals.
        """
        q = x.copy()
        lqxy = 0

        signal_name = "timing_model"

        # draw parameter from signal model
        idxs = np.random.choice(self.tm_groups)

        try:
            L = len(idxs)
            pidxs = [idx for idx in idxs if idx in self.special_idxs]
        except TypeError:
            L = 1
            pidxs = []
            if idxs in self.special_idxs:
                pidxs = [idxs]

        q[idxs] = np.random.randn(L)

        if len(pidxs) == 0:
            pass
        else:
            for pidx in pidxs:
                q[pidx] = self.params[pidx].sample()

        # forward-backward jump probability
        lqxy = mv_norm.logpdf(x[idxs], mean=np.zeros(L)) - mv_norm.logpdf(
            q[idxs], mean=np.zeros(L)
        )

        return q, float(lqxy)

    def draw_from_timing_model_prior(self, x, iter, beta):

        q = x.copy()
        lqxy = 0

        signal_name = "timing_model"

        # draw parameter from signal model
        param = np.random.choice(self.snames[signal_name])
        if param.size:
            idx2 = np.random.randint(0, param.size)
            q[self.pmap[str(param)]][idx2] = param.sample()[idx2]

        # scalar parameter
        else:
            q[self.pmap[str(param)]] = param.sample()

        # forward-backward jump probability
        lqxy = param.get_logpdf(x[self.pmap[str(param)]]) - param.get_logpdf(
            q[self.pmap[str(param)]]
        )

        return q, float(lqxy)


def get_global_parameters(pta):
    """Utility function for finding global parameters."""
    pars = []
    for sc in pta._signalcollections:
        pars.extend(sc.param_names)

    gpars = list(set(par for par in pars if pars.count(par) > 1))
    ipars = [par for par in pars if par not in gpars]

    # gpars = np.unique(list(filter(lambda x: pars.count(x)>1, pars)))
    # ipars = np.array([p for p in pars if p not in gpars])

    return np.array(gpars), np.array(ipars)


def get_parameter_groups(pta):
    """Utility function to get parameter groupings for sampling."""
    params = pta.param_names
    ndim = len(params)
    groups = [list(np.arange(0, ndim))]

    # get global and individual parameters
    gpars, ipars = get_global_parameters(pta)
    if gpars.size:
        # add a group of all global parameters
        groups.append([params.index(gp) for gp in gpars])

    # make a group for each signal, with all non-global parameters
    for sc in pta._signalcollections:
        for signal in sc._signals:
            ind = [
                params.index(p)
                for p in signal.param_names
                if not gpars.size or p not in gpars
            ]
            if ind:
                groups.append(ind)

    return groups


def get_psr_groups(pta):
    groups = []
    for psr in pta.pulsars:
        grp = [pta.param_names.index(par) for par in pta.param_names if psr in par]
        groups.append(grp)
    return groups


def get_cw_groups(pta):
    """Utility function to get parameter groups for CW sampling.
    These groups should be appended to the usual get_parameter_groups()
    output.
    """
    ang_pars = ["costheta", "phi", "cosinc", "phase0", "psi"]
    mfdh_pars = ["log10_Mc", "log10_fgw", "log10_dL", "log10_h"]
    freq_pars = ["log10_Mc", "log10_fgw", "pdist", "pphase"]

    groups = []
    for pars in [ang_pars, mfdh_pars, freq_pars]:
        groups.append(group_from_params(pta, pars))

    return groups


def get_timing_groups(pta):
    """Utility function to get parameter groups for timing sampling.
    These groups should be appended to the usual get_parameter_groups()
    output.
    """
    pos_pars = ["RAJ", "DECJ", "ELONG", "ELAT", "BETA", "LAMBDA", "PX"]
    spin_pars = ["F", "F0", "F1", "F2", "P", "P1", "Offset"]
    kep_pars = [
        "PB",
        "T0",
        "A1",
        "OM",
        "E",
        "ECC",
        "EPS1",
        "EPS2",
        "EPS1DOT",
        "EPS2DOT",
        "FB",
        "SINI",
        "COSI",
        "MTOT",
        "M2",
        "XDOT",
        "X2DOT",
        "EDOT",
        "KOM",
        "KIN",
        "TASC",
    ]
    gr_pars = [
        "H3",
        "H4",
        "OMDOT",
        "OM2DOT",
        "XOMDOT",
        "PBDOT",
        "XPBDOT",
        "GAMMA",
        "PPNGAMMA",
        "DR",
        "DTHETA",
    ]
    pm_pars = [
        "PMDEC",
        "PMRA",
        "PMELONG",
        "PMELAT",
        "PMRV",
        "PMBETA",
        "PMLAMBDA",
    ]

    groups = []
    for pars in [pos_pars, spin_pars, kep_pars, gr_pars, pm_pars]:
        group = []
        for p in pars:
            for q in pta.param_names:
                if p == q.split("_")[-1]:
                    group.append(pta.param_names.index(q))
        if len(group):
            groups.append(group)

    dmx_group = group_from_partial_par_name(pta, part="DMX")
    if len(dmx_group):
        groups.append(dmx_group)
    jump_fd_group = group_from_partial_par_name(pta, part="FD")
    jump_fd_group.extend(group_from_partial_par_name(pta, part="JUMP"))
    if len(jump_fd_group):
        groups.append(jump_fd_group)

    return groups


def group_from_partial_par_name(pta, part="DMX"):
    return [pta.param_names.index(q) for q in pta.param_names if part in q]


def group_from_params(pta, params):
    gr = []
    for p in params:
        for q in pta.param_names:
            if p in q:
                gr.append(pta.param_names.index(q))
    return gr


def save_runtime_info(pta, outdir='chains', human=None):
    """save system info, enterprise PTA.summary, and other metadata to file
    """
    # save system info and enterprise PTA.summary to single file
    sysinfo = {}
    if human is not None:
        sysinfo.update({"human": human})
    sysinfo.update(platform.uname()._asdict())

    with open(os.path.join(outdir, "runtime_info.txt"), "w") as fout:
        for field, data in sysinfo.items():
            fout.write(field + " : " + data + "\n")
        fout.write("\n")
        fout.write("enterprise_extensions v" + __version__ +"\n")
        fout.write(pta.summary())

    # save paramter list
    with open(os.path.join(outdir, "pars.txt"), "w") as fout:
        for pname in pta.param_names:
            fout.write(pname + "\n")

    # save list of priors
    with open(os.path.join(outdir, "priors.txt"), "w") as fout:
        for pp in pta.params:
            fout.write(pp.__repr__() + "\n")


def setup_sampler(pta, outdir='chains', resume=False,
<<<<<<< HEAD
                  empirical_distr=None, groups=None, human=None, save_ext_dists=False,
                  timing=False):
=======
                  empirical_distr=None, groups=None, human=None,
                  save_ext_dists=False, loglkwargs={}, logpkwargs={}):
>>>>>>> eee2be06
    """
    Sets up an instance of PTMCMC sampler.

    We initialize the sampler the likelihood and prior function
    from the PTA object. We set up an initial jump covariance matrix
    with fairly small jumps as this will be adapted as the MCMC runs.

    We will setup an output directory in `outdir` that will contain
    the chain (first n columns are the samples for the n parameters
    and last 4 are log-posterior, log-likelihood, acceptance rate, and
    an indicator variable for parallel tempering but it doesn't matter
    because we aren't using parallel tempering).

    We then add several custom jump proposals to the mix based on
    whether or not certain parameters are in the model. These are
    all either draws from the prior distribution of parameters or
    draws from uniform distributions.

    save_ext_dists: saves distributions that have been extended to
    cover priors as a pickle to the outdir folder. These can then
    be loaded later as distributions to save a minute at the start
    of the run.
    """

    # dimension of parameter space
    params = pta.param_names
    ndim = len(params)

    # initial jump covariance matrix
<<<<<<< HEAD
    if os.path.exists(outdir+'/cov.npy'):
        try:
            cov = np.load(outdir+'/cov.npy')
        except (ValueError):
            cov = np.diag(np.ones(ndim) * 0.1**2)
=======
    if os.path.exists(outdir+'/cov.npy') and resume:
        cov = np.load(outdir+'/cov.npy')

        # check that the one we load is the same shape as our data
        cov_new = np.diag(np.ones(ndim) * 0.1**2)
        if cov.shape != cov_new.shape:
            msg = 'The covariance matrix (cov.npy) in the output folder is '
            msg += 'the wrong shape for the parameters given. '
            msg += 'Start with a different output directory or '
            msg += 'change resume to False to overwrite the run that exists.'

            raise ValueError(msg)
>>>>>>> eee2be06
    else:
        cov = np.diag(np.ones(ndim) * 0.1**2)

    # parameter groupings
    if groups is None:
        groups = get_parameter_groups(pta)

    if timing:
        groups.extend(get_timing_groups(pta))
        groups.append(group_from_params(pta,
                [x for x in pta.param_names if any(y in x for y in ["timing_model", "ecorr"])]))

    sampler = ptmcmc(ndim, pta.get_lnlikelihood, pta.get_lnprior, cov, groups=groups,
                     outDir=outdir, resume=resume, loglkwargs=loglkwargs,
                     logpkwargs=logpkwargs)

    save_runtime_info(pta, sampler.outDir, human)

    # additional jump proposals
    jp = JumpProposal(pta, empirical_distr=empirical_distr, save_ext_dists=save_ext_dists, outdir=outdir,timing=timing)
    sampler.jp = jp

    # always add draw from prior
    sampler.addProposalToCycle(jp.draw_from_prior, 15)

    # try adding empirical proposals
    if empirical_distr is not None:
        print('Attempting to add empirical proposals...\n')
        sampler.addProposalToCycle(jp.draw_from_empirical_distr, 30)

    # Red noise prior draw
    if "red noise" in jp.snames:
        print("Adding red noise prior draws...\n")
        sampler.addProposalToCycle(jp.draw_from_red_prior, 10)

    # DM GP noise prior draw
    if "dm_gp" in jp.snames:
        print("Adding DM GP noise prior draws...\n")
        sampler.addProposalToCycle(jp.draw_from_dm_gp_prior, 10)

    # DM annual prior draw
    if "dm_s1yr" in jp.snames:
        print("Adding DM annual prior draws...\n")
        sampler.addProposalToCycle(jp.draw_from_dm1yr_prior, 10)

    # DM dip prior draw
    if "dmexp" in jp.snames:
        print("Adding DM exponential dip prior draws...\n")
        sampler.addProposalToCycle(jp.draw_from_dmexpdip_prior, 10)

    # DM cusp prior draw
    if "dm_cusp" in jp.snames:
        print("Adding DM exponential cusp prior draws...\n")
        sampler.addProposalToCycle(jp.draw_from_dmexpcusp_prior, 10)

    # DMX prior draw
    if "dmx_signal" in jp.snames:
        print("Adding DMX prior draws...\n")
        sampler.addProposalToCycle(jp.draw_from_dmx_prior, 10)

    # Ephemeris prior draw
    if "d_jupiter_mass" in pta.param_names:
        print("Adding ephemeris model prior draws...\n")
        sampler.addProposalToCycle(jp.draw_from_ephem_prior, 10)

    # GWB uniform distribution draw
    if np.any([('gw' in par and 'log10_A' in par) for par in pta.param_names]):
        print('Adding GWB uniform distribution draws...\n')
        sampler.addProposalToCycle(jp.draw_from_gwb_log_uniform_distribution, 10)

    # Dipole uniform distribution draw
    if "dipole_log10_A" in pta.param_names:
        print("Adding dipole uniform distribution draws...\n")
        sampler.addProposalToCycle(jp.draw_from_dipole_log_uniform_distribution, 10)

    # Monopole uniform distribution draw
    if "monopole_log10_A" in pta.param_names:
        print("Adding monopole uniform distribution draws...\n")
        sampler.addProposalToCycle(jp.draw_from_monopole_log_uniform_distribution, 10)

    # Altpol uniform distribution draw
    if "log10Apol_tt" in pta.param_names:
        print("Adding alternative GW-polarization uniform distribution draws...\n")
        sampler.addProposalToCycle(jp.draw_from_altpol_log_uniform_distribution, 10)

    # BWM prior draw
    if "bwm_log10_A" in pta.param_names:
        print("Adding BWM prior draws...\n")
        sampler.addProposalToCycle(jp.draw_from_bwm_prior, 10)

    # FDM prior draw
    if "fdm_log10_A" in pta.param_names:
        print("Adding FDM prior draws...\n")
        sampler.addProposalToCycle(jp.draw_from_fdm_prior, 10)

    # CW prior draw
    if "cw_log10_h" in pta.param_names:
        print("Adding CW strain prior draws...\n")
        sampler.addProposalToCycle(jp.draw_from_cw_log_uniform_distribution, 10)
    if "cw_log10_Mc" in pta.param_names:
        print("Adding CW prior draws...\n")
        sampler.addProposalToCycle(jp.draw_from_cw_distribution, 10)

    # Non Linear Timing Draws
    if "timing_model" in jp.snames:
        print("Adding timing model jump proposal...\n")
        sampler.addProposalToCycle(jp.draw_from_timing_model, 25)
    if "timing_model" in jp.snames:
        print("Adding timing model prior draw...\n")
        sampler.addProposalToCycle(jp.draw_from_timing_model_prior, 10)

    return sampler<|MERGE_RESOLUTION|>--- conflicted
+++ resolved
@@ -1218,13 +1218,8 @@
 
 
 def setup_sampler(pta, outdir='chains', resume=False,
-<<<<<<< HEAD
-                  empirical_distr=None, groups=None, human=None, save_ext_dists=False,
-                  timing=False):
-=======
                   empirical_distr=None, groups=None, human=None,
-                  save_ext_dists=False, loglkwargs={}, logpkwargs={}):
->>>>>>> eee2be06
+                  save_ext_dists=False, timing=False, loglkwargs={}, logpkwargs={}):
     """
     Sets up an instance of PTMCMC sampler.
 
@@ -1254,13 +1249,6 @@
     ndim = len(params)
 
     # initial jump covariance matrix
-<<<<<<< HEAD
-    if os.path.exists(outdir+'/cov.npy'):
-        try:
-            cov = np.load(outdir+'/cov.npy')
-        except (ValueError):
-            cov = np.diag(np.ones(ndim) * 0.1**2)
-=======
     if os.path.exists(outdir+'/cov.npy') and resume:
         cov = np.load(outdir+'/cov.npy')
 
@@ -1273,7 +1261,6 @@
             msg += 'change resume to False to overwrite the run that exists.'
 
             raise ValueError(msg)
->>>>>>> eee2be06
     else:
         cov = np.diag(np.ones(ndim) * 0.1**2)
 

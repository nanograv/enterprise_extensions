# -*- coding: utf-8 -*-

import glob
import os
import pickle
import platform
import warnings

import healpy as hp
import numpy as np
<<<<<<< HEAD
from scipy.stats import multivariate_normal as mv_norm

=======
from PTMCMCSampler import __version__ as __vPTMCMC__
>>>>>>> 38b1faa1
from PTMCMCSampler.PTMCMCSampler import PTSampler as ptmcmc

from enterprise_extensions import __version__
from enterprise_extensions.empirical_distr import (EmpiricalDistribution1D,
                                                   EmpiricalDistribution1DKDE,
                                                   EmpiricalDistribution2D,
                                                   EmpiricalDistribution2DKDE)


def extend_emp_dists(pta, emp_dists, npoints=100_000, save_ext_dists=False, outdir='./chains'):
    new_emp_dists = []
    modified = False  # check if anything was changed
    for emp_dist in emp_dists:
        if isinstance(emp_dist, EmpiricalDistribution2D) or isinstance(emp_dist, EmpiricalDistribution2DKDE):
            # check if we need to extend the distribution
            prior_ok=True
            for ii, (param, nbins) in enumerate(zip(emp_dist.param_names, emp_dist._Nbins)):
                param_names = [par.name for par in pta.params]
                if param not in param_names:  # skip if one of the parameters isn't in our PTA object
                    short_par = '_'.join(param.split('_')[:-1])  # make sure we aren't skipping priors with size!=None
                    if short_par in param_names:
                        param = short_par
                    else:
                        continue
                # check 2 conditions on both params to make sure that they cover their priors
                # skip if emp dist already covers the prior
                param_idx = param_names.index(param)
                if pta.params[param_idx].type not in ['uniform', 'normal']:
                    msg = '{} cannot be covered automatically by the empirical distribution\n'.format(pta.params[param_idx].prior)
                    msg += 'Please check that your prior is covered by the empirical distribution.\n'
                    print(msg)
                    continue
                elif pta.params[param_idx].type == 'uniform':
                    prior_min = pta.params[param_idx].prior._defaults['pmin']
                    prior_max = pta.params[param_idx].prior._defaults['pmax']
                elif pta.params[param_idx].type == 'normal':
                    prior_min = pta.params[param_idx].prior._defaults['mu'] - 10 * pta.params[param_idx].prior._defaults['sigma']
                    prior_max = pta.params[param_idx].prior._defaults['mu'] + 10 * pta.params[param_idx].prior._defaults['sigma']

                # no need to extend if histogram edges are already prior min/max
                if isinstance(emp_dist, EmpiricalDistribution2D):
                    if not (emp_dist._edges[ii][0] == prior_min and emp_dist._edges[ii][-1] == prior_max):
                        prior_ok = False
                        continue
                elif isinstance(emp_dist, EmpiricalDistribution2DKDE):
                    if not (emp_dist.minvals[ii] == prior_min and emp_dist.maxvals[ii] == prior_max):
                        prior_ok=False
                        continue
            if prior_ok:
                new_emp_dists.append(emp_dist)
                continue
            modified = True
            samples = np.zeros((npoints, emp_dist.draw().shape[0]))
            for ii in range(npoints):  # generate samples from old emp dist
                samples[ii] = emp_dist.draw()
            new_bins = []
            minvals = []
            maxvals = []
            idxs_to_remove = []
            for ii, (param, nbins) in enumerate(zip(emp_dist.param_names, emp_dist._Nbins)):
                param_idx = param_names.index(param)
                if pta.params[param_idx].type == 'uniform':
                    prior_min = pta.params[param_idx].prior._defaults['pmin']
                    prior_max = pta.params[param_idx].prior._defaults['pmax']
                elif pta.params[param_idx].type == 'normal':
                    prior_min = pta.params[param_idx].prior._defaults['mu'] - 10 * pta.params[param_idx].prior._defaults['sigma']
                    prior_max = pta.params[param_idx].prior._defaults['mu'] + 10 * pta.params[param_idx].prior._defaults['sigma']
                # drop samples that are outside the prior range (in case prior is smaller than samples)
                if isinstance(emp_dist, EmpiricalDistribution2D):
                    samples[(samples[:, ii] < prior_min) | (samples[:, ii] > prior_max), ii] = -np.inf
                elif isinstance(emp_dist, EmpiricalDistribution2DKDE):
                    idxs_to_remove.extend(np.arange(npoints)[(samples[:, ii] < prior_min) | (samples[:, ii] > prior_max)])
                    minvals.append(prior_min)
                    maxvals.append(prior_max)
                # new distribution with more bins this time to extend it all the way out in same style as above.
                new_bins.append(np.linspace(prior_min, prior_max, nbins + 40))
            samples = np.delete(samples, idxs_to_remove, axis=0)
            if isinstance(emp_dist, EmpiricalDistribution2D):
                new_emp = EmpiricalDistribution2D(emp_dist.param_names, samples.T, new_bins)
            elif isinstance(emp_dist, EmpiricalDistribution2DKDE):
                # new distribution with more bins this time to extend it all the way out in same style as above.
                new_emp = EmpiricalDistribution2DKDE(emp_dist.param_names, samples.T, minvals=minvals, maxvals=maxvals, nbins=nbins+40, bandwidth=emp_dist.bandwidth)
            new_emp_dists.append(new_emp)

        elif isinstance(emp_dist, EmpiricalDistribution1D) or isinstance(emp_dist, EmpiricalDistribution1DKDE):
            param_names = [par.name for par in pta.params]
            if emp_dist.param_name not in param_names:  # skip if one of the parameters isn't in our PTA object
                short_par = '_'.join(emp_dist.param_name.split('_')[:-1])  # make sure we aren't skipping priors with size!=None
                if short_par in param_names:
                    param = short_par
                else:
                    continue
            else:
                param = emp_dist.param_name
            param_idx = param_names.index(param)
            if pta.params[param_idx].type not in ['uniform', 'normal']:
                msg = 'This prior cannot be covered automatically by the empirical distribution\n'
                msg += 'Please check that your prior is covered by the empirical distribution.\n'
                print(msg)
                continue
            if pta.params[param_idx].type == 'uniform':
                prior_min = pta.params[param_idx].prior._defaults['pmin']
                prior_max = pta.params[param_idx].prior._defaults['pmax']
            elif pta.params[param_idx].type == 'uniform':
                prior_min = pta.params[param_idx].prior._defaults['mu'] - 10 * pta.params[param_idx].prior._defaults['sigma']
                prior_max = pta.params[param_idx].prior._defaults['mu'] + 10 * pta.params[param_idx].prior._defaults['sigma']
            # check 2 conditions on param to make sure that it covers the prior
            # skip if emp dist already covers the prior
            if isinstance(emp_dist, EmpiricalDistribution1D):
                if emp_dist._edges[0] == prior_min and emp_dist._edges[-1] == prior_max:
                    new_emp_dists.append(emp_dist)
                    continue
            elif isinstance(emp_dist, EmpiricalDistribution1DKDE):
                if emp_dist.minval == prior_min and emp_dist.maxval == prior_max:
                    new_emp_dists.append(emp_dist)
                    continue
            modified = True
            samples = np.zeros((npoints, 1))
            for ii in range(npoints):  # generate samples from old emp dist
                samples[ii] = emp_dist.draw()
            new_bins = []
            idxs_to_remove = []
            # drop samples that are outside the prior range (in case prior is smaller than samples)
            if isinstance(emp_dist, EmpiricalDistribution1D):
                samples[(samples < prior_min) | (samples > prior_max)] = -np.inf
            elif isinstance(emp_dist, EmpiricalDistribution1DKDE):
                idxs_to_remove.extend(np.arange(npoints)[(samples.squeeze() < prior_min) | (samples.squeeze() > prior_max)])

            samples = np.delete(samples, idxs_to_remove, axis=0)
            new_bins = np.linspace(prior_min, prior_max, emp_dist._Nbins + 40)
            if isinstance(emp_dist, EmpiricalDistribution1D):
                new_emp = EmpiricalDistribution1D(emp_dist.param_name, samples, new_bins)
            elif isinstance(emp_dist, EmpiricalDistribution1DKDE):
                new_emp = EmpiricalDistribution1DKDE(emp_dist.param_name, samples,
                                                     minval=prior_min, maxval=prior_max,
                                                     bandwidth=emp_dist.bandwidth)
            new_emp_dists.append(new_emp)
        else:
            print('Unable to extend class of unknown type to the edges of the priors.')
            new_emp_dists.append(emp_dist)
            continue

    if save_ext_dists and modified:  # if user wants to save them, and they have been modified...
        with open(outdir + '/new_emp_dists.pkl', 'wb') as f:
            pickle.dump(new_emp_dists, f)
    return new_emp_dists


class JumpProposal(object):

<<<<<<< HEAD
    def __init__(self, pta, snames=None, empirical_distr=None, f_stat_file=None, save_ext_dists=False, outdir='chains', timing=False, psr=None, sampler=None, restrict_mass=True):
=======
    def __init__(self, pta, snames=None, empirical_distr=None, f_stat_file=None, save_ext_dists=False, outdir='./chains'):
>>>>>>> 38b1faa1
        """Set up some custom jump proposals"""
        self.params = pta.params
        self.pnames = pta.param_names
        self.psrnames = pta.pulsars
        self.ndim = sum(p.size or 1 for p in pta.params)
        self.plist = [p.name for p in pta.params]

        # parameter map
        self.pmap = {}
        ct = 0
        for p in pta.params:
            size = p.size or 1
            self.pmap[str(p)] = slice(ct, ct + size)
            ct += size

        # parameter indices map
        self.pimap = {}
        for ct, p in enumerate(pta.param_names):
            self.pimap[p] = ct

        # collecting signal parameters across pta
        if snames is None:
            allsigs = np.hstack([[qq.signal_name for qq in pp._signals]
                                 for pp in pta._signalcollections])
            self.snames = dict.fromkeys(np.unique(allsigs))
            for key in self.snames:
                self.snames[key] = []

            for sc in pta._signalcollections:
                for signal in sc._signals:
                    self.snames[signal.signal_name].extend(signal.params)
            for key in self.snames:
                self.snames[key] = list(set(self.snames[key]))
        else:
            self.snames = snames

        # empirical distributions
        if isinstance(empirical_distr, list):
            # check if a list of emp dists is provided
            self.empirical_distr = empirical_distr

        # check if a directory of empirical dist pkl files are provided
        elif empirical_distr is not None and os.path.isdir(empirical_distr):

            dir_files = glob.glob(empirical_distr+'*.pkl')  # search for pkls

            pickled_distr = np.array([])
            for idx, emp_file in enumerate(dir_files):
                try:
                    with open(emp_file, "rb") as f:
                        pickled_distr = np.append(pickled_distr, pickle.load(f))
                except:
                    try:
                        with open(emp_file, 'rb') as f:
                            pickled_distr = np.append(pickled_distr, pickle.load(f))
                    except:
                        print(
                            f"\nI can't open the empirical distribution pickle file at location {idx} in list!"
                        )
                        print("Empirical distributions set to 'None'")
                        pickled_distr = None
                        break

            self.empirical_distr = pickled_distr

        # check if single pkl file provided
        elif empirical_distr is not None and os.path.isfile(
            empirical_distr
        ):  # checking for single file
            try:
                # try opening the file
                with open(empirical_distr, 'rb') as f:
                    pickled_distr = pickle.load(f)
            except:
                # second attempt at opening the file
                try:
                    with open(empirical_distr, "rb") as f:
                        pickled_distr = pickle.load(f)
                # if the second attempt fails...
                except:
                    print('\nI can\'t open the empirical distribution pickle file!')
                    pickled_distr = None

            self.empirical_distr = pickled_distr

        # all other cases - emp dists set to None
        else:
            self.empirical_distr = None

        if self.empirical_distr is not None:
            # only save the empirical distributions for parameters that are in the model
            mask = []
            for idx, d in enumerate(self.empirical_distr):
                if d.ndim == 1:
                    if d.param_name in pta.param_names:
                        mask.append(idx)
                else:
                    if (
                        d.param_names[0] in pta.param_names
                        and d.param_names[1] in pta.param_names
                    ):
                        mask.append(idx)
            if len(mask) >= 1:
                self.empirical_distr = [self.empirical_distr[m] for m in mask]
                # extend empirical_distr here:
                print('Extending empirical distributions to priors...\n')
                self.empirical_distr = extend_emp_dists(pta, self.empirical_distr, npoints=100_000,
                                                        save_ext_dists=save_ext_dists, outdir=outdir)
            else:
                self.empirical_distr = None

        if empirical_distr is not None and self.empirical_distr is None:
            # if an emp dist path is provided, but fails the code, this helpful msg is provided
            print(
                "Adding empirical distributions failed!! Empirical distributions set to 'None'\n"
            )

        # F-statistic map
        if f_stat_file is not None and os.path.isfile(f_stat_file):
            npzfile = np.load(f_stat_file)
            self.fe_freqs = npzfile["freqs"]
            self.fe = npzfile["fe"]

        if timing:
            self.restrict_mass = restrict_mass
            self.max_emergency_iter = 1000  # Prevents infinite loop and from sample taking too long
            self.sampler = sampler

            if not psr:
                raise ValueError("Must include a pulsar object in JumpProposal.")
            if not sampler:
                raise ValueError("Must include a sampler object in JumpProposal.")

            tm_groups = get_timing_groups(pta)
            tm_idx = np.unique([inner for outer in tm_groups for inner in outer])
            tm_groups.extend(tm_idx)
            self.tm_groups = np.array(tm_groups, dtype=object)

            self.mass_pars = ["A1", "M2", "PB", "SINI", "COSI"]
            self.inclination_flag = "SINI"
            mass_dict = {}
            for par, ii in self.pimap.items():
                if par.split('_')[-1] in self.mass_pars:
                    mass_dict[par] = ii
                if "COSI" in par:
                    self.inclination_flag = "COSI"
            self.mass_idxs = []
            self.unscaled_mass_values = []
            for m_p in self.mass_pars:
                if m_p in psr.tm_params_orig.keys():
                    self.unscaled_mass_values.append((psr.tm_params_orig[m_p][0], psr.tm_params_orig[m_p][1]))
                    for mass_key, mass_idx in mass_dict.items():
                        if m_p in mass_key:
                            self.mass_idxs.append(mass_idx)

            if len(mass_dict.keys()) > len(self.mass_pars):
                raise ValueError("There are the wrong amount of mass parameters being used. Check the dictionary: ", mass_dict)
            # special_pars = ["PX", "SINI", "COSI", "ECC"]
            # Any parameter not centered around zero is considered a "special parameter" that does not draw from a zero-centered Gaussian
            special_pars = []
            for x in [str(y) for y in pta.params if "timing_model" in str(y)]:
                if "Uniform" in x:
                    pmin = float(x.split("Uniform")[-1].split("pmin=")[1].split(",")[0])
                    pmax = float(x.split("Uniform")[-1].split("pmax=")[-1].split(")")[0])
                    if pmin + pmax != 0.0:
                        special_pars.append(x.split(":")[0])
                elif "BoundedNormal" in x:
                    pmin = float(x.split("BoundedNormal")[-1].split("[")[-1].split(",")[0])
                    pmax = float(x.split("BoundedNormal")[-1].split("[")[-1].split(",")[1].split(']')[0])
                    if pmin + pmax != 0.0:
                        special_pars.append(x.split(":")[0])
                else:
                    special_pars.append(x.split(":")[0])

            self.special_idxs = [
                ii
                for par, ii in self.pimap.items()
                if np.any([sp in par for sp in special_pars])
            ]
        else:
            self.restrict_mass = False

    def draw_from_prior(self, x, iter, beta):
        """Prior draw.

        The function signature is specific to PTMCMCSampler.
        """

        q = x.copy()
        lqxy = 0

        # randomly choose parameter
        param = np.random.choice(self.params)

        if self.restrict_mass:
            # Used to check parameter will change pulsar mass
            if "timing_model" in str(param).split(":")[0]:
                accepted = False
                emergency_iter = 0  # If the initial sample is bad, the sampler cannot change the mass values
                while not accepted and emergency_iter < self.max_emergency_iter:
                    if emergency_iter > 0:
                        # draw different parameter from mass groups model
                        param = np.random.choice([x for x in self.snames["timing_model"] if str(x).split(":")[0].split('_')[-1] in self.mass_pars])

                    if param.size:
                        idx2 = np.random.randint(0, param.size)
                        q[self.pmap[str(param)]][idx2] = param.sample()[idx2]

                    # scalar parameter
                    else:
                        q[self.pmap[str(param)]] = param.sample()
                    accepted = self.check_pulsar_mass(q)
                    emergency_iter += 1

                if emergency_iter > 500:
                    print("draw_from_prior")
                    print("Emergency iter:", emergency_iter)
                    _ = self.check_pulsar_mass(q, print_mp=True)
            else:
                # if vector parameter jump in random component
                if param.size:
                    idx2 = np.random.randint(0, param.size)
                    q[self.pmap[str(param)]][idx2] = param.sample()[idx2]

                # scalar parameter
                else:
                    q[self.pmap[str(param)]] = param.sample()
        else:
            # if vector parameter jump in random component
            if param.size:
                idx2 = np.random.randint(0, param.size)
                q[self.pmap[str(param)]][idx2] = param.sample()[idx2]

            # scalar parameter
            else:
                q[self.pmap[str(param)]] = param.sample()

        # forward-backward jump probability
        lqxy = param.get_logpdf(x[self.pmap[str(param)]]) - param.get_logpdf(
            q[self.pmap[str(param)]]
        )

        return q, float(lqxy)

    def draw_from_red_prior(self, x, iter, beta):

        q = x.copy()
        lqxy = 0

        signal_name = "red noise"

        # draw parameter from signal model
        param = np.random.choice(self.snames[signal_name])
        if param.size:
            idx2 = np.random.randint(0, param.size)
            q[self.pmap[str(param)]][idx2] = param.sample()[idx2]

        # scalar parameter
        else:
            q[self.pmap[str(param)]] = param.sample()

        # forward-backward jump probability
        lqxy = param.get_logpdf(x[self.pmap[str(param)]]) - param.get_logpdf(
            q[self.pmap[str(param)]]
        )

        return q, float(lqxy)

    def draw_from_empirical_distr(self, x, iter, beta):

        q = x.copy()
        lqxy = 0

        if self.empirical_distr is not None:

            # randomly choose one of the empirical distributions
            distr_idx = np.random.randint(0, len(self.empirical_distr))

            if self.empirical_distr[distr_idx].ndim == 1:

                idx = self.pnames.index(self.empirical_distr[distr_idx].param_name)
                q[idx] = self.empirical_distr[distr_idx].draw()

                lqxy = self.empirical_distr[distr_idx].logprob(
                    x[idx]
                ) - self.empirical_distr[distr_idx].logprob(q[idx])

                dist = self.empirical_distr[distr_idx]
                # if we fall outside the emp distr support, pull from prior instead
                if x[idx] < dist._edges[0] or x[idx] > dist._edges[-1]:
                    q, lqxy = self.draw_from_prior(x, iter, beta)

                dist = self.empirical_distr[distr_idx]
                # if we fall outside the emp distr support, pull from prior instead
                if x[idx] < dist._edges[0] or x[idx] > dist._edges[-1]:
                    q, lqxy = self.draw_from_prior(x, iter, beta)

            else:
                dist = self.empirical_distr[distr_idx]
                oldsample = [x[self.pnames.index(p)] for p in dist.param_names]
                newsample = dist.draw()

                lqxy = (dist.logprob(oldsample) - dist.logprob(newsample))

                for p, n in zip(dist.param_names, newsample):
                    q[self.pnames.index(p)] = n

                # if we fall outside the emp distr support, pull from prior instead
                for ii in range(len(oldsample)):
                    if oldsample[ii] < dist._edges[ii][0] or oldsample[ii] > dist._edges[ii][-1]:
                        q, lqxy = self.draw_from_prior(x, iter, beta)

        return q, float(lqxy)

    def draw_from_psr_empirical_distr(self, x, iter, beta):
        q = x.copy()
        lqxy = 0

        if self.empirical_distr is not None:

            # make list of empirical distributions with psr name
            psr = np.random.choice(self.psrnames)
            pnames = [ed.param_name if ed.ndim==1 else ed.param_names
                      for ed in self.empirical_distr]

            # Retrieve indices of emp dists with pulsar pars.
            idxs = []
            for par in pnames:
                if isinstance(par, str):
                    if psr in par:
                        idxs.append(pnames.index(par))
                elif isinstance(par, list):
                    if any([psr in p for p in par]):
                        idxs.append(pnames.index(par))

            for idx in idxs:
                if self.empirical_distr[idx].ndim == 1:
                    pidx = self.pimap[self.empirical_distr[idx].param_name]
                    q[pidx] = self.empirical_distr[idx].draw()

                    lqxy += self.empirical_distr[idx].logprob(
                        x[pidx]
                    ) - self.empirical_distr[idx].logprob(q[pidx])

                else:
                    oldsample = [
                        x[self.pnames.index(p)]
                        for p in self.empirical_distr[idx].param_names
                    ]
                    newsample = self.empirical_distr[idx].draw()

                    for p, n in zip(self.empirical_distr[idx].param_names, newsample):
                        q[self.pnames.index(p)] = n

                    lqxy += self.empirical_distr[idx].logprob(
                        oldsample
                    ) - self.empirical_distr[idx].logprob(newsample)

        return q, float(lqxy)

    def draw_from_dm_gp_prior(self, x, iter, beta):

        q = x.copy()
        lqxy = 0

        signal_name = "dm_gp"

        # draw parameter from signal model
        param = np.random.choice(self.snames[signal_name])
        if param.size:
            idx2 = np.random.randint(0, param.size)
            q[self.pmap[str(param)]][idx2] = param.sample()[idx2]

        # scalar parameter
        else:
            q[self.pmap[str(param)]] = param.sample()

        # forward-backward jump probability
        lqxy = param.get_logpdf(x[self.pmap[str(param)]]) - param.get_logpdf(
            q[self.pmap[str(param)]]
        )

        return q, float(lqxy)

    def draw_from_dm1yr_prior(self, x, iter, beta):

        q = x.copy()

        dm1yr_names = [dmname for dmname in self.pnames if "dm_s1yr" in dmname]
        dmname = np.random.choice(dm1yr_names)
        idx = self.pnames.index(dmname)
        if "log10_Amp" in dmname:
            q[idx] = np.random.uniform(-10, -2)
        elif "phase" in dmname:
            q[idx] = np.random.uniform(0, 2 * np.pi)

        return q, 0

    def draw_from_dmexpdip_prior(self, x, iter, beta):

        q = x.copy()

        dmexp_names = [dmname for dmname in self.pnames if "dmexp" in dmname]
        dmname = np.random.choice(dmexp_names)
        idx = self.pnames.index(dmname)
        if "log10_Amp" in dmname:
            q[idx] = np.random.uniform(-10, -2)
        elif "log10_tau" in dmname:
            q[idx] = np.random.uniform(0, 2.5)
        elif "sign_param" in dmname:
            q[idx] = np.random.uniform(-1.0, 1.0)

        return q, 0

    def draw_from_dmexpcusp_prior(self, x, iter, beta):

        q = x.copy()

        dmexp_names = [dmname for dmname in self.pnames if "dm_cusp" in dmname]
        dmname = np.random.choice(dmexp_names)
        idx = self.pnames.index(dmname)
        if "log10_Amp" in dmname:
            q[idx] = np.random.uniform(-10, -2)
        elif "log10_tau" in dmname:
            q[idx] = np.random.uniform(0, 2.5)
        # elif 't0' in dmname:
        #    q[idx] = np.random.uniform(53393.0, 57388.0)
        elif "sign_param" in dmname:
            q[idx] = np.random.uniform(-1.0, 1.0)

        return q, 0

    def draw_from_dmx_prior(self, x, iter, beta):

        q = x.copy()
        lqxy = 0

        signal_name = "dmx_signal"

        # draw parameter from signal model
        param = np.random.choice(self.snames[signal_name])
        if param.size:
            idx2 = np.random.randint(0, param.size)
            q[self.pmap[str(param)]][idx2] = param.sample()[idx2]

        # scalar parameter
        else:
            q[self.pmap[str(param)]] = param.sample()

        # forward-backward jump probability
        lqxy = param.get_logpdf(x[self.pmap[str(param)]]) - param.get_logpdf(
            q[self.pmap[str(param)]]
        )

        return q, float(lqxy)

    def draw_from_chrom_gp_prior(self, x, iter, beta):

        q = x.copy()
        lqxy = 0

        signal_name = "chrom_gp"

        # draw parameter from signal model
        param = np.random.choice(self.snames[signal_name])
        if param.size:
            idx2 = np.random.randint(0, param.size)
            q[self.pmap[str(param)]][idx2] = param.sample()[idx2]

        # scalar parameter
        else:
            q[self.pmap[str(param)]] = param.sample()

        # forward-backward jump probability
        lqxy = param.get_logpdf(x[self.pmap[str(param)]]) - param.get_logpdf(
            q[self.pmap[str(param)]]
        )

        return q, float(lqxy)

    def draw_from_gwb_log_uniform_distribution(self, x, iter, beta):

        q = x.copy()
        lqxy = 0

        # draw parameter from signal model
        signal_name = [par for par in self.pnames
                       if ('gw' in par and 'log10_A' in par)][0]
        idx = list(self.pnames).index(signal_name)
        param = self.params[idx]

        q[self.pmap[str(param)]] = np.random.uniform(param.prior._defaults['pmin'], param.prior._defaults['pmax'])

        # forward-backward jump probability
        lqxy = (param.get_logpdf(x[self.pmap[str(param)]]) -
                param.get_logpdf(q[self.pmap[str(param)]]))

        return q, float(lqxy)

    def draw_from_dipole_log_uniform_distribution(self, x, iter, beta):

        q = x.copy()

        # draw parameter from signal model
        idx = self.pnames.index("dipole_log10_A")
        q[idx] = np.random.uniform(-18, -11)

        return q, 0

    def draw_from_monopole_log_uniform_distribution(self, x, iter, beta):

        q = x.copy()

        # draw parameter from signal model
        idx = self.pnames.index("monopole_log10_A")
        q[idx] = np.random.uniform(-18, -11)

        return q, 0

    def draw_from_altpol_log_uniform_distribution(self, x, iter, beta):

        q = x.copy()

        # draw parameter from signal model
        polnames = [pol for pol in self.pnames if "log10Apol" in pol]
        if "kappa" in self.pnames:
            polnames.append("kappa")
        pol = np.random.choice(polnames)
        idx = self.pnames.index(pol)
        if pol == "log10Apol_tt":
            q[idx] = np.random.uniform(-18, -12)
        elif pol == "log10Apol_st":
            q[idx] = np.random.uniform(-18, -12)
        elif pol == "log10Apol_vl":
            q[idx] = np.random.uniform(-18, -15)
        elif pol == "log10Apol_sl":
            q[idx] = np.random.uniform(-18, -16)
        elif pol == "kappa":
            q[idx] = np.random.uniform(0, 10)

        return q, 0

    def draw_from_ephem_prior(self, x, iter, beta):

        q = x.copy()
        lqxy = 0

        signal_name = "phys_ephem"

        # draw parameter from signal model
        param = np.random.choice(self.snames[signal_name])
        if param.size:
            idx2 = np.random.randint(0, param.size)
            q[self.pmap[str(param)]][idx2] = param.sample()[idx2]

        # scalar parameter
        else:
            q[self.pmap[str(param)]] = param.sample()

        # forward-backward jump probability
        lqxy = param.get_logpdf(x[self.pmap[str(param)]]) - param.get_logpdf(
            q[self.pmap[str(param)]]
        )

        return q, float(lqxy)

    def draw_from_bwm_prior(self, x, iter, beta):

        q = x.copy()
        lqxy = 0

        signal_name = "bwm"

        # draw parameter from signal model
        param = np.random.choice(self.snames[signal_name])
        if param.size:
            idx2 = np.random.randint(0, param.size)
            q[self.pmap[str(param)]][idx2] = param.sample()[idx2]

        # scalar parameter
        else:
            q[self.pmap[str(param)]] = param.sample()

        # forward-backward jump probability
        lqxy = param.get_logpdf(x[self.pmap[str(param)]]) - param.get_logpdf(
            q[self.pmap[str(param)]]
        )

        return q, float(lqxy)

    def draw_from_fdm_prior(self, x, iter, beta):

        q = x.copy()
        lqxy = 0

        signal_name = "fdm"

        # draw parameter from signal model
        param = np.random.choice(self.snames[signal_name])
        if param.size:
            idx2 = np.random.randint(0, param.size)
            q[self.pmap[str(param)]][idx2] = param.sample()[idx2]

        # scalar parameter
        else:
            q[self.pmap[str(param)]] = param.sample()

        # forward-backward jump probability
        lqxy = param.get_logpdf(x[self.pmap[str(param)]]) - param.get_logpdf(
            q[self.pmap[str(param)]]
        )

        return q, float(lqxy)

    def draw_from_cw_prior(self, x, iter, beta):

        q = x.copy()
        lqxy = 0

        signal_name = "cw"

        # draw parameter from signal model
        param = np.random.choice(self.snames[signal_name])
        if param.size:
            idx2 = np.random.randint(0, param.size)
            q[self.pmap[str(param)]][idx2] = param.sample()[idx2]

        # scalar parameter
        else:
            q[self.pmap[str(param)]] = param.sample()

        # forward-backward jump probability
        lqxy = param.get_logpdf(x[self.pmap[str(param)]]) - param.get_logpdf(
            q[self.pmap[str(param)]]
        )

        return q, float(lqxy)

    def draw_from_cw_log_uniform_distribution(self, x, iter, beta):

        q = x.copy()

        # draw parameter from signal model
        idx = self.pnames.index("log10_h")
        q[idx] = np.random.uniform(-18, -11)

        return q, 0

    def draw_from_dm_sw_prior(self, x, iter, beta):

        q = x.copy()
        lqxy = 0

        signal_name = "gp_sw"

        # draw parameter from signal model
        param = np.random.choice(self.snames[signal_name])
        if param.size:
            idx2 = np.random.randint(0, param.size)
            q[self.pmap[str(param)]][idx2] = param.sample()[idx2]

        # scalar parameter
        else:
            q[self.pmap[str(param)]] = param.sample()

        # forward-backward jump probability
        lqxy = param.get_logpdf(x[self.pmap[str(param)]]) - param.get_logpdf(
            q[self.pmap[str(param)]]
        )

        return q, float(lqxy)

    def draw_from_gw_rho_prior(self, x, iter, beta):
        """
        Jump proposals on free spec
        """

        q = x.copy()
        lqxy = 0

        # draw parameter from signal model
        parnames = [par.name for par in self.params]
        pname = [pnm for pnm in parnames
                 if ('gw' in pnm and 'rho' in pnm)][0]

        idx = parnames.index(pname)
        param = self.params[idx]

        if param.size:
            idx2 = np.random.randint(0, param.size)
            q[self.pmap[str(param)]][idx2] = param.sample()[idx2]

        # scalar parameter
        else:
            q[self.pmap[str(param)]] = param.sample()

        # forward-backward jump probability
        lqxy = (param.get_logpdf(x[self.pmap[str(param)]]) -
                param.get_logpdf(q[self.pmap[str(param)]]))

        return q, float(lqxy)

    def draw_from_signal_prior(self, x, iter, beta):

        q = x.copy()
        lqxy = 0
        std = ['timing_model',
               'linear timing model',
               'red noise',
               'phys_ephem',
               'gw',
               'cw',
               'bwm',
               'fdm',
               'gp_sw',
               'ecorr_sherman-morrison',
               'ecorr',
               'efac',
               'equad',
               ]
        non_std = [nm for nm in self.snames.keys() if nm not in std]

        # draw parameter from signal model
        signal_name = np.random.choice(non_std)
        param = np.random.choice(self.snames[signal_name])
        if param.size:
            idx2 = np.random.randint(0, param.size)
            q[self.pmap[str(param)]][idx2] = param.sample()[idx2]

        # scalar parameter
        else:
            q[self.pmap[str(param)]] = param.sample()

        # forward-backward jump probability
        lqxy = param.get_logpdf(x[self.pmap[str(param)]]) - param.get_logpdf(
            q[self.pmap[str(param)]]
        )

        return q, float(lqxy)

    def draw_from_par_prior(self, par_names):
        # Preparing and comparing par_names with PTA parameters
        par_names = np.atleast_1d(par_names)
        par_list = []
        name_list = []
        for par_name in par_names:
            pn_list = [n for n in self.plist if par_name in n]
            if pn_list:
                par_list.append(pn_list)
                name_list.append(par_name)
        if not par_list:
            raise UserWarning("No parameter prior match found between {} and PTA.object."
                              .format(par_names))
        par_list = np.concatenate(par_list, axis=None)

        def draw(x, iter, beta):
            """Prior draw function generator for custom par_names.
            par_names: list of strings

            The function signature is specific to PTMCMCSampler.
            """

            q = x.copy()
            lqxy = 0

            # randomly choose parameter
            idx_name = np.random.choice(par_list)
            idx = self.plist.index(idx_name)

            # if vector parameter jump in random component
            param = self.params[idx]
            if param.size:
                idx2 = np.random.randint(0, param.size)
                q[self.pmap[str(param)]][idx2] = param.sample()[idx2]

            # scalar parameter
            else:
                q[self.pmap[str(param)]] = param.sample()

            # forward-backward jump probability
            lqxy = param.get_logpdf(x[self.pmap[str(param)]]) - param.get_logpdf(
                q[self.pmap[str(param)]]
            )

            return q, float(lqxy)

        name_string = "_".join(name_list)
        draw.__name__ = "draw_from_{}_prior".format(name_string)
        return draw

    def draw_from_par_log_uniform(self, par_dict):
        # Preparing and comparing par_dict.keys() with PTA parameters
        par_list = []
        name_list = []
        for par_name in par_dict.keys():
            pn_list = [n for n in self.plist if par_name in n and "log" in n]
            if pn_list:
                par_list.append(pn_list)
                name_list.append(par_name)
        if not par_list:
            raise UserWarning("No parameter dictionary match found between {} and PTA.object."
                              .format(par_dict.keys()))
        par_list = np.concatenate(par_list, axis=None)

        def draw(x, iter, beta):
            """log uniform prior draw function generator for custom par_names.
            par_dict: dictionary with {"par_names":(lower bound,upper bound)}
                                      { "string":(float,float)}

            The function signature is specific to PTMCMCSampler.
            """

            q = x.copy()

            # draw parameter from signal model
            idx_name = np.random.choice(par_list)
            idx = self.plist.index(idx_name)
            q[idx] = np.random.uniform(par_dict[par_name][0], par_dict[par_name][1])

            return q, 0

        name_string = "_".join(name_list)
        draw.__name__ = "draw_from_{}_log_uniform".format(name_string)
        return draw

    def draw_from_psr_prior(self, x, iter, beta):

        q = x.copy()
        lqxy = 0

        # draw parameter from pulsar names
        psr = np.random.choice(self.psrnames)
        idxs = [self.pimap[par] for par in self.pnames if psr in par]
        for idx in idxs:
            q[idx] = self.params[idx].sample()

        # forward-backward jump probability
        first = np.sum([self.params[idx].get_logpdf(x[idx]) for idx in idxs])
        last = np.sum([self.params[idx].get_logpdf(q[idx]) for idx in idxs])

        lqxy = first - last

        return q, float(lqxy)

    def draw_from_signal(self, signal_names):
        # Preparing and comparing signal_names with PTA signals
        signal_names = np.atleast_1d(signal_names)
        signal_list = []
        name_list = []
        for signal_name in signal_names:
            try:
                param_list = self.snames[signal_name]
                signal_list.append(param_list)
                name_list.append(signal_name)
            except:
                pass
        if not signal_list:
            raise UserWarning("No signal match found between {} and PTA.object!"
                              .format(signal_names))
        signal_list = np.concatenate(signal_list, axis=None)

        def draw(x, iter, beta):
            """Signal draw function generator for custom signal_names.
            signal_names: list of strings

            The function signature is specific to PTMCMCSampler.
            """

            q = x.copy()
            lqxy = 0

            # draw parameter from signal model
            param = np.random.choice(signal_list)
            if param.size:
                idx2 = np.random.randint(0, param.size)
                q[self.pmap[str(param)]][idx2] = param.sample()[idx2]

            # scalar parameter
            else:
                q[self.pmap[str(param)]] = param.sample()

            # forward-backward jump probability
            lqxy = param.get_logpdf(x[self.pmap[str(param)]]) - param.get_logpdf(
                q[self.pmap[str(param)]]
            )

            return q, float(lqxy)

        name_string = "_".join(name_list)
        draw.__name__ = "draw_from_{}_signal".format(name_string)
        return draw

    def fe_jump(self, x, iter, beta):

        q = x.copy()
        lqxy = 0

        fe_limit = np.max(self.fe)

        # draw skylocation and frequency from f-stat map
        accepted = False
        while accepted is False:
            log_f_new = self.params[self.pimap['log10_fgw']].sample()
            f_idx = (np.abs(np.log10(self.fe_freqs) - log_f_new)).argmin()

            gw_theta = np.arccos(self.params[self.pimap["cos_gwtheta"]].sample())
            gw_phi = self.params[self.pimap["gwphi"]].sample()
            hp_idx = hp.ang2pix(hp.get_nside(self.fe), gw_theta, gw_phi)

            fe_new_point = self.fe[f_idx, hp_idx]
            if np.random.uniform() < (fe_new_point / fe_limit):
                accepted = True

        # draw other parameters from prior
        cos_inc = self.params[self.pimap['cos_inc']].sample()
        psi = self.params[self.pimap['psi']].sample()
        phase0 = self.params[self.pimap['phase0']].sample()
        log10_h = self.params[self.pimap['log10_h']].sample()

        # put new parameters into q
        for param_name, new_param in zip(['log10_fgw', 'gwphi', 'cos_gwtheta', 'cos_inc', 'psi', 'phase0', 'log10_h'],
                                         [log_f_new, gw_phi, np.cos(gw_theta), cos_inc, psi, phase0, log10_h]):
            q[self.pimap[param_name]] = new_param

        # calculate Hastings ratio
        log_f_old = x[self.pimap['log10_fgw']]
        f_idx_old = (np.abs(np.log10(self.fe_freqs) - log_f_old)).argmin()

        gw_theta_old = np.arccos(x[self.pimap['cos_gwtheta']])
        gw_phi_old = x[self.pimap['gwphi']]
        hp_idx_old = hp.ang2pix(hp.get_nside(self.fe), gw_theta_old, gw_phi_old)

        fe_old_point = self.fe[f_idx_old, hp_idx_old]
        if fe_old_point > fe_limit:
            fe_old_point = fe_limit

        log10_h_old = x[self.pimap['log10_h']]
        phase0_old = x[self.pimap['phase0']]
        psi_old = x[self.pimap['psi']]
        cos_inc_old = x[self.pimap['cos_inc']]

        hastings_extra_factor = self.params[self.pimap['log10_h']].get_pdf(log10_h_old)
        hastings_extra_factor *= 1/self.params[self.pimap['log10_h']].get_pdf(log10_h)
        hastings_extra_factor = self.params[self.pimap['phase0']].get_pdf(phase0_old)
        hastings_extra_factor *= 1/self.params[self.pimap['phase0']].get_pdf(phase0)
        hastings_extra_factor = self.params[self.pimap['psi']].get_pdf(psi_old)
        hastings_extra_factor *= 1/self.params[self.pimap['psi']].get_pdf(psi)
        hastings_extra_factor = self.params[self.pimap['cos_inc']].get_pdf(cos_inc_old)
        hastings_extra_factor *= 1/self.params[self.pimap['cos_inc']].get_pdf(cos_inc)

        lqxy = np.log(fe_old_point/fe_new_point * hastings_extra_factor)

        return q, float(lqxy)

    # SCAM jump
    def covarianceJumpProposalSCAM(self, x, iter, beta):
        """
        Single Component Adaptive Jump Proposal. This function will occasionally
        jump in more than 1 parameter. It will also occasionally use different
        jump sizes to ensure proper mixing.

        @param x: Parameter vector at current position
        @param iter: Iteration of sampler
        @param beta: Inverse temperature of chain
        @param sampler: PTMCMCSampler sampler object

        @return: q: New position in parameter space
        @return: qxy: Forward-Backward jump probability

        """

        q = x.copy()
        qxy = 0

        # choose group
        jumpind = np.random.randint(0, len(self.sampler.groups))
        ndim = len(self.sampler.groups[jumpind])
        mass_check = any(x in self.mass_idxs for x in self.sampler.groups[jumpind])

        # adjust step size
        prob = np.random.rand()

        # large jump
        if prob > 0.97:
            scale = 10

        # small jump
        elif prob > 0.9:
            scale = 0.2

        # small-medium jump
        # elif prob > 0.6:

        # standard medium jump
        else:
            scale = 1.0

        # scale = np.random.uniform(0.5, 10)

        # adjust scale based on temperature
        if self.sampler.temp <= 100:
            scale *= np.sqrt(self.sampler.temp)

        # get parmeters in new diagonalized basis
        # y = np.dot(self.U.T, x[self.covinds])

        # make correlated componentwise adaptive jump
        ind = np.unique(np.random.randint(0, ndim, 1))
        neff = len(ind)
        cd = 2.4 / np.sqrt(2 * neff) * scale

        if self.restrict_mass:
            # If the initial sample is bad, the sampler cannot change the mass values (hence iter<10)
            # Or if the drawn parameter will change the pulsar mass
            if iter < 10 or mass_check:
                accepted = False
                emergency_iter = 0  # If the initial sample is bad, the sampler cannot change the mass values
                while not accepted and emergency_iter < self.max_emergency_iter:
                    if emergency_iter > 0:
                        q = x.copy()
                        # choose mass group
                        jumpind = [i for (i, x) in enumerate(self.sampler.groups) if set(x).issubset(self.mass_idxs)][0]
                        # draw different parameter from mass groups model
                        ndim = len(self.sampler.groups[jumpind])
                        # make correlated componentwise adaptive jump
                        ind = np.unique(np.random.randint(0, ndim, 1))
                        neff = len(ind)
                        cd = 2.4 / np.sqrt(2 * neff) * scale

                    q[self.sampler.groups[jumpind]] += (np.random.randn() * cd * np.sqrt(self.sampler.S[jumpind][ind]) * self.sampler.U[jumpind][:, ind].flatten())

                    accepted = self.check_pulsar_mass(q)
                    emergency_iter += 1

                if emergency_iter > 500:
                    print("covarianceJumpProposalSCAM")
                    print("Emergency iter:", emergency_iter)
                    _ = self.check_pulsar_mass(q, print_mp=True)
            else:
                # y[ind] = y[ind] + np.random.randn(neff) * cd * np.sqrt(self.S[ind])
                # q[self.covinds] = np.dot(self.U, y)
                q[self.sampler.groups[jumpind]] += (
                    np.random.randn() * cd * np.sqrt(self.sampler.S[jumpind][ind]) * self.sampler.U[jumpind][:, ind].flatten()
                )
        else:
            # y[ind] = y[ind] + np.random.randn(neff) * cd * np.sqrt(self.S[ind])
            # q[self.covinds] = np.dot(self.U, y)
            q[self.sampler.groups[jumpind]] += (
                np.random.randn() * cd * np.sqrt(self.sampler.S[jumpind][ind]) * self.sampler.U[jumpind][:, ind].flatten()
            )

        return q, qxy

    # AM jump
    def covarianceJumpProposalAM(self, x, iter, beta):
        """
        Adaptive Jump Proposal. This function will occasionally
        use different jump sizes to ensure proper mixing.

        @param x: Parameter vector at current position
        @param iter: Iteration of sampler
        @param beta: Inverse temperature of chain
        @param sampler: PTMCMCSampler sampler object

        @return: q: New position in parameter space
        @return: qxy: Forward-Backward jump probability

        """

        q = x.copy()
        qxy = 0

        # choose group
        jumpind = np.random.randint(0, len(self.sampler.groups))
        mass_check = any(x in self.mass_idxs for x in self.sampler.groups[jumpind])

        # adjust step size
        prob = np.random.rand()

        # large jump
        if prob > 0.97:
            scale = 10

        # small jump
        elif prob > 0.9:
            scale = 0.2

        # small-medium jump
        # elif prob > 0.6:
        #    scale = 0.5

        # standard medium jump
        else:
            scale = 1.0

        # adjust scale based on temperature
        if self.sampler.temp <= 100:
            scale *= np.sqrt(self.sampler.temp)

        # get parmeters in new diagonalized basis
        y = np.dot(self.sampler.U[jumpind].T, x[self.sampler.groups[jumpind]])

        # make correlated componentwise adaptive jump
        ind = np.arange(len(self.sampler.groups[jumpind]))
        neff = len(ind)
        cd = 2.4 / np.sqrt(2 * neff) * scale

        y[ind] = y[ind] + np.random.randn(neff) * cd * np.sqrt(self.sampler.S[jumpind][ind])

        if self.restrict_mass:
            # If the initial sample is bad, the sampler cannot change the mass values (hence iter<10)
            # Or if the drawn parameter will change the pulsar mass
            if iter < 10 or mass_check:
                accepted = False
                emergency_iter = 0  # If the initial sample is bad, the sampler cannot change the mass values
                while not accepted and emergency_iter < self.max_emergency_iter:
                    if emergency_iter > 0:
                        q = x.copy()
                        # choose mass group
                        jumpind = [i for (i, x) in enumerate(self.sampler.groups) if set(x).issubset(self.mass_idxs)][0]
                        # get mass parmeters in new diagonalized basis
                        y = np.dot(self.sampler.U[jumpind].T, x[self.sampler.groups[jumpind]])

                        # make correlated componentwise adaptive jump
                        ind = np.arange(len(self.sampler.groups[jumpind]))
                        neff = len(ind)
                        cd = 2.4 / np.sqrt(2 * neff) * scale

                        y[ind] = y[ind] + np.random.randn(neff) * cd * np.sqrt(self.sampler.S[jumpind][ind])

                    q[self.sampler.groups[jumpind]] = np.dot(self.sampler.U[jumpind], y)

                    accepted = self.check_pulsar_mass(q)
                    emergency_iter += 1

                if emergency_iter > 500:
                    print("covarianceJumpProposalAM")
                    print("Emergency iter:", emergency_iter)
                    _ = self.check_pulsar_mass(q, print_mp=True)
            else:
                q[self.sampler.groups[jumpind]] = np.dot(self.sampler.U[jumpind], y)
        else:
            q[self.sampler.groups[jumpind]] = np.dot(self.sampler.U[jumpind], y)

        return q, qxy

    # Differential evolution jump
    def DEJump(self, x, iter, beta):
        """
        Differential Evolution Jump. This function will  occasionally
        use different jump sizes to ensure proper mixing.

        @param x: Parameter vector at current position
        @param iter: Iteration of sampler
        @param beta: Inverse temperature of chain
        @param sampler: PTMCMCSampler sampler object

        @return: q: New position in parameter space
        @return: qxy: Forward-Backward jump probability

        """

        # get old parameters
        q = x.copy()
        qxy = 0

        # after burn in, actually use DE jumps
        if (iter - 1) >= self.sampler.burn and self.sampler.MPIrank == 0:

            # choose group
            jumpind = np.random.randint(0, len(self.sampler.groups))
            ndim = len(self.sampler.groups[jumpind])
            mass_check = any(x in self.mass_idxs for x in self.sampler.groups[jumpind])

            bufsize = len(self.sampler._DEbuffer)

            # draw a random integer from 0 - iter
            mm = np.random.randint(0, bufsize)
            nn = np.random.randint(0, bufsize)

            # make sure mm and nn are not the same iteration
            while mm == nn:
                nn = np.random.randint(0, bufsize)

            # get jump scale size
            prob = np.random.rand()

            # mode jump
            if prob > 0.5:
                scale = 1.0

            else:
                scale = np.random.rand() * 2.4 / np.sqrt(2 * ndim) * np.sqrt(1 / beta)

            if self.restrict_mass:
                # If the initial sample is bad, the sampler cannot change the mass values (hence iter<10)
                # Or if the drawn parameter will change the pulsar mass
                if iter < 10 or mass_check:
                    accepted = False
                    emergency_iter = 0  # If the initial sample is bad, the sampler cannot change the mass values
                    while not accepted and emergency_iter < self.max_emergency_iter:
                        if emergency_iter > 0:
                            q = x.copy()
                            # choose mass group
                            jumpind = [i for (i, x) in enumerate(self.sampler.groups) if set(x).issubset(self.mass_idxs)][0]
                            ndim = len(self.sampler.groups[jumpind])

                            # get jump scale size
                            prob = np.random.rand()
                            # mode jump
                            if prob > 0.5:
                                scale = 1.0
                            else:
                                scale = np.random.rand() * 2.4 / np.sqrt(2 * ndim) * np.sqrt(1 / beta)

                        for ii in range(ndim):
                            # jump size
                            sigma = self.sampler._DEbuffer[mm, self.sampler.groups[jumpind][ii]] - self.sampler._DEbuffer[nn, self.sampler.groups[jumpind][ii]]
                            # jump
                            q[self.sampler.groups[jumpind][ii]] += scale * sigma

                        accepted = self.check_pulsar_mass(q)
                        emergency_iter += 1

                    if emergency_iter > 500:
                        print("DEJump")
                        print("Emergency iter:", emergency_iter)
                        _ = self.check_pulsar_mass(q, print_mp=True)
                else:
                    for ii in range(ndim):

                        # jump size
                        sigma = self.sampler._DEbuffer[mm, self.sampler.groups[jumpind][ii]] - self.sampler._DEbuffer[nn, self.sampler.groups[jumpind][ii]]

                        # jump
                        q[self.sampler.groups[jumpind][ii]] += scale * sigma
            else:
                for ii in range(ndim):

                    # jump size
                    sigma = self.sampler._DEbuffer[mm, self.sampler.groups[jumpind][ii]] - self.sampler._DEbuffer[nn, self.sampler.groups[jumpind][ii]]

                    # jump
                    q[self.sampler.groups[jumpind][ii]] += scale * sigma

        return q, qxy

    def draw_from_timing_model(self, x, iter, beta):
        """
        Pull from standard normal distributions (based on the fit timing
        parameters) as jump proposals. Pull from various timing parameters,
        based on the groups of parameters in tm_groups, which includes
        individual parameter proposals.
        """
        q = x.copy()
        lqxy = 0

        # signal_name = "timing_model"

        # draw parameter from signal model
        idxs = np.random.choice(self.tm_groups)
        try:
            L = len(idxs)
            pidxs = [idx for idx in idxs if idx in self.special_idxs]
            q[idxs] = np.random.randn(L)
            for pidx in pidxs:
                q[pidx] = self.params[pidx].sample()
            mass_check = any(idx in self.mass_idxs for idx in idxs)
        except TypeError:
            L = 1
            pidxs = []
            if idxs in self.special_idxs:
                pidxs = [idxs]
            q[idxs] = np.random.randn(L)
            mass_check = idxs in self.mass_idxs

        if self.restrict_mass:
            # If the initial sample is bad, the sampler cannot change the mass values (hence iter<10)
            # Or if the drawn parameter will change the pulsar mass
            if iter < 10 or mass_check:
                accepted = False
                emergency_iter = 0  # If the initial sample is bad, the sampler cannot change the mass values
                while not accepted and emergency_iter < self.max_emergency_iter:
                    if emergency_iter > 0:
                        # draw different parameter from mass groups model
                        idxs = self.mass_idxs
                        L = len(idxs)
                        pidxs = [idx for idx in idxs if idx in self.special_idxs]
                    q[idxs] = np.random.randn(L)
                    if len(pidxs) == 0:
                        pass
                    else:
                        for pidx in pidxs:
                            q[pidx] = self.params[pidx].sample()
                    accepted = self.check_pulsar_mass(q)
                    emergency_iter += 1

                if emergency_iter > 500:
                    print("draw_from_timing_model")
                    print("Emergency iter:", emergency_iter)
                    _ = self.check_pulsar_mass(q, print_mp=True)

        # forward-backward jump probability
        lqxy = mv_norm.logpdf(x[idxs], mean=np.zeros(L)) - mv_norm.logpdf(
            q[idxs], mean=np.zeros(L)
        )

        return q, float(lqxy)

    def draw_from_timing_model_prior(self, x, iter, beta):
        q = x.copy()
        lqxy = 0

        signal_name = "timing_model"

        # draw parameter from signal model
        param = np.random.choice(self.snames[signal_name])

        if param.size:
            idx2 = np.random.randint(0, param.size)
            q[self.pmap[str(param)]][idx2] = param.sample()[idx2]

        # scalar parameter
        else:
            q[self.pmap[str(param)]] = param.sample()

        if self.restrict_mass:
            # If the initial sample is bad, the sampler cannot change the mass values (hence iter<10)
            # Or if the drawn parameter will change the pulsar mass
            if iter < 10 or str(param).split(":")[0].split('_')[-1] in self.mass_pars:
                accepted = False
                emergency_iter = 0
                while not accepted and emergency_iter < self.max_emergency_iter:
                    if emergency_iter > 0:
                        # draw different parameter from mass groups model
                        param = np.random.choice([x for x in self.snames[signal_name] if str(x).split(":")[0].split('_')[-1] in self.mass_pars])

                        # scalar parameter
                        q[self.pmap[str(param)]] = param.sample()

                    accepted = self.check_pulsar_mass(q)
                    emergency_iter += 1

                if emergency_iter > 500:
                    print("draw_from_timing_model_prior")
                    print("Emergency iter:", emergency_iter)
                    _ = self.check_pulsar_mass(q, print_mp=True)

        # forward-backward jump probability
        lqxy = param.get_logpdf(x[self.pmap[str(param)]]) - param.get_logpdf(
            q[self.pmap[str(param)]]
        )

        return q, float(lqxy)

    def check_pulsar_mass(self, new_draw, print_mp=False):
        """
        Computes the companion mass from the Keplerian mass function,
        given projected size and orbital period. This function uses a
        Newton-Raphson method since the equation is transcendental.

        :param new_draw: array of newly drawn parameters
        """

        for i, mass_idx in enumerate(self.mass_idxs):
            if mass_idx in self.special_idxs:
                value = new_draw[mass_idx]
            else:
                value = self.unscaled_mass_values[i][0] + self.unscaled_mass_values[i][1] * new_draw[mass_idx]

            # print(self.pnames[mass_idx],"unscaled values:",self.unscaled_mass_values[i][0],"new values:",new_draw[mass_idx],value)

            if i == 0:
                A1 = value
            elif i == 1:
                M2 = value
            elif i == 2:
                PB = value
            elif i == 3:
                if self.inclination_flag == "SINI":
                    SINI = value
                elif self.inclination_flag == "COSI":
                    with warnings.catch_warnings(record=True) as w:
                        SINI = np.sqrt(1-value**2)
                        if len(w) > 0:
                            # print("Error!!! COSI Value above 1 or below 0:",value)
                            return False
                else:
                    raise ValueError("inclination_flag can only be SINI or COSI")

        T_sun = 4.925490947e-6  # conversion from solar masses to seconds
        nb = 2 * np.pi / PB / 86400
        mf = nb**2 * A1**3 / T_sun

        with warnings.catch_warnings(record=True) as w:
            mp = np.sqrt((M2 * SINI) ** 3 / mf) - M2
            if len(w) > 0:
                # print("Error!!! M2 Value is negative:",M2)
                # print("SINI Value",SINI)
                # print("M2 Value",M2)
                # print("mf Value",mf)
                return False

        if print_mp:
            print("Pulsar Mass:", mp)

        # If newly sampled pulsar mass is between 0 and 3 solar masses, accept it
        if mp < 0. or mp > 3.:
            return False
        else:
            return True


def get_global_parameters(pta):
    """Utility function for finding global parameters."""
    pars = []
    for sc in pta._signalcollections:
        pars.extend(sc.param_names)

    gpars = list(set(par for par in pars if pars.count(par) > 1))
    ipars = [par for par in pars if par not in gpars]

    # gpars = np.unique(list(filter(lambda x: pars.count(x)>1, pars)))
    # ipars = np.array([p for p in pars if p not in gpars])

    return np.array(gpars), np.array(ipars)


def get_parameter_groups(pta):
    """Utility function to get parameter groupings for sampling."""
    params = pta.param_names
    ndim = len(params)
    groups = [list(np.arange(0, ndim))]

    # get global and individual parameters
    gpars, ipars = get_global_parameters(pta)
    if gpars.size:
        # add a group of all global parameters
        groups.append([params.index(gp) for gp in gpars])

    # make a group for each signal, with all non-global parameters
    for sc in pta._signalcollections:
        for signal in sc._signals:
            ind = [
                params.index(p)
                for p in signal.param_names
                if not gpars.size or p not in gpars
            ]
            if ind:
                groups.append(ind)

    return groups


def get_psr_groups(pta):
    groups = []
    for psr in pta.pulsars:
        grp = [pta.param_names.index(par) for par in pta.param_names if psr in par]
        groups.append(grp)
    return groups


def get_cw_groups(pta):
    """Utility function to get parameter groups for CW sampling.
    These groups should be appended to the usual get_parameter_groups()
    output.
    """
    ang_pars = ["costheta", "phi", "cosinc", "phase0", "psi"]
    mfdh_pars = ["log10_Mc", "log10_fgw", "log10_dL", "log10_h"]
    freq_pars = ["log10_Mc", "log10_fgw", "pdist", "pphase"]

    groups = []
    for pars in [ang_pars, mfdh_pars, freq_pars]:
        groups.append(group_from_params(pta, pars))

    return groups


def get_timing_groups(pta):
    """Utility function to get parameter groups for timing sampling.
    These groups should be appended to the usual get_parameter_groups()
    output.
    """
    pos_pars = ["RAJ", "DECJ", "ELONG", "ELAT", "BETA", "LAMBDA", "PX"]
    spin_pars = ["F", "F0", "F1", "F2", "P", "P1", "Offset"]
    mass_pars = ["PB", "A1", "SINI", "COSI", "M2"]
    kep_pars = [
        "PB",
        "T0",
        "A1",
        "OM",
        "E",
        "ECC",
        "EPS1",
        "EPS2",
        "EPS1DOT",
        "EPS2DOT",
        "FB",
        "SINI",
        "COSI",
        "MTOT",
        "M2",
        "A1DOT",
        "XDOT",
        "X2DOT",
        "EDOT",
        "KOM",
        "KIN",
        "TASC",
    ]
    gr_pars = [
        "H3",
        "H4",
        "OMDOT",
        "OM2DOT",
        "XOMDOT",
        "PBDOT",
        "XPBDOT",
        "GAMMA",
        "PPNGAMMA",
        "DR",
        "DTHETA",
    ]
    pm_pars = [
        "PMDEC",
        "PMRA",
        "PMELONG",
        "PMELAT",
        "PMRV",
        "PMBETA",
        "PMLAMBDA",
    ]

    groups = []
    for pars in [pos_pars, spin_pars, kep_pars, gr_pars, pm_pars, mass_pars]:
        group = []
        for p in pars:
            for q in pta.param_names:
                if p == q.split("_")[-1]:
                    group.append(pta.param_names.index(q))
        if len(group):
            groups.append(group)

    dmx_group = group_from_partial_par_name(pta, part="DMX")
    if len(dmx_group):
        groups.append(dmx_group)
    jump_fd_group = group_from_partial_par_name(pta, part="FD")
    jump_fd_group.extend(group_from_partial_par_name(pta, part="JUMP"))
    if len(jump_fd_group):
        groups.append(jump_fd_group)

    return groups


def group_from_partial_par_name(pta, part="DMX"):
    return [pta.param_names.index(q) for q in pta.param_names if part in q]


def group_from_params(pta, params):
    gr = []
    for p in params:
        for q in pta.param_names:
            if p in q:
                gr.append(pta.param_names.index(q))
    return gr


def save_runtime_info(pta, outdir='chains', human=None):
    """save system info, enterprise PTA.summary, and other metadata to file
    """
    # save system info and enterprise PTA.summary to single file
    sysinfo = {}
    if human is not None:
        sysinfo.update({"human": human})
    sysinfo.update(platform.uname()._asdict())

    with open(os.path.join(outdir, "runtime_info.txt"), "w") as fout:
        for field, data in sysinfo.items():
            fout.write(field + " : " + data + "\n")
        fout.write("\n")
        fout.write("enterprise_extensions v" + __version__ +"\n")
        fout.write("PTMCMCSampler v" + __vPTMCMC__ +"\n")
        fout.write(pta.summary())

    # save paramter list
    with open(os.path.join(outdir, "pars.txt"), "w") as fout:
        for pname in pta.param_names:
            fout.write(pname + "\n")

    # save list of priors
    with open(os.path.join(outdir, "priors.txt"), "w") as fout:
        for pp in pta.params:
            fout.write(pp.__repr__() + "\n")


def setup_sampler(pta, outdir='chains', resume=False,
                  empirical_distr=None, groups=None, human=None,
                  save_ext_dists=False, timing=False, psr=None,
                  restrict_mass=True,
                  loglkwargs={}, logpkwargs={}):
    """
    Sets up an instance of PTMCMC sampler.

    We initialize the sampler the likelihood and prior function
    from the PTA object. We set up an initial jump covariance matrix
    with fairly small jumps as this will be adapted as the MCMC runs.

    We will setup an output directory in `outdir` that will contain
    the chain (first n columns are the samples for the n parameters
    and last 4 are log-posterior, log-likelihood, acceptance rate, and
    an indicator variable for parallel tempering but it doesn't matter
    because we aren't using parallel tempering).

    We then add several custom jump proposals to the mix based on
    whether or not certain parameters are in the model. These are
    all either draws from the prior distribution of parameters or
    draws from uniform distributions.

    save_ext_dists: saves distributions that have been extended to
    cover priors as a pickle to the outdir folder. These can then
    be loaded later as distributions to save a minute at the start
    of the run.
    """

    # dimension of parameter space
    params = pta.param_names
    ndim = len(params)

    # initial jump covariance matrix
    if os.path.exists(outdir+'/cov.npy') and resume:
        cov = np.load(outdir+'/cov.npy')

        # check that the one we load is the same shape as our data
        cov_new = np.diag(np.ones(ndim) * 0.1**2)
        if cov.shape != cov_new.shape:
            msg = 'The covariance matrix (cov.npy) in the output folder is '
            msg += 'the wrong shape for the parameters given. '
            msg += 'Start with a different output directory or '
            msg += 'change resume to False to overwrite the run that exists.'

            raise ValueError(msg)
    else:
        cov = np.diag(np.ones(ndim) * 0.1**2)

    # parameter groupings
    if groups is None:
        groups = get_parameter_groups(pta)

    if timing:
        groups.extend(get_timing_groups(pta))
        groups.append(group_from_params(pta,
                      [x for x in pta.param_names if any(y in x for y in ["timing_model", "ecorr"])]))

    sampler = ptmcmc(ndim, pta.get_lnlikelihood, pta.get_lnprior, cov, groups=groups,
                     outDir=outdir, resume=resume, loglkwargs=loglkwargs,
                     logpkwargs=logpkwargs)

    save_runtime_info(pta, sampler.outDir, human)

    # additional jump proposals
    jp = JumpProposal(pta, empirical_distr=empirical_distr, save_ext_dists=save_ext_dists, outdir=outdir, timing=timing, psr=psr, sampler=sampler, restrict_mass=restrict_mass)

    sampler.jp = jp

    # always add draw from prior
    sampler.addProposalToCycle(jp.draw_from_prior, 15)

    # try adding empirical proposals
    if empirical_distr is not None:
        print('Attempting to add empirical proposals...\n')
        sampler.addProposalToCycle(jp.draw_from_empirical_distr, 30)

    # Red noise prior draw
    if "red noise" in jp.snames:
        print("Adding red noise prior draws...\n")
        sampler.addProposalToCycle(jp.draw_from_red_prior, 10)

    # DM GP noise prior draw
    if "dm_gp" in jp.snames:
        print("Adding DM GP noise prior draws...\n")
        sampler.addProposalToCycle(jp.draw_from_dm_gp_prior, 10)

    # DM annual prior draw
    if "dm_s1yr" in jp.snames:
        print("Adding DM annual prior draws...\n")
        sampler.addProposalToCycle(jp.draw_from_dm1yr_prior, 10)

    # DM dip prior draw
    if "dmexp" in jp.snames:
        print("Adding DM exponential dip prior draws...\n")
        sampler.addProposalToCycle(jp.draw_from_dmexpdip_prior, 10)

    # DM cusp prior draw
    if "dm_cusp" in jp.snames:
        print("Adding DM exponential cusp prior draws...\n")
        sampler.addProposalToCycle(jp.draw_from_dmexpcusp_prior, 10)

    # DMX prior draw
    if "dmx_signal" in jp.snames:
        print("Adding DMX prior draws...\n")
        sampler.addProposalToCycle(jp.draw_from_dmx_prior, 10)

    # Ephemeris prior draw
    if "d_jupiter_mass" in pta.param_names:
        print("Adding ephemeris model prior draws...\n")
        sampler.addProposalToCycle(jp.draw_from_ephem_prior, 10)

    # GWB uniform distribution draw
    if np.any([('gw' in par and 'log10_A' in par) for par in pta.param_names]):
        print('Adding GWB uniform distribution draws...\n')
        sampler.addProposalToCycle(jp.draw_from_gwb_log_uniform_distribution, 10)

    # Dipole uniform distribution draw
    if "dipole_log10_A" in pta.param_names:
        print("Adding dipole uniform distribution draws...\n")
        sampler.addProposalToCycle(jp.draw_from_dipole_log_uniform_distribution, 10)

    # Monopole uniform distribution draw
    if "monopole_log10_A" in pta.param_names:
        print("Adding monopole uniform distribution draws...\n")
        sampler.addProposalToCycle(jp.draw_from_monopole_log_uniform_distribution, 10)

    # Altpol uniform distribution draw
    if "log10Apol_tt" in pta.param_names:
        print("Adding alternative GW-polarization uniform distribution draws...\n")
        sampler.addProposalToCycle(jp.draw_from_altpol_log_uniform_distribution, 10)

    # BWM prior draw
    if "bwm_log10_A" in pta.param_names:
        print("Adding BWM prior draws...\n")
        sampler.addProposalToCycle(jp.draw_from_bwm_prior, 10)

    # FDM prior draw
    if "fdm_log10_A" in pta.param_names:
        print("Adding FDM prior draws...\n")
        sampler.addProposalToCycle(jp.draw_from_fdm_prior, 10)

    # CW prior draw
    if "cw_log10_h" in pta.param_names:
        print("Adding CW strain prior draws...\n")
        sampler.addProposalToCycle(jp.draw_from_cw_log_uniform_distribution, 10)
    if "cw_log10_Mc" in pta.param_names:
        print("Adding CW prior draws...\n")
        sampler.addProposalToCycle(jp.draw_from_cw_distribution, 10)

<<<<<<< HEAD
    # Non Linear Timing Draws
    if "timing_model" in jp.snames:
        print("Adding timing model jump proposal...\n")
        sampler.addProposalToCycle(jp.draw_from_timing_model, 25)
    if "timing_model" in jp.snames:
        print("Adding timing model prior draw...\n")
        sampler.addProposalToCycle(jp.draw_from_timing_model_prior, 25)

    if timing:
        if jp.restrict_mass:
            # SCAM and AM Draws
            # add SCAM
            print("Adding SCAM Jump Proposal...\n")
            sampler.addProposalToCycle(jp.covarianceJumpProposalSCAM, 20)

            # add AM
            print("Adding AM Jump Proposal...\n")
            sampler.addProposalToCycle(jp.covarianceJumpProposalAM, 20)

            # DE does not work well with restricting the pulsar mass
=======
    # free spectrum prior draw
    if np.any(['log10_rho' in par for par in pta.param_names]):
        print('Adding free spectrum prior draws...\n')
        sampler.addProposalToCycle(jp.draw_from_gw_rho_prior, 25)
>>>>>>> 38b1faa1

    return sampler<|MERGE_RESOLUTION|>--- conflicted
+++ resolved
@@ -8,12 +8,9 @@
 
 import healpy as hp
 import numpy as np
-<<<<<<< HEAD
 from scipy.stats import multivariate_normal as mv_norm
 
-=======
 from PTMCMCSampler import __version__ as __vPTMCMC__
->>>>>>> 38b1faa1
 from PTMCMCSampler.PTMCMCSampler import PTSampler as ptmcmc
 
 from enterprise_extensions import __version__
@@ -164,11 +161,7 @@
 
 class JumpProposal(object):
 
-<<<<<<< HEAD
-    def __init__(self, pta, snames=None, empirical_distr=None, f_stat_file=None, save_ext_dists=False, outdir='chains', timing=False, psr=None, sampler=None, restrict_mass=True):
-=======
-    def __init__(self, pta, snames=None, empirical_distr=None, f_stat_file=None, save_ext_dists=False, outdir='./chains'):
->>>>>>> 38b1faa1
+    def __init__(self, pta, snames=None, empirical_distr=None, f_stat_file=None, save_ext_dists=False, outdir='./chains', timing=False, psr=None, sampler=None, restrict_mass=True):
         """Set up some custom jump proposals"""
         self.params = pta.params
         self.pnames = pta.param_names
@@ -1914,7 +1907,6 @@
         print("Adding CW prior draws...\n")
         sampler.addProposalToCycle(jp.draw_from_cw_distribution, 10)
 
-<<<<<<< HEAD
     # Non Linear Timing Draws
     if "timing_model" in jp.snames:
         print("Adding timing model jump proposal...\n")
@@ -1935,11 +1927,9 @@
             sampler.addProposalToCycle(jp.covarianceJumpProposalAM, 20)
 
             # DE does not work well with restricting the pulsar mass
-=======
     # free spectrum prior draw
     if np.any(['log10_rho' in par for par in pta.param_names]):
         print('Adding free spectrum prior draws...\n')
         sampler.addProposalToCycle(jp.draw_from_gw_rho_prior, 25)
->>>>>>> 38b1faa1
 
     return sampler
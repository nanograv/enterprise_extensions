# -*- coding: utf-8 -*-

import os
import json
import numpy as np

from collections import OrderedDict
import scipy.stats as sps
from scipy.stats import truncnorm

from enterprise.signals import parameter
from enterprise.signals import signal_base
from enterprise.signals import deterministic_signals
from enterprise.signals import gp_signals


def BoundNormPrior(value, mu=0, sigma=1, pmin=-1, pmax=1):
    """Prior function for InvGamma parameters."""
    low, up = (pmin - mu) / sigma, (pmax - mu) / sigma
    return truncnorm.pdf(value, loc=mu, scale=sigma, a=low, b=up)


def BoundNormSampler(mu=0, sigma=1, pmin=-1, pmax=1, size=None):
    """Sampling function for Uniform parameters."""
    low, up = (pmin - mu) / sigma, (pmax - mu) / sigma
    return truncnorm.rvs(loc=mu, scale=sigma, a=low, b=up, size=size)


def BoundedNormal(mu=0, sigma=1, pmin=-1, pmax=1, size=None):
    """Class factory for bounded Normal parameters."""

    class BoundedNormal(parameter.Parameter):
        _prior = parameter.Function(
            BoundNormPrior, mu=mu, sigma=sigma, pmin=pmin, pmax=pmax
        )
        _sampler = staticmethod(BoundNormSampler)
        _size = size
        _mu = mu
        _sigma = sigma
        _pmin = pmin
        _pmax = pmax

        def __repr__(self):
            return "{}: BoundedNormal({},{}, [{},{}])".format(
                self.name, mu, sigma, pmin, pmax
            ) + ("" if self._size is None else "[{}]".format(self._size))

    return BoundedNormal


# NE2001 DM Dist data prior.
def NE2001DMDist_Prior(value):
    """Prior function for NE2001DMDist parameters."""
    return px_rv.pdf(value)


def NE2001DMDist_Sampler(size=None):
    """Sampling function for NE2001DMDist parameters."""
    return px_rv.rvs(size=size)


def NE2001DMDist_Parameter(size=None):
    """Class factory for NE2001DMDist parameters."""

    class NE2001DMDist_Parameter(parameter.Parameter):
        _size = size
        _typename = parameter._argrepr("NE2001DMDist")
        _prior = parameter.Function(NE2001DMDist_Prior)
        _sampler = staticmethod(NE2001DMDist_Sampler)

    return NE2001DMDist_Parameter


# Scipy defined RV for NE2001 DM Dist data.
defpath = os.path.dirname(__file__)
data_file = defpath + "/px_prior_1.txt"
px_prior = np.loadtxt(data_file)
px_hist = np.histogram(px_prior, bins=100, density=True)
px_rv = sps.rv_histogram(px_hist)


def get_default_physical_tm_priors():
    """
    Fills dictionary with physical bounds on timing parameters
    """
    physical_tm_priors = {}
    physical_tm_priors["E"] = {"pmin": 0.0, "pmax": 0.9999}
    physical_tm_priors["ECC"] = {"pmin": 0.0, "pmax": 0.9999}
    physical_tm_priors["SINI"] = {"pmin": 0.0, "pmax": 1.0}
    physical_tm_priors["COSI"] = {"pmin": 0.0, "pmax": 1.0}
    physical_tm_priors["PX"] = {"pmin": 0.0}
    physical_tm_priors["M2"] = {"pmin": 1e-10}

    return physical_tm_priors


def get_astrometric_priors(astrometric_px_file="../parallaxes.json"):
    # astrometric_px_file = '../parallaxes.json'
    astrometric_px = {}
    with open(astrometric_px_file, "r") as pxf:
        astrometric_px = json.load(pxf)
        pxf.close()

    return astrometric_px


def get_prior(
    prior_type,
    prior_sigma,
    prior_lower_bound,
    prior_upper_bound,
    mu=0.0,
    num_params=None,
):
    """
    Returns the requested prior for a parameter
    :param prior_type: prior on timing parameters.
    :param prior_sigma: Sets the sigma on timing parameters for normal distribution draws
    :param prior_lower_bound: Sets the lower bound on timing parameters for bounded normal and uniform distribution draws
    :param prior_upper_bound: Sets the upper bound on timing parameters for bounded normal and uniform distribution draws
    :param mu: Sets the mean/central value of prior if bounded normal is selected
    :param num_params: number of timing parameters assigned to prior. Default is None (ie. only one)
    """
    if prior_type == "bounded-normal":
        return BoundedNormal(
            mu=mu,
            sigma=prior_sigma,
            pmin=prior_lower_bound,
            pmax=prior_upper_bound,
            size=num_params,
        )
    elif prior_type == "uniform":
        return parameter.Uniform(prior_lower_bound, prior_upper_bound, size=num_params)
    elif prior_type == "dm_dist_px_prior":
        return NE2001DMDist_Parameter(size=num_params)
    else:
        raise ValueError(
            "prior_type can only be uniform, bounded-normal, or dm_dist_px_prior, not ",
            prior_type,
        )


def filter_Mmat(psr, ltm_list=[]):
    """Filters the pulsar's design matrix of parameters
    :param psr: Pulsar object
    :param ltm_list: a list of parameters that will linearly varied, default is to vary anything not in tm_param_list
    :return: A new pulsar object with the filtered design matrix
    """
    idx_lin_pars = [psr.fitpars.index(p) for p in psr.fitpars if p in ltm_list]
    psr.fitpars = list(np.array(psr.fitpars)[idx_lin_pars])
    psr._designmatrix = psr._designmatrix[:, idx_lin_pars]
    return psr


# timing model delay


@signal_base.function
def tm_delay(t2pulsar, tm_params_orig, **kwargs):
    """
    Compute difference in residuals due to perturbed timing model.

    :param t2pulsar: libstempo pulsar object
    :param tm_params_orig: dictionary of TM parameter tuples, (val, err)

    :return: difference between new and old residuals in seconds
    """
    residuals = np.longdouble(t2pulsar.residuals().copy())

    # grab original timing model parameters and errors in dictionary
    orig_params = {}
    tm_params_rescaled = {}
    for tm_scaled_key, tm_scaled_val in kwargs.items():
        if "DMX" in tm_scaled_key:
            tm_param = "_".join(tm_scaled_key.split("_")[-2:])
        else:
            tm_param = tm_scaled_key.split("_")[-1]

        if tm_param == "COSI":
            orig_params["SINI"] = np.longdouble(tm_params_orig["SINI"][0])
        else:
            orig_params[tm_param] = np.longdouble(tm_params_orig[tm_param][0])

        if "physical" in tm_params_orig[tm_param]:
            # User defined priors are assumed to not be scaled
            if tm_param == "COSI":
                # Switch for sampling in COSI, but using SINI in libstempo
                tm_params_rescaled["SINI"] = np.longdouble(
                    np.sqrt(1 - tm_scaled_val ** 2)
                )
            else:
                tm_params_rescaled[tm_param] = np.longdouble(tm_scaled_val)
        else:
            if tm_param == "COSI":
                # Switch for sampling in COSI, but using SINI in libstempo
                rescaled_COSI = np.longdouble(
                    tm_scaled_val * tm_params_orig[tm_param][1]
                    + tm_params_orig[tm_param][0]
                )
                tm_params_rescaled["SINI"] = np.longdouble(
                    np.sqrt(1 - rescaled_COSI ** 2)
                )
            else:
                tm_params_rescaled[tm_param] = np.longdouble(
                    tm_scaled_val * tm_params_orig[tm_param][1]
                    + tm_params_orig[tm_param][0]
                )

<<<<<<< HEAD
    # TODO: Find a way to not do this every likelihood call bc it doesn't change and it is in enterprise.psr._isort
    # Sort residuals by toa to match with get_detres() call
    isort = np.argsort(t2pulsar.toas(), kind="mergesort")
    t2pulsar.vals(tm_params_rescaled)
    new_res = np.longdouble(t2pulsar.residuals().copy())

    # remeber to set values back to originals
    t2pulsar.vals(orig_params)

    # Return the time-series for the pulsar
    return residuals[isort]-new_res[isort]

=======
    # remember to set values back to originals
    t2pulsar.vals(OrderedDict(zip(keys,
                                  np.atleast_1d(np.double(orig_params[:, 0])))))

    # Sort the residuals
    isort = np.argsort(t2pulsar.toas(), kind='mergesort')

    return residuals[isort] - new_res[isort]
>>>>>>> eee2be06

# Model component building blocks #


def timing_block(
    psr,
    tm_param_list=["F0", "F1"],
    ltm_list=["Offset"],
    prior_type="uniform",
    prior_mu=0.0,
    prior_sigma=2.0,
    prior_lower_bound=-5.0,
    prior_upper_bound=5.0,
    tm_param_dict={},
    fit_remaining_pars=True,
    wideband_kwargs={},
):
    """
    Returns the timing model block of the model
    :param psr: a pulsar object on which to construct the timing model
    :param tm_param_list: a list of parameters to vary nonlinearly in the model
    :param ltm_list: a list of parameters to vary linearly in the model
    :param prior_type: the function used for the priors ['uniform','bounded-normal']
    :param prior_mu: the mean/central vlaue for the prior if ``prior_type`` is 'bounded-normal'
    :param prior_sigma: the sigma for the prior if ``prior_type`` is 'bounded-normal'
    :param prior_lower_bound: the lower bound for the prior
    :param prior_upper_bound: the upper bound for the prior
    :param tm_param_dict: a dictionary of physical parameters for nonlinearly varied timing model parameters, used to sample in non-sigma-scaled parameter space
    :param fit_remaining_pars: fits any timing model parameter in the linear regime if not in ``tm_param_list`` or ``tm_param_dict``
    :param wideband_kwargs: extra kwargs for ``gp_signals.WidebandTimingModel``
    """
    # If param in tm_param_dict not in tm_param_list, add it
    for key in tm_param_dict.keys():
        if key not in tm_param_list:
            tm_param_list.append(key)

    physical_tm_priors = get_default_physical_tm_priors()

    # Get values and errors as pulled by libstempo from par file.
    ptypes = ["normalized" for ii in range(len(psr.t2pulsar.pars()))]
    psr.tm_params_orig = OrderedDict(
        zip(
            psr.t2pulsar.pars(),
            map(
                list,
                zip(
                    np.longdouble(psr.t2pulsar.vals()),
                    np.longdouble(psr.t2pulsar.errs()),
                    ptypes,
                ),
            ),
        )
    )
    # Check to see if nan or inf in pulsar parameter errors.
    # The refit will populate the incorrect errors, but sometimes
    # changes the values by too much, which is why it is done in this order.
    orig_vals = {p: v for p, v in zip(psr.t2pulsar.pars(), psr.t2pulsar.vals())}
    orig_errs = {p: e for p, e in zip(psr.t2pulsar.pars(), psr.t2pulsar.errs())}
    if np.any(np.isnan(psr.t2pulsar.errs())) or np.any(
        [err == 0.0 for err in psr.t2pulsar.errs()]
    ):
        eidxs = np.where(
            np.logical_or(np.isnan(psr.t2pulsar.errs()), psr.t2pulsar.errs() == 0.0)
        )[0]
        psr.t2pulsar.fit()
        for idx in eidxs:
            par = psr.t2pulsar.pars()[idx]
            psr.tm_params_orig[par][1] = np.longdouble(psr.t2pulsar.errs()[idx])
    psr.t2pulsar.vals(orig_vals)
    psr.t2pulsar.errs(orig_errs)

    tm_delay_kwargs = {}
    default_prior_params = [
        prior_mu,
        prior_sigma,
        prior_lower_bound,
        prior_upper_bound,
        prior_type,
    ]
    for par in tm_param_list:
        if par == "Offset":
            raise ValueError(
                "TEMPO2 does not support modeling the phase offset: 'Offset'."
            )
        elif par in tm_param_dict.keys():
            # Overwrite default priors if new ones defined for the parameter in tm_param_dict
            if par in psr.tm_params_orig.keys():
                psr.tm_params_orig[par][-1] = "physical"
                val, err, _ = psr.tm_params_orig[par]
            elif "COSI" in par and "SINI" in psr.tm_params_orig.keys():
                print("COSI added to tm_params_orig for to work with tm_delay.")
                sin_val, sin_err, _ = psr.tm_params_orig["SINI"]
                val = np.longdouble(np.sqrt(1 - sin_val ** 2))
                err = np.longdouble(
                    np.sqrt((sin_err * sin_val) ** 2 / (1 - sin_val ** 2))
                )
                # psr.tm_params_orig["SINI"][-1] = "physical"
                psr.tm_params_orig[par] = [val, err, "physical"]
            else:
                raise ValueError(par, "not in psr.tm_params_orig.")

            if "prior_mu" in tm_param_dict[par].keys():
                prior_mu = tm_param_dict[par]["prior_mu"]
            else:
                prior_mu = default_prior_params[0]
            if "prior_sigma" in tm_param_dict[par].keys():
                prior_sigma = tm_param_dict[par]["prior_sigma"]
            else:
                prior_sigma = default_prior_params[1]
            if "prior_lower_bound" in tm_param_dict[par].keys():
                prior_lower_bound = tm_param_dict[par]["prior_lower_bound"]
            else:
                prior_lower_bound = np.float(val + err * prior_lower_bound)
            if "prior_upper_bound" in tm_param_dict[par].keys():
                prior_upper_bound = tm_param_dict[par]["prior_upper_bound"]
            else:
                prior_upper_bound = np.float(val + err * prior_upper_bound)

            if "prior_type" in tm_param_dict[par].keys():
                prior_type = tm_param_dict[par]["prior_type"]
            else:
                prior_type = default_prior_params[4]
        else:
            prior_mu = default_prior_params[0]
            prior_sigma = default_prior_params[1]
            prior_lower_bound = default_prior_params[2]
            prior_upper_bound = default_prior_params[3]
            prior_type = default_prior_params[4]

        if par in physical_tm_priors.keys():
            if par in tm_param_dict.keys():
                if "pmin" in physical_tm_priors[par].keys():
                    if prior_lower_bound < physical_tm_priors[par]["pmin"]:
                        prior_lower_bound = physical_tm_priors[par]["pmin"]
                if "pmax" in physical_tm_priors[par].keys():
                    if prior_upper_bound > physical_tm_priors[par]["pmax"]:
                        prior_upper_bound = physical_tm_priors[par]["pmax"]
            else:
                if par in psr.tm_params_orig.keys():
                    val, err, _ = psr.tm_params_orig[par]
                else:
                    # Switch for sampling in COSI, but using SINI in libstempo
                    if "COSI" in par and "SINI" in psr.tm_params_orig.keys():
                        print("COSI added to tm_params_orig for to work with tm_delay.")
                        sin_val, sin_err, _ = psr.tm_params_orig["SINI"]
                        val = np.longdouble(np.sqrt(1 - sin_val ** 2))
                        err = np.longdouble(
                            np.sqrt((sin_err * sin_val) ** 2 / (1 - sin_val ** 2))
                        )
                        psr.tm_params_orig[par] = [val, err, "normalized"]
                    else:
                        raise ValueError("{} not in psr.tm_params_orig".format(par))

                if (
                    "pmin" in physical_tm_priors[par].keys()
                    and "pmax" in physical_tm_priors[par].keys()
                ):
                    if val + err * prior_lower_bound < physical_tm_priors[par]["pmin"]:
                        psr.tm_params_orig[par][-1] = "physical"
                        prior_lower_bound = physical_tm_priors[par]["pmin"]

                    if val + err * prior_upper_bound > physical_tm_priors[par]["pmax"]:
                        if psr.tm_params_orig[par][-1] != "physical":
                            psr.tm_params_orig[par][-1] = "physical"
                            # Need to change lower bound to a non-normed prior too
                            prior_lower_bound = np.float(val + err * prior_lower_bound)
                        prior_upper_bound = physical_tm_priors[par]["pmax"]
                    else:
                        if psr.tm_params_orig[par][-1] == "physical":
                            prior_upper_bound = np.float(val + err * prior_upper_bound)
                elif (
                    "pmin" in physical_tm_priors[par].keys()
                    or "pmax" in physical_tm_priors[par].keys()
                ):
                    if "pmin" in physical_tm_priors[par].keys():
                        if (
                            val + err * prior_lower_bound
                            < physical_tm_priors[par]["pmin"]
                        ):
                            psr.tm_params_orig[par][-1] = "physical"
                            prior_lower_bound = physical_tm_priors[par]["pmin"]
                            # Need to change lower bound to a non-normed prior too
                            prior_upper_bound = np.float(val + err * prior_upper_bound)
                    elif "pmax" in physical_tm_priors[par].keys():
                        if (
                            val + err * prior_upper_bound
                            > physical_tm_priors[par]["pmax"]
                        ):
                            psr.tm_params_orig[par][-1] = "physical"
                            prior_upper_bound = physical_tm_priors[par]["pmax"]
                            # Need to change lower bound to a non-normed prior too
                            prior_lower_bound = np.float(val + err * prior_lower_bound)

        tm_delay_kwargs[par] = get_prior(
            prior_type, prior_sigma, prior_lower_bound, prior_upper_bound, mu=prior_mu,
        )
    # timing model
    tm_func = tm_delay(**tm_delay_kwargs)
    tm = deterministic_signals.Deterministic(tm_func, name="timing_model")

    # filter design matrix of all but linear params
    if fit_remaining_pars:
        if not ltm_list:
            ltm_list = [p for p in psr.fitpars if p not in tm_param_list]
        filter_Mmat(psr, ltm_list=ltm_list)
        if any(["DMX" in x for x in ltm_list]) and wideband_kwargs:
            ltm = gp_signals.WidebandTimingModel(
                name="wideband_timing_model", **wideband_kwargs,
            )
        else:
            ltm = gp_signals.TimingModel(coefficients=False)
        tm += ltm

    return tm<|MERGE_RESOLUTION|>--- conflicted
+++ resolved
@@ -206,7 +206,6 @@
                     + tm_params_orig[tm_param][0]
                 )
 
-<<<<<<< HEAD
     # TODO: Find a way to not do this every likelihood call bc it doesn't change and it is in enterprise.psr._isort
     # Sort residuals by toa to match with get_detres() call
     isort = np.argsort(t2pulsar.toas(), kind="mergesort")
@@ -218,17 +217,6 @@
 
     # Return the time-series for the pulsar
     return residuals[isort]-new_res[isort]
-
-=======
-    # remember to set values back to originals
-    t2pulsar.vals(OrderedDict(zip(keys,
-                                  np.atleast_1d(np.double(orig_params[:, 0])))))
-
-    # Sort the residuals
-    isort = np.argsort(t2pulsar.toas(), kind='mergesort')
-
-    return residuals[isort] - new_res[isort]
->>>>>>> eee2be06
 
 # Model component building blocks #
 

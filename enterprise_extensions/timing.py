--- conflicted
+++ resolved
@@ -1,16 +1,12 @@
 # -*- coding: utf-8 -*-
-<<<<<<< HEAD
 import os
 import json
 import numpy as np
-=======
-
->>>>>>> 762e0fdf
+
 from collections import OrderedDict
 import scipy.stats as sps
 from scipy.stats import truncnorm
 
-<<<<<<< HEAD
 from enterprise.signals import parameter
 from enterprise.signals import signal_base
 from enterprise.signals import deterministic_signals
@@ -154,10 +150,6 @@
     psr._designmatrix = psr._designmatrix[:, idx_lin_pars]
     return psr
 
-=======
-import numpy as np
-from enterprise.signals import deterministic_signals, parameter, signal_base
->>>>>>> 762e0fdf
 
 # timing model delay
 
@@ -172,16 +164,8 @@
 
     :return: difference between new and old residuals in seconds
     """
-<<<<<<< HEAD
     residuals = np.longdouble(t2pulsar.residuals().copy())
-=======
-
-    if which == 'all':
-        keys = tmparams_orig.keys()
-    else:
-        keys = which
-
->>>>>>> 762e0fdf
+
     # grab original timing model parameters and errors in dictionary
     orig_params = {}
     tm_params_rescaled = {}
@@ -227,14 +211,8 @@
     t2pulsar.vals(tm_params_rescaled)
     new_res = np.longdouble(t2pulsar.residuals().copy())
 
-<<<<<<< HEAD
     # remeber to set values back to originals
     t2pulsar.vals(orig_params)
-=======
-    # remmeber to set values back to originals
-    t2pulsar.vals(OrderedDict(zip(keys,
-                                  np.atleast_1d(np.double(orig_params[:, 0])))))
->>>>>>> 762e0fdf
 
     # Return the time-series for the pulsar
     return -(new_res[isort] - residuals[isort])

# -*- coding: utf-8 -*-
<<<<<<< HEAD
=======
from __future__ import absolute_import, division, print_function, unicode_literals
>>>>>>> 015abfa2
import os
import json
import numpy as np

from collections import OrderedDict
import scipy.stats as sps
from scipy.stats import truncnorm

from enterprise.signals import parameter
from enterprise.signals import signal_base
from enterprise.signals import deterministic_signals
from enterprise.signals import gp_signals


def BoundNormPrior(value, mu=0, sigma=1, pmin=-1, pmax=1):
    """Prior function for InvGamma parameters."""
    low, up = (pmin - mu) / sigma, (pmax - mu) / sigma
    return truncnorm.pdf(value, loc=mu, scale=sigma, a=low, b=up)


def BoundNormSampler(mu=0, sigma=1, pmin=-1, pmax=1, size=None):
    """Sampling function for Uniform parameters."""
    low, up = (pmin - mu) / sigma, (pmax - mu) / sigma
    return truncnorm.rvs(loc=mu, scale=sigma, a=low, b=up, size=size)


def BoundedNormal(mu=0, sigma=1, pmin=-1, pmax=1, size=None):
    """Class factory for bounded Normal parameters."""

    class BoundedNormal(parameter.Parameter):
        _prior = parameter.Function(
            BoundNormPrior, mu=mu, sigma=sigma, pmin=pmin, pmax=pmax
        )
        _sampler = staticmethod(BoundNormSampler)
        _size = size
        _mu = mu
        _sigma = sigma
        _pmin = pmin
        _pmax = pmax

        def __repr__(self):
            return "{}: BoundedNormal({},{}, [{},{}])".format(
                self.name, mu, sigma, pmin, pmax
            ) + ("" if self._size is None else "[{}]".format(self._size))

    return BoundedNormal


# NE2001 DM Dist data prior.
def NE2001DMDist_Prior(value):
    """Prior function for NE2001DMDist parameters."""
    return px_rv.pdf(value)


def NE2001DMDist_Sampler(size=None):
    """Sampling function for NE2001DMDist parameters."""
    return px_rv.rvs(size=size)


def NE2001DMDist_Parameter(size=None):
    """Class factory for NE2001DMDist parameters."""

    class NE2001DMDist_Parameter(parameter.Parameter):
        _size = size
        _typename = parameter._argrepr("NE2001DMDist")
        _prior = parameter.Function(NE2001DMDist_Prior)
        _sampler = staticmethod(NE2001DMDist_Sampler)

    return NE2001DMDist_Parameter


# Scipy defined RV for NE2001 DM Dist data.
defpath = os.path.dirname(__file__)
data_file = defpath + "/px_prior_1.txt"
px_prior = np.loadtxt(data_file)
px_hist = np.histogram(px_prior, bins=100, density=True)
px_rv = sps.rv_histogram(px_hist)


def get_default_physical_tm_priors():
    """
    Fills dictionary with physical bounds on timing parameters
    """
    physical_tm_priors = {}
    physical_tm_priors["E"] = {"pmin": 0.0, "pmax": 0.9999}
    physical_tm_priors["ECC"] = {"pmin": 0.0, "pmax": 0.9999}
    physical_tm_priors["SINI"] = {"pmin": 0.0, "pmax": 1.0}
    physical_tm_priors["COSI"] = {"pmin": 0.0, "pmax": 1.0}
    physical_tm_priors["PX"] = {"pmin": 0.0}
    physical_tm_priors["M2"] = {"pmin": 1e-10}

    return physical_tm_priors


def get_astrometric_priors(astrometric_px_file="../parallaxes.json"):
    # astrometric_px_file = '../parallaxes.json'
    astrometric_px = {}
    with open(astrometric_px_file, "r") as pxf:
        astrometric_px = json.load(pxf)
        pxf.close()

    return astrometric_px


def get_prior(
    prior_type,
    prior_sigma,
    prior_lower_bound,
    prior_upper_bound,
    mu=0.0,
    num_params=None,
):
    """
    Returns the requested prior for a parameter
    :param prior_type: prior on timing parameters.
    :param prior_sigma: Sets the sigma on timing parameters for normal distribution draws
    :param prior_lower_bound: Sets the lower bound on timing parameters for bounded normal and uniform distribution draws
    :param prior_upper_bound: Sets the upper bound on timing parameters for bounded normal and uniform distribution draws
    :param mu: Sets the mean/central value of prior if bounded normal is selected
    :param num_params: number of timing parameters assigned to prior. Default is None (ie. only one)
    """
    if prior_type == "bounded-normal":
        return BoundedNormal(
            mu=mu,
            sigma=prior_sigma,
            pmin=prior_lower_bound,
            pmax=prior_upper_bound,
            size=num_params,
        )
    elif prior_type == "uniform":
        return parameter.Uniform(prior_lower_bound, prior_upper_bound, size=num_params)
    elif prior_type == "dm_dist_px_prior":
        return NE2001DMDist_Parameter(size=num_params)
    else:
        raise ValueError(
            "prior_type can only be uniform, bounded-normal, or dm_dist_px_prior, not ",
            prior_type,
        )


def filter_Mmat(psr, ltm_list=[]):
    """Filters the pulsar's design matrix of parameters
    :param psr: Pulsar object
    :param ltm_list: a list of parameters that will linearly varied, default is to vary anything not in tm_param_list
    :return: A new pulsar object with the filtered design matrix
    """
    idx_lin_pars = [psr.fitpars.index(p) for p in psr.fitpars if p in ltm_list]
    psr.fitpars = list(np.array(psr.fitpars)[idx_lin_pars])
    psr._designmatrix = psr._designmatrix[:, idx_lin_pars]
    return psr


# timing model delay


@signal_base.function
def tm_delay(t2pulsar, tm_params_orig, **kwargs):
    """
    Compute difference in residuals due to perturbed timing model.

    :param t2pulsar: libstempo pulsar object
    :param tm_params_orig: dictionary of TM parameter tuples, (val, err)

    :return: difference between new and old residuals in seconds
    """
    residuals = np.longdouble(t2pulsar.residuals().copy())

    # grab original timing model parameters and errors in dictionary
    orig_params = {}
    tm_params_rescaled = {}
    for tm_scaled_key, tm_scaled_val in kwargs.items():
        if "DMX" in tm_scaled_key:
            tm_param = "_".join(tm_scaled_key.split("_")[-2:])
        else:
            tm_param = tm_scaled_key.split("_")[-1]

        if tm_param == "COSI":
            orig_params["SINI"] = np.longdouble(tm_params_orig["SINI"][0])
        else:
            orig_params[tm_param] = np.longdouble(tm_params_orig[tm_param][0])

        if "physical" in tm_params_orig[tm_param]:
            # User defined priors are assumed to not be scaled
            if tm_param == "COSI":
                # Switch for sampling in COSI, but using SINI in libstempo
                tm_params_rescaled["SINI"] = np.longdouble(
                    np.sqrt(1 - tm_scaled_val ** 2)
                )
            else:
                tm_params_rescaled[tm_param] = np.longdouble(tm_scaled_val)
        else:
            if tm_param == "COSI":
                # Switch for sampling in COSI, but using SINI in libstempo
                rescaled_COSI = np.longdouble(
                    tm_scaled_val * tm_params_orig[tm_param][1]
                    + tm_params_orig[tm_param][0]
                )
                tm_params_rescaled["SINI"] = np.longdouble(
                    np.sqrt(1 - rescaled_COSI ** 2)
                )
            else:
                tm_params_rescaled[tm_param] = np.longdouble(
                    tm_scaled_val * tm_params_orig[tm_param][1]
                    + tm_params_orig[tm_param][0]
                )

    # TODO: Find a way to not do this every likelihood call bc it doesn't change and it is in enterprise.psr._isort
    # Sort residuals by toa to match with get_detres() call
    isort = np.argsort(t2pulsar.toas(), kind="mergesort")
    t2pulsar.vals(tm_params_rescaled)
    new_res = np.longdouble(t2pulsar.residuals().copy())

    # remeber to set values back to originals
    t2pulsar.vals(orig_params)

    # Return the time-series for the pulsar
<<<<<<< HEAD
    return residuals[isort]-new_res[isort]
=======
    return -(new_res[isort] - residuals[isort])

>>>>>>> 015abfa2


# Model component building blocks #


def timing_block(
    psr,
    tm_param_list=["F0", "F1"],
    ltm_list=["Offset"],
    prior_type="uniform",
    prior_mu=0.0,
    prior_sigma=2.0,
    prior_lower_bound=-5.0,
    prior_upper_bound=5.0,
    tm_param_dict={},
    fit_remaining_pars=True,
    wideband_kwargs={},
):
    """
    Returns the timing model block of the model
    :param psr: a pulsar object on which to construct the timing model
    :param tm_param_list: a list of parameters to vary nonlinearly in the model
    :param ltm_list: a list of parameters to vary linearly in the model
    :param prior_type: the function used for the priors ['uniform','bounded-normal']
    :param prior_mu: the mean/central vlaue for the prior if ``prior_type`` is 'bounded-normal'
    :param prior_sigma: the sigma for the prior if ``prior_type`` is 'bounded-normal'
    :param prior_lower_bound: the lower bound for the prior
    :param prior_upper_bound: the upper bound for the prior
    :param tm_param_dict: a dictionary of physical parameters for nonlinearly varied timing model parameters, used to sample in non-sigma-scaled parameter space
    :param fit_remaining_pars: fits any timing model parameter in the linear regime if not in ``tm_param_list`` or ``tm_param_dict``
    :param wideband_kwargs: extra kwargs for ``gp_signals.WidebandTimingModel``
    """
    # If param in tm_param_dict not in tm_param_list, add it
    for key in tm_param_dict.keys():
        if key not in tm_param_list:
            tm_param_list.append(key)

    physical_tm_priors = get_default_physical_tm_priors()

    # Get values and errors as pulled by libstempo from par file.
    ptypes = ["normalized" for ii in range(len(psr.t2pulsar.pars()))]
    psr.tm_params_orig = OrderedDict(
        zip(
            psr.t2pulsar.pars(),
            map(
                list,
                zip(
                    np.longdouble(psr.t2pulsar.vals()),
                    np.longdouble(psr.t2pulsar.errs()),
                    ptypes,
                ),
            ),
        )
    )
    # Check to see if nan or inf in pulsar parameter errors.
    # The refit will populate the incorrect errors, but sometimes
    # changes the values by too much, which is why it is done in this order.
    orig_vals = {p: v for p, v in zip(psr.t2pulsar.pars(), psr.t2pulsar.vals())}
    orig_errs = {p: e for p, e in zip(psr.t2pulsar.pars(), psr.t2pulsar.errs())}
    if np.any(np.isnan(psr.t2pulsar.errs())) or np.any(
        [err == 0.0 for err in psr.t2pulsar.errs()]
    ):
        eidxs = np.where(
            np.logical_or(np.isnan(psr.t2pulsar.errs()), psr.t2pulsar.errs() == 0.0)
        )[0]
        psr.t2pulsar.fit()
        for idx in eidxs:
            par = psr.t2pulsar.pars()[idx]
            psr.tm_params_orig[par][1] = np.longdouble(psr.t2pulsar.errs()[idx])
    psr.t2pulsar.vals(orig_vals)
    psr.t2pulsar.errs(orig_errs)

    tm_delay_kwargs = {}
    default_prior_params = [
        prior_mu,
        prior_sigma,
        prior_lower_bound,
        prior_upper_bound,
        prior_type,
    ]
    for par in tm_param_list:
        if par == "Offset":
            raise ValueError(
                "TEMPO2 does not support modeling the phase offset: 'Offset'."
            )
        elif par in tm_param_dict.keys():
            # Overwrite default priors if new ones defined for the parameter in tm_param_dict
            if par in psr.tm_params_orig.keys():
                psr.tm_params_orig[par][-1] = "physical"
                val, err, _ = psr.tm_params_orig[par]
            elif "COSI" in par and "SINI" in psr.tm_params_orig.keys():
                print("COSI added to tm_params_orig for to work with tm_delay.")
                sin_val, sin_err, _ = psr.tm_params_orig["SINI"]
                val = np.longdouble(np.sqrt(1 - sin_val ** 2))
                err = np.longdouble(
                    np.sqrt((sin_err * sin_val) ** 2 / (1 - sin_val ** 2))
                )
                # psr.tm_params_orig["SINI"][-1] = "physical"
                psr.tm_params_orig[par] = [val, err, "physical"]
            else:
                raise ValueError(par, "not in psr.tm_params_orig.")

            if "prior_mu" in tm_param_dict[par].keys():
                prior_mu = tm_param_dict[par]["prior_mu"]
            else:
                prior_mu = default_prior_params[0]
            if "prior_sigma" in tm_param_dict[par].keys():
                prior_sigma = tm_param_dict[par]["prior_sigma"]
            else:
                prior_sigma = default_prior_params[1]
            if "prior_lower_bound" in tm_param_dict[par].keys():
                prior_lower_bound = tm_param_dict[par]["prior_lower_bound"]
            else:
                prior_lower_bound = np.float(val + err * prior_lower_bound)
            if "prior_upper_bound" in tm_param_dict[par].keys():
                prior_upper_bound = tm_param_dict[par]["prior_upper_bound"]
            else:
                prior_upper_bound = np.float(val + err * prior_upper_bound)

            if "prior_type" in tm_param_dict[par].keys():
                prior_type = tm_param_dict[par]["prior_type"]
            else:
                prior_type = default_prior_params[4]
        else:
            prior_mu = default_prior_params[0]
            prior_sigma = default_prior_params[1]
            prior_lower_bound = default_prior_params[2]
            prior_upper_bound = default_prior_params[3]
            prior_type = default_prior_params[4]

        if par in physical_tm_priors.keys():
            if par in tm_param_dict.keys():
                if "pmin" in physical_tm_priors[par].keys():
                    if prior_lower_bound < physical_tm_priors[par]["pmin"]:
                        prior_lower_bound = physical_tm_priors[par]["pmin"]
                if "pmax" in physical_tm_priors[par].keys():
                    if prior_upper_bound > physical_tm_priors[par]["pmax"]:
                        prior_upper_bound = physical_tm_priors[par]["pmax"]
            else:
                if par in psr.tm_params_orig.keys():
                    val, err, _ = psr.tm_params_orig[par]
                else:
                    # Switch for sampling in COSI, but using SINI in libstempo
                    if "COSI" in par and "SINI" in psr.tm_params_orig.keys():
                        print("COSI added to tm_params_orig for to work with tm_delay.")
                        sin_val, sin_err, _ = psr.tm_params_orig["SINI"]
                        val = np.longdouble(np.sqrt(1 - sin_val ** 2))
                        err = np.longdouble(
                            np.sqrt((sin_err * sin_val) ** 2 / (1 - sin_val ** 2))
                        )
                        psr.tm_params_orig[par] = [val, err, "normalized"]
                    else:
                        raise ValueError("{} not in psr.tm_params_orig".format(par))

                if (
                    "pmin" in physical_tm_priors[par].keys()
                    and "pmax" in physical_tm_priors[par].keys()
                ):
                    if val + err * prior_lower_bound < physical_tm_priors[par]["pmin"]:
                        psr.tm_params_orig[par][-1] = "physical"
                        prior_lower_bound = physical_tm_priors[par]["pmin"]

                    if val + err * prior_upper_bound > physical_tm_priors[par]["pmax"]:
                        if psr.tm_params_orig[par][-1] != "physical":
                            psr.tm_params_orig[par][-1] = "physical"
                            # Need to change lower bound to a non-normed prior too
                            prior_lower_bound = np.float(val + err * prior_lower_bound)
                        prior_upper_bound = physical_tm_priors[par]["pmax"]
                    else:
                        if psr.tm_params_orig[par][-1] == "physical":
                            prior_upper_bound = np.float(val + err * prior_upper_bound)
                elif (
                    "pmin" in physical_tm_priors[par].keys()
                    or "pmax" in physical_tm_priors[par].keys()
                ):
                    if "pmin" in physical_tm_priors[par].keys():
                        if (
                            val + err * prior_lower_bound
                            < physical_tm_priors[par]["pmin"]
                        ):
                            psr.tm_params_orig[par][-1] = "physical"
                            prior_lower_bound = physical_tm_priors[par]["pmin"]
                            # Need to change lower bound to a non-normed prior too
                            prior_upper_bound = np.float(val + err * prior_upper_bound)
                    elif "pmax" in physical_tm_priors[par].keys():
                        if (
                            val + err * prior_upper_bound
                            > physical_tm_priors[par]["pmax"]
                        ):
                            psr.tm_params_orig[par][-1] = "physical"
                            prior_upper_bound = physical_tm_priors[par]["pmax"]
                            # Need to change lower bound to a non-normed prior too
                            prior_lower_bound = np.float(val + err * prior_lower_bound)

        tm_delay_kwargs[par] = get_prior(
            prior_type, prior_sigma, prior_lower_bound, prior_upper_bound, mu=prior_mu,
        )
    # timing model
    tm_func = tm_delay(**tm_delay_kwargs)
    tm = deterministic_signals.Deterministic(tm_func, name="timing_model")

    # filter design matrix of all but linear params
    if fit_remaining_pars:
        if not ltm_list:
            ltm_list = [p for p in psr.fitpars if p not in tm_param_list]
        filter_Mmat(psr, ltm_list=ltm_list)
        if any(["DMX" in x for x in ltm_list]) and wideband_kwargs:
            ltm = gp_signals.WidebandTimingModel(
                name="wideband_timing_model", **wideband_kwargs,
            )
        else:
            ltm = gp_signals.TimingModel(coefficients=False)
        tm += ltm

    return tm<|MERGE_RESOLUTION|>--- conflicted
+++ resolved
@@ -1,8 +1,5 @@
 # -*- coding: utf-8 -*-
-<<<<<<< HEAD
-=======
-from __future__ import absolute_import, division, print_function, unicode_literals
->>>>>>> 015abfa2
+
 import os
 import json
 import numpy as np
@@ -219,12 +216,7 @@
     t2pulsar.vals(orig_params)
 
     # Return the time-series for the pulsar
-<<<<<<< HEAD
     return residuals[isort]-new_res[isort]
-=======
-    return -(new_res[isort] - residuals[isort])
-
->>>>>>> 015abfa2
 
 
 # Model component building blocks #

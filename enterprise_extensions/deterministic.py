# -*- coding: utf-8 -*-
<<<<<<< HEAD
from __future__ import absolute_import, division, print_function, unicode_literals
import numpy as np
=======
>>>>>>> 762e0fdf

import numpy as np
from enterprise import constants as const
from enterprise.signals import (deterministic_signals, parameter, signal_base,
                                utils)


<<<<<<< HEAD
def bwm_block(
    Tmin, Tmax, amp_prior="log-uniform", skyloc=None, logmin=-18, logmax=-11, name="bwm"
):
=======
def fdm_block(Tmin, Tmax, amp_prior='log-uniform', name='fdm',
              amp_lower=-18, amp_upper=-11,
              freq_lower=-9, freq_upper=-7,
              use_fixed_freq=False, fixed_freq=-8):
>>>>>>> 762e0fdf
    """
    Returns deterministic fuzzy dark matter model:
        1. FDM parameterized by frequency, phase,
            and amplitude (mass and DM energy density).

    :param Tmin:
        Min time to search, probably first TOA (MJD).
    :param Tmax:
        Max time to search, probably last TOA (MJD).
    :param amp_prior:
        Prior on log10_A.
    :param logmin:
        log of minimum FDM amplitude for prior (log10)
    :param logmax:
        log of maximum FDM amplitude for prior (log10)
    :param name:
        Name of FDM signal.
    :param amp_upper, amp_lower, freq_upper, freq_lower:
        The log-space bounds on the amplitude and frequency priors.
    :param use_fixed_freq:
        Whether to do a fixed-frequency run and not search over the frequency.
    :param fixed_freq:
        The frequency value to do a fixed-frequency run with.

    """

    # BWM parameters
<<<<<<< HEAD
    amp_name = "{}_log10_A".format(name)
    if amp_prior == "uniform":
        log10_A_bwm = parameter.LinearExp(logmin, logmax)(amp_name)
    elif amp_prior == "log-uniform":
        log10_A_bwm = parameter.Uniform(logmin, logmax)(amp_name)

    pol_name = "{}_pol".format(name)
    pol = parameter.Uniform(0, np.pi)(pol_name)

    t0_name = "{}_t0".format(name)
    t0 = parameter.Uniform(Tmin, Tmax)(t0_name)

    costh_name = "{}_costheta".format(name)
    phi_name = "{}_phi".format(name)
    if skyloc is None:
        costh = parameter.Uniform(-1, 1)(costh_name)
        phi = parameter.Uniform(0, 2 * np.pi)(phi_name)
    else:
        costh = parameter.Constant(skyloc[0])(costh_name)
        phi = parameter.Constant(skyloc[1])(phi_name)

    # BWM signal
    bwm_wf = utils.bwm_delay(
        log10_h=log10_A_bwm, t0=t0, cos_gwtheta=costh, gwphi=phi, gwpol=pol
    )
    bwm = deterministic_signals.Deterministic(bwm_wf, name=name)
=======
    amp_name = '{}_log10_A'.format(name)
    log10_A_fdm = parameter.Uniform(amp_lower, amp_upper)(amp_name)

    if use_fixed_freq is True:
        log10_f_fdm = fixed_freq

    if use_fixed_freq is False:
        freq_name = '{}_log10_f'.format(name)
        log10_f_fdm = parameter.Uniform(freq_lower, freq_upper)(freq_name)

    phase_e_name = '{}_phase_e'.format(name)
    phase_e_fdm = parameter.Uniform(0, 2*np.pi)(phase_e_name)

    phase_p = parameter.Uniform(0, 2*np.pi)

    fdm_wf = fdm_delay(log10_A=log10_A_fdm, log10_f=log10_f_fdm,
                       phase_e=phase_e_fdm, phase_p=phase_p)
>>>>>>> 762e0fdf

    fdm = deterministic_signals.Deterministic(fdm_wf, name=name)

    return fdm


def cw_block_circ(
    amp_prior="log-uniform",
    dist_prior=None,
    skyloc=None,
    log10_fgw=None,
    psrTerm=False,
    tref=0,
    name="cw",
):
    """
    Returns deterministic, cirular orbit continuous GW model:

    :param amp_prior:
        Prior on log10_h. Default is "log-uniform."
        Use "uniform" for upper limits, or "None" to search over
        log10_dist instead.
    :param dist_prior:
        Prior on log10_dist. Default is "None," meaning that the
        search is over log10_h instead of log10_dist. Use "log-uniform"
        to search over log10_h with a log-uniform prior.
    :param skyloc:
        Fixed sky location of CW signal search as [cos(theta), phi].
        Search over sky location if ``None`` given.
    :param log10_fgw:
        Fixed log10 GW frequency of CW signal search.
        Search over GW frequency if ``None`` given.
    :param ecc:
        Fixed log10 distance to SMBHB search.
        Search over distance or strain if ``None`` given.
    :param psrTerm:
        Boolean for whether to include the pulsar term. Default is False.
    :param name:
        Name of CW signal.

    """

    if dist_prior is None:
        log10_dist = None

        if amp_prior == "uniform":
            log10_h = parameter.LinearExp(-18.0, -11.0)("{}_log10_h".format(name))
        elif amp_prior == "log-uniform":
            log10_h = parameter.Uniform(-18.0, -11.0)("{}_log10_h".format(name))

    elif dist_prior == "log-uniform":
        log10_dist = parameter.Uniform(-2.0, 4.0)("{}_log10_dL".format(name))
        log10_h = None

    # chirp mass [Msol]
    log10_Mc = parameter.Uniform(6.0, 10.0)("{}_log10_Mc".format(name))

    # GW frequency [Hz]
    if log10_fgw is None:
        log10_fgw = parameter.Uniform(-9.0, -7.0)("{}_log10_fgw".format(name))
    else:
        log10_fgw = parameter.Constant(log10_fgw)("{}_log10_fgw".format(name))
    # orbital inclination angle [radians]
    cosinc = parameter.Uniform(-1.0, 1.0)("{}_cosinc".format(name))
    # initial GW phase [radians]
    phase0 = parameter.Uniform(0.0, np.pi)("{}_phase0".format(name))

    # polarization
    psi_name = "{}_psi".format(name)
    psi = parameter.Uniform(0, np.pi)(psi_name)

    # sky location
    costh_name = "{}_costheta".format(name)
    phi_name = "{}_phi".format(name)
    if skyloc is None:
        costh = parameter.Uniform(-1, 1)(costh_name)
        phi = parameter.Uniform(0, 2 * np.pi)(phi_name)
    else:
        costh = parameter.Constant(skyloc[0])(costh_name)
        phi = parameter.Constant(skyloc[1])(phi_name)

    if psrTerm:
        p_phase = parameter.Uniform(0, 2 * np.pi)
        p_dist = parameter.Normal(0, 1)
    else:
        p_phase = None
        p_dist = 0

    # continuous wave signal
    wf = cw_delay(
        cos_gwtheta=costh,
        gwphi=phi,
        cos_inc=cosinc,
        log10_mc=log10_Mc,
        log10_fgw=log10_fgw,
        log10_h=log10_h,
        log10_dist=log10_dist,
        phase0=phase0,
        psi=psi,
        psrTerm=True,
        p_dist=p_dist,
        p_phase=p_phase,
        phase_approx=True,
        check=False,
        tref=tref,
    )
    cw = CWSignal(wf, ecc=False, psrTerm=psrTerm)

    return cw


def cw_block_ecc(
    amp_prior="log-uniform",
    skyloc=None,
    log10_F=None,
    ecc=None,
    psrTerm=False,
    tref=0,
    name="cw",
):
    """
    Returns deterministic, eccentric orbit continuous GW model:

    :param amp_prior:
        Prior on log10_h and log10_Mc/log10_dL. Default is "log-uniform" with
        log10_Mc and log10_dL searched over. Use "uniform" for upper limits,
        log10_h searched over.
    :param skyloc:
        Fixed sky location of CW signal search as [cos(theta), phi].
        Search over sky location if ``None`` given.
    :param log10_F:
        Fixed log-10 orbital frequency of CW signal search.
        Search over orbital frequency if ``None`` given.
    :param ecc:
        Fixed eccentricity of SMBHB search.
        Search over eccentricity if ``None`` given.
    :param psrTerm:
        Boolean for whether to include the pulsar term. Default is False.
    :param name:
        Name of CW signal.

    """

    if amp_prior == "uniform":
        log10_h = parameter.LinearExp(-18.0, -11.0)("{}_log10_h".format(name))
    elif amp_prior == "log-uniform":
        log10_h = None
    # chirp mass [Msol]
    log10_Mc = parameter.Uniform(6.0, 10.0)("{}_log10_Mc".format(name))
    # luminosity distance [Mpc]
    log10_dL = parameter.Uniform(-2.0, 4.0)("{}_log10_dL".format(name))

    # orbital frequency [Hz]
    if log10_F is None:
        log10_Forb = parameter.Uniform(-9.0, -7.0)("{}_log10_Forb".format(name))
    else:
        log10_Forb = parameter.Constant(log10_F)("{}_log10_Forb".format(name))
    # orbital inclination angle [radians]
    cosinc = parameter.Uniform(-1.0, 1.0)("{}_cosinc".format(name))
    # periapsis position angle [radians]
    gamma_0 = parameter.Uniform(0.0, np.pi)("{}_gamma0".format(name))

    # Earth-term eccentricity
    if ecc is None:
        e_0 = parameter.Uniform(0.0, 0.99)("{}_e0".format(name))
    else:
        e_0 = parameter.Constant(ecc)("{}_e0".format(name))

    # initial mean anomaly [radians]
    l_0 = parameter.Uniform(0.0, 2.0 * np.pi)("{}_l0".format(name))
    # mass ratio = M_2/M_1
    q = parameter.Constant(1.0)("{}_q".format(name))

    # polarization
    pol_name = "{}_pol".format(name)
    pol = parameter.Uniform(0, np.pi)(pol_name)

    # sky location
    costh_name = "{}_costheta".format(name)
    phi_name = "{}_phi".format(name)
    if skyloc is None:
        costh = parameter.Uniform(-1, 1)(costh_name)
        phi = parameter.Uniform(0, 2 * np.pi)(phi_name)
    else:
        costh = parameter.Constant(skyloc[0])(costh_name)
        phi = parameter.Constant(skyloc[1])(phi_name)

    # continuous wave signal
    wf = compute_eccentric_residuals(
        cos_gwtheta=costh,
        gwphi=phi,
        log10_mc=log10_Mc,
        log10_dist=log10_dL,
        log10_h=log10_h,
        log10_F=log10_Forb,
        cos_inc=cosinc,
        psi=pol,
        gamma0=gamma_0,
        e0=e_0,
        l0=l_0,
        q=q,
        nmax=400,
        pdist=None,
        pphase=None,
        pgam=None,
        tref=tref,
        check=False,
    )
    cw = CWSignal(wf, ecc=True, psrTerm=psrTerm)

    return cw


@signal_base.function
def cw_delay(
    toas,
    pos,
    pdist,
    cos_gwtheta=0,
    gwphi=0,
    cos_inc=0,
    log10_mc=9,
    log10_fgw=-8,
    log10_dist=None,
    log10_h=None,
    phase0=0,
    psi=0,
    psrTerm=False,
    p_dist=1,
    p_phase=None,
    evolve=False,
    phase_approx=False,
    check=False,
    tref=0,
):
    """
    Function to create GW incuced residuals from a SMBMB as
    defined in Ellis et. al 2012,2013.

    :param toas:
        Pular toas in seconds
    :param pos:
        Unit vector from the Earth to the pulsar
    :param pdist:
        Pulsar distance (mean and uncertainty) [kpc]
    :param cos_gwtheta:
        Cosine of Polar angle of GW source in celestial coords [radians]
    :param gwphi:
        Azimuthal angle of GW source in celestial coords [radians]
    :param cos_inc:
        cosine of Inclination of GW source [radians]
    :param log10_mc:
        log10 of Chirp mass of SMBMB [solar masses]
    :param log10_fgw:
        log10 of Frequency of GW (twice the orbital frequency) [Hz]
    :param log10_dist:
        log10 of Luminosity distance to SMBMB [Mpc],
        used to compute strain, if not None
    :param log10_h:
        log10 of GW strain,
        used to compute distance, if not None
    :param phase0:
        Initial Phase of GW source [radians]
    :param psi:
        Polarization angle of GW source [radians]
    :param psrTerm:
        Option to include pulsar term [boolean]
    :param p_dist:
        Pulsar distance parameter
    :param p_phase:
        Use pulsar phase to determine distance [radian]
    :param evolve:
        Option to include/exclude full evolution [boolean]
    :param phase_approx:
        Option to include/exclude phase evolution across observation time
        [boolean]
    :param check:
        Check if frequency evolves significantly over obs. time [boolean]
    :param tref:
        Reference time for phase and frequency [s]

    :return: Vector of induced residuals

    """

    # convert units to time
    mc = 10 ** log10_mc * const.Tsun
    fgw = 10 ** log10_fgw
    gwtheta = np.arccos(cos_gwtheta)
    inc = np.arccos(cos_inc)
    p_dist = (pdist[0] + pdist[1] * p_dist) * const.kpc / const.c

    if log10_h is None and log10_dist is None:
        raise ValueError("one of log10_dist or log10_h must be non-None")
    elif log10_h is not None and log10_dist is not None:
        raise ValueError("only one of log10_dist or log10_h can be non-None")
    elif log10_h is None:
        dist = 10 ** log10_dist * const.Mpc / const.c
    else:
        dist = 2 * mc ** (5 / 3) * (np.pi * fgw) ** (2 / 3) / 10 ** log10_h

    if check:
        # check that frequency is not evolving significantly over obs. time
        fstart = fgw * (1 - 256 / 5 * mc ** (5 / 3) * fgw ** (8 / 3) * toas[0]) ** (
            -3 / 8
        )
        fend = fgw * (1 - 256 / 5 * mc ** (5 / 3) * fgw ** (8 / 3) * toas[-1]) ** (
            -3 / 8
        )
        df = fend - fstart

        # observation time
        Tobs = toas.max() - toas.min()
        fbin = 1 / Tobs

        if np.abs(df) > fbin:
<<<<<<< HEAD
            print("WARNING: Frequency is evolving over more than one " "frequency bin.")
            print(
                "f0 = {0}, f1 = {1}, df = {2}, fbin = {3}".format(
                    fstart, fend, df, fbin
                )
            )
=======
            print('WARNING: Frequency is evolving over more than one '
                  'frequency bin.')
            print('f0 = {0}, f1 = {1}, df = {2}, fbin = {3}'.format(fstart, fend, df, fbin))
>>>>>>> 762e0fdf
            return np.ones(len(toas)) * np.nan

    # get antenna pattern funcs and cosMu
    # write function to get pos from theta,phi
    fplus, fcross, cosMu = utils.create_gw_antenna_pattern(pos, gwtheta, gwphi)

    # get pulsar time
    toas -= tref
    if p_dist > 0:
        tp = toas - p_dist * (1 - cosMu)
    else:
        tp = toas

    # orbital frequency
    w0 = np.pi * fgw
    phase0 /= 2  # orbital phase
<<<<<<< HEAD
    omegadot = 96 / 5 * mc ** (5 / 3) * w0 ** (11 / 3)
=======
    # omegadot = 96/5 * mc**(5/3) * w0**(11/3) # Not currently used in code
>>>>>>> 762e0fdf

    # evolution
    if evolve:
        # calculate time dependent frequency at earth and pulsar
        omega = w0 * (1 - 256 / 5 * mc ** (5 / 3) * w0 ** (8 / 3) * toas) ** (-3 / 8)
        omega_p = w0 * (1 - 256 / 5 * mc ** (5 / 3) * w0 ** (8 / 3) * tp) ** (-3 / 8)

        if p_dist > 0:
            omega_p0 = w0 * (
                1 + 256 / 5 * mc ** (5 / 3) * w0 ** (8 / 3) * p_dist * (1 - cosMu)
            ) ** (-3 / 8)
        else:
            omega_p0 = w0

        # calculate time dependent phase
        phase = phase0 + 1 / 32 / mc ** (5 / 3) * (w0 ** (-5 / 3) - omega ** (-5 / 3))

        if p_phase is None:
            phase_p = phase0 + 1 / 32 / mc ** (5 / 3) * (
                w0 ** (-5 / 3) - omega_p ** (-5 / 3)
            )
        else:
            phase_p = (
                phase0
                + p_phase
                + 1 / 32 * mc ** (-5 / 3) * (omega_p0 ** (-5 / 3) - omega_p ** (-5 / 3))
            )

    elif phase_approx:
        # monochromatic
        omega = w0
        if p_dist > 0:
            omega_p = w0 * (
                1 + 256 / 5 * mc ** (5 / 3) * w0 ** (8 / 3) * p_dist * (1 - cosMu)
            ) ** (-3 / 8)
        else:
            omega_p = w0

        # phases
        phase = phase0 + omega * toas
        if p_phase is not None:
            phase_p = phase0 + p_phase + omega_p * toas
        else:
            phase_p = (
                phase0
                + omega_p * toas
                + 1 / 32 / mc ** (5 / 3) * (w0 ** (-5 / 3) - omega_p ** (-5 / 3))
            )

    # no evolution
    else:
        # monochromatic
        omega = np.pi * fgw
        omega_p = omega

        # phases
        phase = phase0 + omega * toas
        phase_p = phase0 + omega * tp

    # define time dependent coefficients
    At = -0.5 * np.sin(2 * phase) * (3 + np.cos(2 * inc))
    Bt = 2 * np.cos(2 * phase) * np.cos(inc)
    At_p = -0.5 * np.sin(2 * phase_p) * (3 + np.cos(2 * inc))
    Bt_p = 2 * np.cos(2 * phase_p) * np.cos(inc)

    # now define time dependent amplitudes
    alpha = mc ** (5.0 / 3.0) / (dist * omega ** (1.0 / 3.0))
    alpha_p = mc ** (5.0 / 3.0) / (dist * omega_p ** (1.0 / 3.0))

    # define rplus and rcross
    rplus = alpha * (-At * np.cos(2 * psi) + Bt * np.sin(2 * psi))
    rcross = alpha * (At * np.sin(2 * psi) + Bt * np.cos(2 * psi))
    rplus_p = alpha_p * (-At_p * np.cos(2 * psi) + Bt_p * np.sin(2 * psi))
    rcross_p = alpha_p * (At_p * np.sin(2 * psi) + Bt_p * np.cos(2 * psi))

    # residuals
    if psrTerm:
        res = fplus * (rplus_p - rplus) + fcross * (rcross_p - rcross)
    else:
        res = -fplus * rplus - fcross * rcross

    return res


@signal_base.function
<<<<<<< HEAD
def compute_eccentric_residuals(
    toas,
    theta,
    phi,
    cos_gwtheta,
    gwphi,
    log10_mc,
    log10_dist,
    log10_h,
    log10_F,
    cos_inc,
    psi,
    gamma0,
    e0,
    l0,
    q,
    nmax=400,
    pdist=1.0,
    pphase=None,
    pgam=None,
    psrTerm=False,
    tref=0,
    check=False,
):
=======
def bwm_delay(toas, pos, log10_h=-14.0, cos_gwtheta=0.0, gwphi=0.0, gwpol=0.0, t0=55000,
              antenna_pattern_fn=None):
    """
    Function that calculates the earth-term gravitational-wave
    burst-with-memory signal, as described in:
    Seto et al, van haasteren and Levin, phsirkov et al, Cordes and Jenet.
    This version uses the F+/Fx polarization modes, as verified with the
    Continuous Wave and Anisotropy papers.

    :param toas: Time-of-arrival measurements [s]
    :param pos: Unit vector from Earth to pulsar
    :param log10_h: log10 of GW strain
    :param cos_gwtheta: Cosine of GW polar angle
    :param gwphi: GW azimuthal polar angle [rad]
    :param gwpol: GW polarization angle
    :param t0: Burst central time [day]
    :param antenna_pattern_fn:
        User defined function that takes `pos`, `gwtheta`, `gwphi` as
        arguments and returns (fplus, fcross)

    :return: the waveform as induced timing residuals (seconds)
    """

    # convert
    h = 10 ** log10_h
    gwtheta = np.arccos(cos_gwtheta)
    t0 *= const.day

    # antenna patterns
    if antenna_pattern_fn is None:
        apc = utils.create_gw_antenna_pattern(pos, gwtheta, gwphi)
    else:
        apc = antenna_pattern_fn(pos, gwtheta, gwphi)

    # grab fplus, fcross
    fp, fc = apc[0], apc[1]

    # combined polarization
    pol = np.cos(2 * gwpol) * fp + np.sin(2 * gwpol) * fc

    # Return the time-series for the pulsar
    return pol * h * np.heaviside(toas - t0, 0.5) * (toas - t0)


@signal_base.function
def bwm_sglpsr_delay(toas, sign, log10_A=-15, t0=55000):
    """
    Function that calculates the earth-term gravitational-wave
    burst-with-memory signal for an optimally oriented source in a single pulsar

    :param toas: Time-of-arrival measurements [s]
    :param log10_A: log10 of the amplitude of the ramp (delta_f/f)
    :param t0: Burst central time [day]

    :return: the waveform as induced timing residuals (seconds)
    """

    A = 10 ** log10_A
    t0 *= const.day

    # Return the time-series for the pulsar
    def heaviside(x):
        return 0.5 * (np.sign(x) + 1)

    # return 0 #Fix the return to 0 in order to test what the heck is wrong with red noise detection in bwm
    return A * np.sign(sign) * heaviside(toas - t0) * (toas - t0)


@signal_base.function
def compute_eccentric_residuals(toas, theta, phi, cos_gwtheta, gwphi,
                                log10_mc, log10_dist, log10_h, log10_F, cos_inc,
                                psi, gamma0, e0, l0, q, nmax=400, pdist=1.0,
                                pphase=None, pgam=None, psrTerm=False,
                                tref=0, check=False):
>>>>>>> 762e0fdf
    """
    Simulate GW from eccentric SMBHB. Waveform models from
    Taylor et al. (2015) and Barack and Cutler (2004).
    WARNING: This residual waveform is only accurate if the
    GW frequency is not significantly evolving over the
    observation time of the pulsar.

    :param toa: pulsar observation times
    :param theta: polar coordinate of pulsar
    :param phi: azimuthal coordinate of pulsar
    :param gwtheta: Polar angle of GW source in celestial coords [radians]
    :param gwphi: Azimuthal angle of GW source in celestial coords [radians]
    :param log10_mc: Base-10 lof of chirp mass of SMBMB [solar masses]
    :param log10_dist: Base-10 uminosity distance to SMBMB [Mpc]
    :param log10_F: base-10 orbital frequency of SMBHB [Hz]
    :param inc: Inclination of GW source [radians]
    :param psi: Polarization of GW source [radians]
    :param gamma0: Initial angle of periastron [radians]
    :param e0: Initial eccentricity of SMBHB
    :param l0: Initial mean anomoly [radians]
    :param q: Mass ratio of SMBHB
    :param nmax: Number of harmonics to use in waveform decomposition
    :param pdist: Pulsar distance [kpc]
    :param pphase: Pulsar phase [rad]
    :param pgam: Pulsar angle of periastron [rad]
    :param psrTerm: Option to include pulsar term [boolean]
    :param tref: Fidicuial time at which initial parameters are referenced [s]
    :param check: Check if frequency evolves significantly over obs. time

    :returns: Vector of induced residuals

    """

    # convert from sampling
    F = 10.0 ** log10_F
    mc = 10.0 ** log10_mc
    dist = 10.0 ** log10_dist
    if log10_h is not None:
        h0 = 10.0 ** log10_h
    else:
        h0 = None
    inc = np.arccos(cos_inc)
    gwtheta = np.arccos(cos_gwtheta)

    # define variable for later use
    cosgwtheta, cosgwphi = np.cos(gwtheta), np.cos(gwphi)
    singwtheta, singwphi = np.sin(gwtheta), np.sin(gwphi)
    sin2psi, cos2psi = np.sin(2 * psi), np.cos(2 * psi)

    # unit vectors to GW source
    m = np.array([singwphi, -cosgwphi, 0.0])
    n = np.array([-cosgwtheta * cosgwphi, -cosgwtheta * singwphi, singwtheta])
    omhat = np.array([-singwtheta * cosgwphi, -singwtheta * singwphi, -cosgwtheta])

    # pulsar position vector
<<<<<<< HEAD
    phat = np.array(
        [np.sin(theta) * np.cos(phi), np.sin(theta) * np.sin(phi), np.cos(theta)]
    )

    fplus = (
        0.5 * (np.dot(m, phat) ** 2 - np.dot(n, phat) ** 2) / (1 + np.dot(omhat, phat))
    )
    fcross = (np.dot(m, phat) * np.dot(n, phat)) / (1 + np.dot(omhat, phat))
=======
    phat = np.array([np.sin(theta)*np.cos(phi), np.sin(theta)*np.sin(phi),
                     np.cos(theta)])

    fplus = 0.5 * (np.dot(m, phat)**2 - np.dot(n, phat)**2) / (1+np.dot(omhat, phat))
    fcross = (np.dot(m, phat)*np.dot(n, phat)) / (1 + np.dot(omhat, phat))
>>>>>>> 762e0fdf
    cosMu = -np.dot(omhat, phat)

    # get values from pulsar object
    toas = toas.copy() - tref

    if check:
        # check that frequency is not evolving significantly over obs. time
<<<<<<< HEAD
        y = utils.solve_coupled_ecc_solution(
            F, e0, gamma0, l0, mc, q, np.array([0.0, toas.max()])
        )
=======
        y = utils.solve_coupled_ecc_solution(F, e0, gamma0, l0, mc, q,
                                             np.array([0.0, toas.max()]))
>>>>>>> 762e0fdf

        # initial and final values over observation time
        Fc0, ec0, gc0, phic0 = y[0, :]
        Fc1, ec1, gc1, phic1 = y[-1, :]

        # observation time
        Tobs = 1 / (toas.max() - toas.min())

        if np.abs(Fc0 - Fc1) > 1 / Tobs:
            print("WARNING: Frequency is evolving over more than one frequency bin.")
            print("F0 = {0}, F1 = {1}, delta f = {2}".format(Fc0, Fc1, 1 / Tobs))
            return np.ones(len(toas)) * np.nan

    # get gammadot for earth term
    gammadot = utils.get_gammadot(F, mc, q, e0)

    # get number of harmonics to use
    if not isinstance(nmax, int):
        if e0 < 0.999 and e0 > 0.001:
            nharm = int(nmax(e0))
        elif e0 < 0.001:
            nharm = 2
        else:
            nharm = int(nmax(0.999))
    else:
        nharm = nmax

    # no more than 100 harmonics
    nharm = min(nharm, 100)

    ##### earth term #####
    splus, scross = utils.calculate_splus_scross(
        nmax=nharm,
        mc=mc,
        dl=dist,
        h0=h0,
        F=F,
        e=e0,
        t=toas.copy(),
        l0=l0,
        gamma=gamma0,
        gammadot=gammadot,
        inc=inc,
    )

    ##### pulsar term #####
    if psrTerm:
        # pulsar distance
        pd = pdist

        # convert units
        pd *= const.kpc / const.c

        # get pulsar time
        tp = toas.copy() - pd * (1 - cosMu)

        # solve coupled system of equations to get pulsar term values
<<<<<<< HEAD
        y = utils.solve_coupled_ecc_solution(
            F, e0, gamma0, l0, mc, q, np.array([0.0, tp.min()])
        )
=======
        y = utils.solve_coupled_ecc_solution(F, e0, gamma0, l0, mc,
                                             q, np.array([0.0, tp.min()]))
>>>>>>> 762e0fdf

        # get pulsar term values
        if np.any(y):
            Fp, ep, gp, phip = y[-1, :]

            # get gammadot at pulsar term
            gammadotp = utils.get_gammadot(Fp, mc, q, ep)

            # get phase at pulsar
            if pphase is None:
                lp = phip
            else:
                lp = pphase

            # get angle of periastron at pulsar
            if pgam is None:
                gp = gp
            else:
                gp = pgam

            # get number of harmonics to use
            if not isinstance(nmax, int):
                if e0 < 0.999 and e0 > 0.001:
                    nharm = int(nmax(e0))
                elif e0 < 0.001:
                    nharm = 2
                else:
                    nharm = int(nmax(0.999))
            else:
                nharm = nmax

            # no more than 1000 harmonics
            nharm = min(nharm, 100)
            splusp, scrossp = utils.calculate_splus_scross(
                nmax=nharm,
                mc=mc,
                dl=dist,
                h0=h0,
                F=Fp,
                e=ep,
                t=toas.copy(),
                l0=lp,
                gamma=gp,
                gammadot=gammadotp,
                inc=inc,
            )

            rr = (fplus * cos2psi - fcross * sin2psi) * (splusp - splus) + (
                fplus * sin2psi + fcross * cos2psi
            ) * (scrossp - scross)

        else:
            rr = np.ones(len(toas)) * np.nan

    else:
        rr = (
            -(fplus * cos2psi - fcross * sin2psi) * splus
            - (fplus * sin2psi + fcross * cos2psi) * scross
        )

    return rr


<<<<<<< HEAD
def CWSignal(cw_wf, ecc=False, psrTerm=False, name="cw"):
=======
def CWSignal(cw_wf, ecc=False, psrTerm=False, name='cw'):
>>>>>>> 762e0fdf

    BaseClass = deterministic_signals.Deterministic(cw_wf, name=name)

    class CWSignal(BaseClass):
        def __init__(self, psr):
            super(CWSignal, self).__init__(psr)
            self._wf[""].add_kwarg(psrTerm=psrTerm)
            if ecc:
                pgam = parameter.Uniform(0, 2 * np.pi)(
                    "_".join([psr.name, "pgam", name])
                )
                self._params["pgam"] = pgam
                self._wf[""]._params["pgam"] = pgam

    return CWSignal


@signal_base.function
def generalized_gwpol_psd(
    f,
    log10_A_tt=-15,
    log10_A_st=-15,
    log10_A_vl=-15,
    log10_A_sl=-15,
    kappa=10 / 3,
    p_dist=1.0,
):
    """
    PSD for a generalized mixture of scalar+vector dipole radiation
    and tensorial quadrupole radiation from SMBHBs.
    """

    df = np.diff(np.concatenate((np.array([0]), f[::2])))
    euler_e = 0.5772156649
    pdist = p_dist * const.kpc / const.c

<<<<<<< HEAD
    orf_aa_tt = (2 / 3) * np.ones(len(f))
    orf_aa_st = (2 / 3) * np.ones(len(f))
    orf_aa_vl = 2 * np.log(4 * np.pi * f * pdist) - 14 / 3 + 2 * euler_e
    orf_aa_sl = (
        np.pi ** 2 * f * pdist / 4 - np.log(4 * np.pi * f * pdist) + 37 / 24 - euler_e
    )

    prefactor = (1 + kappa ** 2) / (1 + kappa ** 2 * (f / const.fyr) ** (-2 / 3))
    gwpol_amps = 10 ** (2 * np.array([log10_A_tt, log10_A_st, log10_A_vl, log10_A_sl]))
    gwpol_factors = np.array(
        [
            orf_aa_tt * gwpol_amps[0],
            orf_aa_st * gwpol_amps[1],
            orf_aa_vl * gwpol_amps[2],
            orf_aa_sl * gwpol_amps[3],
        ]
    )

    S_psd = (
        prefactor
        * (
            gwpol_factors[0, :] * (f / const.fyr) ** (-4 / 3)
            + np.sum(gwpol_factors[1:, :], axis=0) * (f / const.fyr) ** (-2)
        )
        / (8 * np.pi ** 2 * f ** 3)
    )
=======
    orf_aa_tt = (2/3) * np.ones(len(f))
    orf_aa_st = (2/3) * np.ones(len(f))
    orf_aa_vl = 2*np.log(4*np.pi*f*pdist) - 14/3 + 2*euler_e
    orf_aa_sl = np.pi**2*f*pdist/4 - \
        np.log(4*np.pi*f*pdist) + 37/24 - euler_e

    prefactor = (1 + kappa**2) / (1 + kappa**2 * (f / const.fyr)**(-2/3))
    gwpol_amps = 10**(2*np.array([log10_A_tt, log10_A_st,
                                  log10_A_vl, log10_A_sl]))
    gwpol_factors = np.array([orf_aa_tt*gwpol_amps[0],
                              orf_aa_st*gwpol_amps[1],
                              orf_aa_vl*gwpol_amps[2],
                              orf_aa_sl*gwpol_amps[3]])

    S_psd = prefactor * (gwpol_factors[0, :] * (f / const.fyr)**(-4/3) +
                         np.sum(gwpol_factors[1:, :], axis=0) *
                         (f / const.fyr)**(-2)) / \
        (8*np.pi**2*f**3)

    return S_psd * np.repeat(df, 2)


@signal_base.function
def fdm_delay(toas, log10_A, log10_f, phase_e, phase_p):
    """
    Function that calculates the earth-term gravitational-wave
    fuzzy dark matter signal, as described in:
    Kato et al. (2020).

    :param toas: Time-of-arrival measurements [s]
    :param log10_A: log10 of GW strain
    :param log10_f: log10 of GW frequency
    :param phase_e: The Earth-term phase of the GW
    :param phase_p: The Pulsar-term phase of the GW

    :return: the waveform as induced timing residuals (seconds)
    """

    # convert
    A = 10 ** log10_A

    f = 10 ** log10_f
>>>>>>> 762e0fdf

    # Return the time-series for the pulsar
    return - A / (2 * np.pi * f) * (np.sin(2 * np.pi * f * toas + phase_e) - np.sin(2 * np.pi * f * toas + phase_p))<|MERGE_RESOLUTION|>--- conflicted
+++ resolved
@@ -1,9 +1,4 @@
 # -*- coding: utf-8 -*-
-<<<<<<< HEAD
-from __future__ import absolute_import, division, print_function, unicode_literals
-import numpy as np
-=======
->>>>>>> 762e0fdf
 
 import numpy as np
 from enterprise import constants as const
@@ -11,16 +6,10 @@
                                 utils)
 
 
-<<<<<<< HEAD
-def bwm_block(
-    Tmin, Tmax, amp_prior="log-uniform", skyloc=None, logmin=-18, logmax=-11, name="bwm"
-):
-=======
 def fdm_block(Tmin, Tmax, amp_prior='log-uniform', name='fdm',
               amp_lower=-18, amp_upper=-11,
               freq_lower=-9, freq_upper=-7,
               use_fixed_freq=False, fixed_freq=-8):
->>>>>>> 762e0fdf
     """
     Returns deterministic fuzzy dark matter model:
         1. FDM parameterized by frequency, phase,
@@ -48,34 +37,6 @@
     """
 
     # BWM parameters
-<<<<<<< HEAD
-    amp_name = "{}_log10_A".format(name)
-    if amp_prior == "uniform":
-        log10_A_bwm = parameter.LinearExp(logmin, logmax)(amp_name)
-    elif amp_prior == "log-uniform":
-        log10_A_bwm = parameter.Uniform(logmin, logmax)(amp_name)
-
-    pol_name = "{}_pol".format(name)
-    pol = parameter.Uniform(0, np.pi)(pol_name)
-
-    t0_name = "{}_t0".format(name)
-    t0 = parameter.Uniform(Tmin, Tmax)(t0_name)
-
-    costh_name = "{}_costheta".format(name)
-    phi_name = "{}_phi".format(name)
-    if skyloc is None:
-        costh = parameter.Uniform(-1, 1)(costh_name)
-        phi = parameter.Uniform(0, 2 * np.pi)(phi_name)
-    else:
-        costh = parameter.Constant(skyloc[0])(costh_name)
-        phi = parameter.Constant(skyloc[1])(phi_name)
-
-    # BWM signal
-    bwm_wf = utils.bwm_delay(
-        log10_h=log10_A_bwm, t0=t0, cos_gwtheta=costh, gwphi=phi, gwpol=pol
-    )
-    bwm = deterministic_signals.Deterministic(bwm_wf, name=name)
-=======
     amp_name = '{}_log10_A'.format(name)
     log10_A_fdm = parameter.Uniform(amp_lower, amp_upper)(amp_name)
 
@@ -93,7 +54,6 @@
 
     fdm_wf = fdm_delay(log10_A=log10_A_fdm, log10_f=log10_f_fdm,
                        phase_e=phase_e_fdm, phase_p=phase_p)
->>>>>>> 762e0fdf
 
     fdm = deterministic_signals.Deterministic(fdm_wf, name=name)
 
@@ -410,18 +370,9 @@
         fbin = 1 / Tobs
 
         if np.abs(df) > fbin:
-<<<<<<< HEAD
-            print("WARNING: Frequency is evolving over more than one " "frequency bin.")
-            print(
-                "f0 = {0}, f1 = {1}, df = {2}, fbin = {3}".format(
-                    fstart, fend, df, fbin
-                )
-            )
-=======
             print('WARNING: Frequency is evolving over more than one '
                   'frequency bin.')
             print('f0 = {0}, f1 = {1}, df = {2}, fbin = {3}'.format(fstart, fend, df, fbin))
->>>>>>> 762e0fdf
             return np.ones(len(toas)) * np.nan
 
     # get antenna pattern funcs and cosMu
@@ -438,11 +389,7 @@
     # orbital frequency
     w0 = np.pi * fgw
     phase0 /= 2  # orbital phase
-<<<<<<< HEAD
-    omegadot = 96 / 5 * mc ** (5 / 3) * w0 ** (11 / 3)
-=======
     # omegadot = 96/5 * mc**(5/3) * w0**(11/3) # Not currently used in code
->>>>>>> 762e0fdf
 
     # evolution
     if evolve:
@@ -528,32 +475,6 @@
 
 
 @signal_base.function
-<<<<<<< HEAD
-def compute_eccentric_residuals(
-    toas,
-    theta,
-    phi,
-    cos_gwtheta,
-    gwphi,
-    log10_mc,
-    log10_dist,
-    log10_h,
-    log10_F,
-    cos_inc,
-    psi,
-    gamma0,
-    e0,
-    l0,
-    q,
-    nmax=400,
-    pdist=1.0,
-    pphase=None,
-    pgam=None,
-    psrTerm=False,
-    tref=0,
-    check=False,
-):
-=======
 def bwm_delay(toas, pos, log10_h=-14.0, cos_gwtheta=0.0, gwphi=0.0, gwpol=0.0, t0=55000,
               antenna_pattern_fn=None):
     """
@@ -628,7 +549,6 @@
                                 psi, gamma0, e0, l0, q, nmax=400, pdist=1.0,
                                 pphase=None, pgam=None, psrTerm=False,
                                 tref=0, check=False):
->>>>>>> 762e0fdf
     """
     Simulate GW from eccentric SMBHB. Waveform models from
     Taylor et al. (2015) and Barack and Cutler (2004).
@@ -684,22 +604,11 @@
     omhat = np.array([-singwtheta * cosgwphi, -singwtheta * singwphi, -cosgwtheta])
 
     # pulsar position vector
-<<<<<<< HEAD
-    phat = np.array(
-        [np.sin(theta) * np.cos(phi), np.sin(theta) * np.sin(phi), np.cos(theta)]
-    )
-
-    fplus = (
-        0.5 * (np.dot(m, phat) ** 2 - np.dot(n, phat) ** 2) / (1 + np.dot(omhat, phat))
-    )
-    fcross = (np.dot(m, phat) * np.dot(n, phat)) / (1 + np.dot(omhat, phat))
-=======
     phat = np.array([np.sin(theta)*np.cos(phi), np.sin(theta)*np.sin(phi),
                      np.cos(theta)])
 
     fplus = 0.5 * (np.dot(m, phat)**2 - np.dot(n, phat)**2) / (1+np.dot(omhat, phat))
     fcross = (np.dot(m, phat)*np.dot(n, phat)) / (1 + np.dot(omhat, phat))
->>>>>>> 762e0fdf
     cosMu = -np.dot(omhat, phat)
 
     # get values from pulsar object
@@ -707,14 +616,8 @@
 
     if check:
         # check that frequency is not evolving significantly over obs. time
-<<<<<<< HEAD
-        y = utils.solve_coupled_ecc_solution(
-            F, e0, gamma0, l0, mc, q, np.array([0.0, toas.max()])
-        )
-=======
         y = utils.solve_coupled_ecc_solution(F, e0, gamma0, l0, mc, q,
                                              np.array([0.0, toas.max()]))
->>>>>>> 762e0fdf
 
         # initial and final values over observation time
         Fc0, ec0, gc0, phic0 = y[0, :]
@@ -772,14 +675,8 @@
         tp = toas.copy() - pd * (1 - cosMu)
 
         # solve coupled system of equations to get pulsar term values
-<<<<<<< HEAD
-        y = utils.solve_coupled_ecc_solution(
-            F, e0, gamma0, l0, mc, q, np.array([0.0, tp.min()])
-        )
-=======
         y = utils.solve_coupled_ecc_solution(F, e0, gamma0, l0, mc,
                                              q, np.array([0.0, tp.min()]))
->>>>>>> 762e0fdf
 
         # get pulsar term values
         if np.any(y):
@@ -843,11 +740,7 @@
     return rr
 
 
-<<<<<<< HEAD
-def CWSignal(cw_wf, ecc=False, psrTerm=False, name="cw"):
-=======
 def CWSignal(cw_wf, ecc=False, psrTerm=False, name='cw'):
->>>>>>> 762e0fdf
 
     BaseClass = deterministic_signals.Deterministic(cw_wf, name=name)
 
@@ -884,34 +777,6 @@
     euler_e = 0.5772156649
     pdist = p_dist * const.kpc / const.c
 
-<<<<<<< HEAD
-    orf_aa_tt = (2 / 3) * np.ones(len(f))
-    orf_aa_st = (2 / 3) * np.ones(len(f))
-    orf_aa_vl = 2 * np.log(4 * np.pi * f * pdist) - 14 / 3 + 2 * euler_e
-    orf_aa_sl = (
-        np.pi ** 2 * f * pdist / 4 - np.log(4 * np.pi * f * pdist) + 37 / 24 - euler_e
-    )
-
-    prefactor = (1 + kappa ** 2) / (1 + kappa ** 2 * (f / const.fyr) ** (-2 / 3))
-    gwpol_amps = 10 ** (2 * np.array([log10_A_tt, log10_A_st, log10_A_vl, log10_A_sl]))
-    gwpol_factors = np.array(
-        [
-            orf_aa_tt * gwpol_amps[0],
-            orf_aa_st * gwpol_amps[1],
-            orf_aa_vl * gwpol_amps[2],
-            orf_aa_sl * gwpol_amps[3],
-        ]
-    )
-
-    S_psd = (
-        prefactor
-        * (
-            gwpol_factors[0, :] * (f / const.fyr) ** (-4 / 3)
-            + np.sum(gwpol_factors[1:, :], axis=0) * (f / const.fyr) ** (-2)
-        )
-        / (8 * np.pi ** 2 * f ** 3)
-    )
-=======
     orf_aa_tt = (2/3) * np.ones(len(f))
     orf_aa_st = (2/3) * np.ones(len(f))
     orf_aa_vl = 2*np.log(4*np.pi*f*pdist) - 14/3 + 2*euler_e
@@ -954,7 +819,6 @@
     A = 10 ** log10_A
 
     f = 10 ** log10_f
->>>>>>> 762e0fdf
 
     # Return the time-series for the pulsar
     return - A / (2 * np.pi * f) * (np.sin(2 * np.pi * f * toas + phase_e) - np.sin(2 * np.pi * f * toas + phase_p))
--- conflicted
+++ resolved
@@ -1,10 +1,6 @@
-<<<<<<< HEAD
-from __future__ import absolute_import, division, print_function, unicode_literals
-=======
 # -*- coding: utf-8 -*-
 
 import warnings
->>>>>>> 762e0fdf
 
 import numpy as np
 import scipy.linalg as sl
@@ -57,23 +53,11 @@
         # and powerlaw red and gw signal
 
         if pta is None:
-<<<<<<< HEAD
-            self.pta = models.model_2a(
-                psrs,
-                psd="powerlaw",
-                bayesephem=bayesephem,
-                gamma_common=gamma_common,
-                wideband=wideband,
-                select="backend",
-                noisedict=noisedict,
-            )
-=======
             self.pta = models.model_2a(psrs, psd='powerlaw',
                                        bayesephem=bayesephem,
                                        gamma_common=gamma_common,
                                        is_wideband=wideband,
                                        select='backend', noisedict=noisedict)
->>>>>>> 762e0fdf
         else:
             self.pta = pta
 
@@ -88,14 +72,6 @@
         self.psrlocs = [p.pos for p in psrs]
 
         # overlap reduction function
-<<<<<<< HEAD
-        if orf == "hd":
-            self.orf = utils.hd_orf
-        elif orf == "dipole":
-            self.orf = utils.dipole_orf
-        elif orf == "monopole":
-            self.orf = utils.monopole_orf
-=======
         if orf == 'hd':
             self.orf = model_orfs.hd_orf
         elif orf == 'dipole':
@@ -108,7 +84,6 @@
             self.orf = model_orfs.gw_dipole_orf
         elif orf == 'st':
             self.orf = model_orfs.st_orf
->>>>>>> 762e0fdf
         else:
             raise ValueError("Unknown ORF!")
 
@@ -179,21 +154,6 @@
         npsr = len(self.pta._signalcollections)
         rho, sig, ORF, xi = [], [], [], []
         for ii in range(npsr):
-<<<<<<< HEAD
-            for jj in range(ii + 1, npsr):
-                if self.gamma_common is None and "gw_gamma" in params.keys():
-                    print("{0:1.2}".format(params["gw_gamma"]))
-                    phiIJ = utils.powerlaw(
-                        self.freqs, log10_A=0, gamma=params["gw_gamma"]
-                    )
-                else:
-                    phiIJ = utils.powerlaw(
-                        self.freqs, log10_A=0, gamma=self.gamma_common
-                    )
-
-                top = np.dot(X[ii], phiIJ * X[jj])
-                bot = np.trace(np.dot(Z[ii] * phiIJ[None, :], Z[jj] * phiIJ[None, :]))
-=======
             for jj in range(ii+1, npsr):
 
                 if psd == 'powerlaw':
@@ -213,7 +173,6 @@
 
                 top = np.dot(X[ii], phiIJ * X[jj])
                 bot = np.trace(np.dot(Z[ii]*phiIJ[None, :], Z[jj]*phiIJ[None, :]))
->>>>>>> 762e0fdf
 
                 # cross correlation and uncertainty
                 rho.append(top / bot)
@@ -266,17 +225,11 @@
                 setpars.update(self.pta.map_params(chain[idx, :-4]))
             else:
                 setpars = dict(zip(param_names, chain[idx, :-4]))
-<<<<<<< HEAD
-            _, _, _, opt[ii], sig[ii] = self.compute_os(params=setpars)
-
-        return (opt, opt / sig)
-=======
             xi, rho_tmp, rho_sig_tmp, opt[ii], sig[ii] = self.compute_os(params=setpars)
             rho.append(rho_tmp)
             rho_sig.append(rho_sig_tmp)
 
         return (np.array(xi), np.array(rho), np.array(rho_sig), opt, opt/sig)
->>>>>>> 762e0fdf
 
     def compute_noise_maximized_os(self, chain, param_names=None):
         """
@@ -431,14 +384,7 @@
         for sc in self.pta._signalcollections:
             ind = []
             for signal, idx in sc._idx.items():
-<<<<<<< HEAD
-                if signal.signal_name == "red noise" and signal.signal_id in [
-                    "gw",
-                    "gw_crn",
-                ]:
-=======
                 if 'red noise' in signal.signal_name and signal.signal_id in ['gw', 'gw_crn']:
->>>>>>> 762e0fdf
                     ind.append(idx)
             ix = np.unique(np.concatenate(ind))
             Fmats.append(sc.get_basis(params=params)[:, ix])
@@ -446,15 +392,6 @@
         return Fmats
 
     def _get_freqs(self, psrs):
-<<<<<<< HEAD
-        """ Hackish way to get frequency vector."""
-        for sig in self.pta._signalcollections[0]._signals:
-            if sig.signal_name == "red noise" and sig.signal_id in ["gw", "gw_crn"]:
-                sig._construct_basis()
-                freqs = np.array(sig._labels[""])
-                break
-        return freqs
-=======
         """Hackish way to get frequency vector."""
 
         for sig in self.pta._signalcollections[0]._signals:
@@ -468,7 +405,6 @@
                     return sig._labels['']
 
         raise ValueError("No frequency basis in pulsar models")
->>>>>>> 762e0fdf
 
     def _set_cache_parameters(self):
         """ Set cache parameters for efficiency. """
@@ -483,11 +419,7 @@
     def get_TNr(self, params={}):
         return self.pta.get_TNr(params=params)
 
-<<<<<<< HEAD
-    @signal_base.cache_call(["white_params", "delay_params"])
-=======
     @signal_base.cache_call(['white_params', 'delay_params', 'basis_params'])
->>>>>>> 762e0fdf
     def get_FNr(self, params={}):
         FNrs = []
         for ct, sc in enumerate(self.pta._signalcollections):
@@ -497,11 +429,7 @@
             FNrs.append(N.solve(res, left_array=F))
         return FNrs
 
-<<<<<<< HEAD
-    @signal_base.cache_call(["white_params"])
-=======
     @signal_base.cache_call(['white_params', 'basis_params'])
->>>>>>> 762e0fdf
     def get_FNF(self, params={}):
         FNFs = []
         for ct, sc in enumerate(self.pta._signalcollections):

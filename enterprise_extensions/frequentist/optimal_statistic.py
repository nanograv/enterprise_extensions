--- conflicted
+++ resolved
@@ -1,10 +1,6 @@
-<<<<<<< HEAD
-from __future__ import absolute_import, division, print_function, unicode_literals
-=======
 from __future__ import (absolute_import, division,
                         print_function, unicode_literals)
 
->>>>>>> 7ae4d2e9
 import numpy as np
 import scipy.linalg as sl
 
@@ -108,12 +104,6 @@
         """
 
         if params is None:
-<<<<<<< HEAD
-            params = {
-                name: par.sample()
-                for name, par in zip(self.pta.param_names, self.pta.params)
-            }
-=======
             params = {name: par.sample() for name, par
                       in zip(self.pta.param_names, self.pta.params)}
         else:
@@ -126,7 +116,6 @@
                     msg += 'Drawing a random value.'
 
                     warnings.warn(msg);
->>>>>>> 7ae4d2e9
 
         # get matrix products
         TNrs = self.get_TNr(params=params)

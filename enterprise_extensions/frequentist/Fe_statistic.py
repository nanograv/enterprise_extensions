<<<<<<< HEAD
from __future__ import absolute_import, division, print_function, unicode_literals
=======
# -*- coding: utf-8 -*-

>>>>>>> 762e0fdf
import numpy as np
import scipy.linalg as sl
from enterprise.signals import (gp_signals, parameter, signal_base, utils,
                                white_signals)



class FeStat(object):
    """
    Class for the Fe-statistic.

    :param psrs: List of `enterprise` Pulsar instances.
    :param params: Dictionary of noise parameters.

    """

    def __init__(self, psrs, params=None):
<<<<<<< HEAD

        print("Initializing the model...")

=======

        print('Initializing the model...')

>>>>>>> 762e0fdf
        efac = parameter.Constant()
        equad = parameter.Constant()
        ef = white_signals.MeasurementNoise(efac=efac)
        eq = white_signals.EquadNoise(log10_equad=equad)

        tm = gp_signals.TimingModel(use_svd=True)

        s = eq + ef + tm

        model = []
        for p in psrs:
            model.append(s(p))
        self.pta = signal_base.PTA(model)

        # set white noise parameters
        if params is None:
            print("No noise dictionary provided!...")
        else:
            self.pta.set_default_params(params)

        self.psrs = psrs
        self.params = params

        self.Nmats = None

    def get_Nmats(self):
        """Makes the Nmatrix used in the fstatistic"""
        TNTs = self.pta.get_TNT(self.params)
<<<<<<< HEAD
        phiinvs = self.pta.get_phiinv(self.params, logdet=False, method="partition")
=======
        phiinvs = self.pta.get_phiinv(self.params, logdet=False, method='partition')
>>>>>>> 762e0fdf
        # Get noise parameters for pta toaerr**2
        Nvecs = self.pta.get_ndiag(self.params)
        # Get the basis matrix
        Ts = self.pta.get_basis(self.params)

<<<<<<< HEAD
        Nmats = [
            make_Nmat(phiinv, TNT, Nvec, T)
            for phiinv, TNT, Nvec, T in zip(phiinvs, TNTs, Nvecs, Ts)
        ]
=======
        Nmats = [make_Nmat(phiinv, TNT, Nvec, T) for phiinv, TNT, Nvec, T in zip(phiinvs, TNTs, Nvecs, Ts)]
>>>>>>> 762e0fdf

        return Nmats

    def compute_Fe(self, f0, gw_skyloc, brave=False, maximized_parameters=False):
        """
        Computes the Fe-statistic (see Ellis, Siemens, Creighton 2012).

        :param f0: GW frequency
        :param gw_skyloc: 2x{number of sky locations} array containing [theta, phi] for each queried sky location,
                          where theta=pi/2-DEC, phi=RA,
                          for singlge sky location use gw_skyloc= np.array([[theta,],[phi,]])
        :param brave: Skip sanity checks in linalg for speedup if True.
        :param maximized_parameters: Calculate maximized extrinsic parameters if True.

        :returns:
            fstat: value of the Fe-statistic
        :if maximized_parameters=True also returns:
            inc_max: Maximized value of inclination
            psi_max: Maximized value of polarization angle
            phase0_max: Maximized value of initial fhase
            h_max: Maximized value of amplitude

        """

<<<<<<< HEAD
        tref = 53000 * 86400
=======
        tref=53000*86400
>>>>>>> 762e0fdf

        phiinvs = self.pta.get_phiinv(self.params, logdet=False)
        TNTs = self.pta.get_TNT(self.params)
        Ts = self.pta.get_basis()

<<<<<<< HEAD
        if self.Nmats == None:
=======
        if self.Nmats is None:
>>>>>>> 762e0fdf

            self.Nmats = self.get_Nmats()

        n_psr = len(self.psrs)
        N = np.zeros((n_psr, 4))
        M = np.zeros((n_psr, 4, 4))

<<<<<<< HEAD
        for idx, (psr, Nmat, TNT, phiinv, T) in enumerate(
            zip(self.psrs, self.Nmats, TNTs, phiinvs, Ts)
        ):
=======
        for idx, (psr, Nmat, TNT, phiinv, T) in enumerate(zip(self.psrs, self.Nmats,
                                                              TNTs, phiinvs, Ts)):
>>>>>>> 762e0fdf

            Sigma = TNT + (np.diag(phiinv) if phiinv.ndim == 1 else phiinv)

            ntoa = len(psr.toas)

            A = np.zeros((4, ntoa))
            A[0, :] = 1 / f0 ** (1 / 3) * np.sin(2 * np.pi * f0 * (psr.toas - tref))
            A[1, :] = 1 / f0 ** (1 / 3) * np.cos(2 * np.pi * f0 * (psr.toas - tref))
            A[2, :] = 1 / f0 ** (1 / 3) * np.sin(2 * np.pi * f0 * (psr.toas - tref))
            A[3, :] = 1 / f0 ** (1 / 3) * np.cos(2 * np.pi * f0 * (psr.toas - tref))

            ip1 = innerProduct_rr(A[0, :], psr.residuals, Nmat, T, Sigma, brave=brave)
            ip2 = innerProduct_rr(A[1, :], psr.residuals, Nmat, T, Sigma, brave=brave)
            ip3 = innerProduct_rr(A[2, :], psr.residuals, Nmat, T, Sigma, brave=brave)
            ip4 = innerProduct_rr(A[3, :], psr.residuals, Nmat, T, Sigma, brave=brave)

            N[idx, :] = np.array([ip1, ip2, ip3, ip4])

            # define M matrix M_ij=(A_i|A_j)
            for jj in range(4):
                for kk in range(4):
                    M[idx, jj, kk] = innerProduct_rr(
                        A[jj, :], A[kk, :], Nmat, T, Sigma, brave=brave
                    )

        fstat = np.zeros(gw_skyloc.shape[1])
        if maximized_parameters:
            inc_max = np.zeros(gw_skyloc.shape[1])
            psi_max = np.zeros(gw_skyloc.shape[1])
            phase0_max = np.zeros(gw_skyloc.shape[1])
            h_max = np.zeros(gw_skyloc.shape[1])

        for j, gw_pos in enumerate(gw_skyloc.T):
            NN = np.copy(N)
            MM = np.copy(M)
            for idx, psr in enumerate(self.psrs):
                F_p, F_c, _ = utils.create_gw_antenna_pattern(
                    psr.pos, gw_pos[0], gw_pos[1]
                )
                NN[idx, :] *= np.array([F_p, F_p, F_c, F_c])
<<<<<<< HEAD
                MM[idx, :, :] *= np.array(
                    [
                        [F_p ** 2, F_p ** 2, F_p * F_c, F_p * F_c],
                        [F_p ** 2, F_p ** 2, F_p * F_c, F_p * F_c],
                        [F_p * F_c, F_p * F_c, F_c ** 2, F_c ** 2],
                        [F_p * F_c, F_p * F_c, F_c ** 2, F_c ** 2],
                    ]
                )
=======
                MM[idx, :, :] *= np.array([[F_p**2, F_p**2, F_p*F_c, F_p*F_c],
                                           [F_p**2, F_p**2, F_p*F_c, F_p*F_c],
                                           [F_p*F_c, F_p*F_c, F_c**2, F_c**2],
                                           [F_p*F_c, F_p*F_c, F_c**2, F_c**2]])
>>>>>>> 762e0fdf

            N_sum = np.sum(NN, axis=0)
            M_sum = np.sum(MM, axis=0)

            # take inverse of M
            Minv = np.linalg.pinv(M_sum)

            fstat[j] = 0.5 * np.dot(N_sum, np.dot(Minv, N_sum))

            if maximized_parameters:
                a_hat = np.dot(Minv, N_sum)

<<<<<<< HEAD
                A_p = np.sqrt(
                    (a_hat[0] + a_hat[3]) ** 2 + (a_hat[1] - a_hat[2]) ** 2
                ) + np.sqrt((a_hat[0] - a_hat[3]) ** 2 + (a_hat[1] + a_hat[2]) ** 2)
                A_c = np.sqrt(
                    (a_hat[0] + a_hat[3]) ** 2 + (a_hat[1] - a_hat[2]) ** 2
                ) - np.sqrt((a_hat[0] - a_hat[3]) ** 2 + (a_hat[1] + a_hat[2]) ** 2)
                AA = A_p + np.sqrt(A_p ** 2 - A_c ** 2)
                # AA = A_p + np.sqrt(A_p**2 + A_c**2)

                # inc_max[j] = np.arccos(-A_c/AA)
                inc_max[j] = np.arccos(A_c / AA)

                two_psi_max = np.arctan2(
                    (A_p * a_hat[3] - A_c * a_hat[0]), (A_c * a_hat[2] + A_p * a_hat[1])
                )

                psi_max[j] = 0.5 * np.arctan2(np.sin(two_psi_max), -np.cos(two_psi_max))

                # convert from [-pi, pi] convention to [0,2*pi] convention
                if psi_max[j] < 0:
                    psi_max[j] += np.pi

                # correcting weird problem of degeneracy (psi-->pi-psi/2 and phi0-->2pi-phi0 keep everything the same)
                if psi_max[j] > np.pi / 2:
                    psi_max[j] += -np.pi / 2

                half_phase0 = -0.5 * np.arctan2(
                    A_p * a_hat[3] - A_c * a_hat[0], A_c * a_hat[1] + A_p * a_hat[2]
                )

                phase0_max[j] = np.arctan2(
                    -np.sin(2 * half_phase0), np.cos(2 * half_phase0)
                )

                # convert from [-pi, pi] convention to [0,2*pi] convention
                if phase0_max[j] < 0:
                    phase0_max[j] += 2 * np.pi

                zeta = np.abs(AA) / 4  # related to amplitude, zeta=M_chirp^(5/3)/D
                h_max[j] = zeta * 2 * (np.pi * f0) ** (2 / 3) * np.pi ** (1 / 3)
=======
                A_p = (np.sqrt((a_hat[0]+a_hat[3])**2 + (a_hat[1]-a_hat[2])**2) +
                       np.sqrt((a_hat[0]-a_hat[3])**2 + (a_hat[1]+a_hat[2])**2))
                A_c = (np.sqrt((a_hat[0]+a_hat[3])**2 + (a_hat[1]-a_hat[2])**2) -
                       np.sqrt((a_hat[0]-a_hat[3])**2 + (a_hat[1]+a_hat[2])**2))
                AA = A_p + np.sqrt(A_p**2 - A_c**2)
                # AA = A_p + np.sqrt(A_p**2 + A_c**2)

                # inc_max[j] = np.arccos(-A_c/AA)
                inc_max[j] = np.arccos(A_c/AA)

                two_psi_max = np.arctan2((A_p*a_hat[3] - A_c*a_hat[0]),
                                         (A_c*a_hat[2] + A_p*a_hat[1]))

                psi_max[j]=0.5*np.arctan2(np.sin(two_psi_max),
                                          -np.cos(two_psi_max))

                # convert from [-pi, pi] convention to [0,2*pi] convention
                if psi_max[j]<0:
                    psi_max[j]+=np.pi

                # correcting weird problem of degeneracy (psi-->pi-psi/2 and phi0-->2pi-phi0 keep everything the same)
                if psi_max[j]>np.pi/2:
                    psi_max[j]+= -np.pi/2

                half_phase0 = -0.5*np.arctan2(A_p*a_hat[3] - A_c*a_hat[0],
                                              A_c*a_hat[1] + A_p*a_hat[2])

                phase0_max[j] = np.arctan2(-np.sin(2*half_phase0),
                                           np.cos(2*half_phase0))

                # convert from [-pi, pi] convention to [0,2*pi] convention
                if phase0_max[j]<0:
                    phase0_max[j]+=2*np.pi

                zeta = np.abs(AA)/4  # related to amplitude, zeta=M_chirp^(5/3)/D
                h_max[j] = zeta * 2 * (np.pi*f0)**(2/3)*np.pi**(1/3)
>>>>>>> 762e0fdf

        if maximized_parameters:
            return fstat, inc_max, psi_max, phase0_max, h_max
        else:
            return fstat


def innerProduct_rr(x, y, Nmat, Tmat, Sigma, TNx=None, TNy=None, brave=False):
<<<<<<< HEAD
    """
    Compute inner product using rank-reduced
    approximations for red noise/jitter
    Compute: x^T N^{-1} y - x^T N^{-1} T \Sigma^{-1} T^T N^{-1} y

    :param x: vector timeseries 1
    :param y: vector timeseries 2
    :param Nmat: white noise matrix
    :param Tmat: Modified design matrix including red noise/jitter
    :param Sigma: Sigma matrix (\varphi^{-1} + T^T N^{-1} T)
    :param TNx: T^T N^{-1} x precomputed
    :param TNy: T^T N^{-1} y precomputed
    :return: inner product (x|y)
    """
=======
    r"""
        Compute inner product using rank-reduced
        approximations for red noise/jitter
        Compute: x^T N^{-1} y - x^T N^{-1} T \Sigma^{-1} T^T N^{-1} y

        :param x: vector timeseries 1
        :param y: vector timeseries 2
        :param Nmat: white noise matrix
        :param Tmat: Modified design matrix including red noise/jitter
        :param Sigma: Sigma matrix (\varphi^{-1} + T^T N^{-1} T)
        :param TNx: T^T N^{-1} x precomputed
        :param TNy: T^T N^{-1} y precomputed
        :return: inner product (x|y)
        """
>>>>>>> 762e0fdf

    # white noise term
    Ni = Nmat
    xNy = np.dot(np.dot(x, Ni), y)
    Nx, Ny = np.dot(Ni, x), np.dot(Ni, y)

<<<<<<< HEAD
    if TNx == None and TNy == None:
=======
    if TNx is None and TNy is None:
>>>>>>> 762e0fdf
        TNx = np.dot(Tmat.T, Nx)
        TNy = np.dot(Tmat.T, Ny)

    if brave:
        cf = sl.cho_factor(Sigma, check_finite=False)
        SigmaTNy = sl.cho_solve(cf, TNy, check_finite=False)
    else:
        cf = sl.cho_factor(Sigma)
        SigmaTNy = sl.cho_solve(cf, TNy)

    ret = xNy - np.dot(TNx, SigmaTNy)

    return ret


def make_Nmat(phiinv, TNT, Nvec, T):

    Sigma = TNT + (np.diag(phiinv) if phiinv.ndim == 1 else phiinv)
    cf = sl.cho_factor(Sigma)
    # Nshape = np.shape(T)[0] # Not currently used in code

    TtN = np.multiply((1/Nvec)[:, None], T).T

<<<<<<< HEAD
    TtN = np.multiply((1 / Nvec)[:, None], T).T

    # Put pulsar's autoerrors in a diagonal matrix
    Ndiag = np.diag(1 / Nvec)

    expval2 = sl.cho_solve(cf, TtN)
    # TtNt = np.transpose(TtN)
=======
    # Put pulsar's autoerrors in a diagonal matrix
    Ndiag = np.diag(1/Nvec)

    expval2 = sl.cho_solve(cf, TtN)
    # TtNt = np.transpose(TtN) # Not currently used in code
>>>>>>> 762e0fdf

    # An Ntoa by Ntoa noise matrix to be used in expand dense matrix calculations earlier
    return Ndiag - np.dot(TtN.T, expval2)<|MERGE_RESOLUTION|>--- conflicted
+++ resolved
@@ -1,9 +1,5 @@
-<<<<<<< HEAD
-from __future__ import absolute_import, division, print_function, unicode_literals
-=======
 # -*- coding: utf-8 -*-
 
->>>>>>> 762e0fdf
 import numpy as np
 import scipy.linalg as sl
 from enterprise.signals import (gp_signals, parameter, signal_base, utils,
@@ -21,15 +17,9 @@
     """
 
     def __init__(self, psrs, params=None):
-<<<<<<< HEAD
-
-        print("Initializing the model...")
-
-=======
 
         print('Initializing the model...')
 
->>>>>>> 762e0fdf
         efac = parameter.Constant()
         equad = parameter.Constant()
         ef = white_signals.MeasurementNoise(efac=efac)
@@ -58,24 +48,13 @@
     def get_Nmats(self):
         """Makes the Nmatrix used in the fstatistic"""
         TNTs = self.pta.get_TNT(self.params)
-<<<<<<< HEAD
-        phiinvs = self.pta.get_phiinv(self.params, logdet=False, method="partition")
-=======
         phiinvs = self.pta.get_phiinv(self.params, logdet=False, method='partition')
->>>>>>> 762e0fdf
         # Get noise parameters for pta toaerr**2
         Nvecs = self.pta.get_ndiag(self.params)
         # Get the basis matrix
         Ts = self.pta.get_basis(self.params)
 
-<<<<<<< HEAD
-        Nmats = [
-            make_Nmat(phiinv, TNT, Nvec, T)
-            for phiinv, TNT, Nvec, T in zip(phiinvs, TNTs, Nvecs, Ts)
-        ]
-=======
         Nmats = [make_Nmat(phiinv, TNT, Nvec, T) for phiinv, TNT, Nvec, T in zip(phiinvs, TNTs, Nvecs, Ts)]
->>>>>>> 762e0fdf
 
         return Nmats
 
@@ -100,21 +79,13 @@
 
         """
 
-<<<<<<< HEAD
-        tref = 53000 * 86400
-=======
         tref=53000*86400
->>>>>>> 762e0fdf
 
         phiinvs = self.pta.get_phiinv(self.params, logdet=False)
         TNTs = self.pta.get_TNT(self.params)
         Ts = self.pta.get_basis()
 
-<<<<<<< HEAD
-        if self.Nmats == None:
-=======
         if self.Nmats is None:
->>>>>>> 762e0fdf
 
             self.Nmats = self.get_Nmats()
 
@@ -122,14 +93,8 @@
         N = np.zeros((n_psr, 4))
         M = np.zeros((n_psr, 4, 4))
 
-<<<<<<< HEAD
-        for idx, (psr, Nmat, TNT, phiinv, T) in enumerate(
-            zip(self.psrs, self.Nmats, TNTs, phiinvs, Ts)
-        ):
-=======
         for idx, (psr, Nmat, TNT, phiinv, T) in enumerate(zip(self.psrs, self.Nmats,
                                                               TNTs, phiinvs, Ts)):
->>>>>>> 762e0fdf
 
             Sigma = TNT + (np.diag(phiinv) if phiinv.ndim == 1 else phiinv)
 
@@ -170,21 +135,10 @@
                     psr.pos, gw_pos[0], gw_pos[1]
                 )
                 NN[idx, :] *= np.array([F_p, F_p, F_c, F_c])
-<<<<<<< HEAD
-                MM[idx, :, :] *= np.array(
-                    [
-                        [F_p ** 2, F_p ** 2, F_p * F_c, F_p * F_c],
-                        [F_p ** 2, F_p ** 2, F_p * F_c, F_p * F_c],
-                        [F_p * F_c, F_p * F_c, F_c ** 2, F_c ** 2],
-                        [F_p * F_c, F_p * F_c, F_c ** 2, F_c ** 2],
-                    ]
-                )
-=======
                 MM[idx, :, :] *= np.array([[F_p**2, F_p**2, F_p*F_c, F_p*F_c],
                                            [F_p**2, F_p**2, F_p*F_c, F_p*F_c],
                                            [F_p*F_c, F_p*F_c, F_c**2, F_c**2],
                                            [F_p*F_c, F_p*F_c, F_c**2, F_c**2]])
->>>>>>> 762e0fdf
 
             N_sum = np.sum(NN, axis=0)
             M_sum = np.sum(MM, axis=0)
@@ -197,48 +151,6 @@
             if maximized_parameters:
                 a_hat = np.dot(Minv, N_sum)
 
-<<<<<<< HEAD
-                A_p = np.sqrt(
-                    (a_hat[0] + a_hat[3]) ** 2 + (a_hat[1] - a_hat[2]) ** 2
-                ) + np.sqrt((a_hat[0] - a_hat[3]) ** 2 + (a_hat[1] + a_hat[2]) ** 2)
-                A_c = np.sqrt(
-                    (a_hat[0] + a_hat[3]) ** 2 + (a_hat[1] - a_hat[2]) ** 2
-                ) - np.sqrt((a_hat[0] - a_hat[3]) ** 2 + (a_hat[1] + a_hat[2]) ** 2)
-                AA = A_p + np.sqrt(A_p ** 2 - A_c ** 2)
-                # AA = A_p + np.sqrt(A_p**2 + A_c**2)
-
-                # inc_max[j] = np.arccos(-A_c/AA)
-                inc_max[j] = np.arccos(A_c / AA)
-
-                two_psi_max = np.arctan2(
-                    (A_p * a_hat[3] - A_c * a_hat[0]), (A_c * a_hat[2] + A_p * a_hat[1])
-                )
-
-                psi_max[j] = 0.5 * np.arctan2(np.sin(two_psi_max), -np.cos(two_psi_max))
-
-                # convert from [-pi, pi] convention to [0,2*pi] convention
-                if psi_max[j] < 0:
-                    psi_max[j] += np.pi
-
-                # correcting weird problem of degeneracy (psi-->pi-psi/2 and phi0-->2pi-phi0 keep everything the same)
-                if psi_max[j] > np.pi / 2:
-                    psi_max[j] += -np.pi / 2
-
-                half_phase0 = -0.5 * np.arctan2(
-                    A_p * a_hat[3] - A_c * a_hat[0], A_c * a_hat[1] + A_p * a_hat[2]
-                )
-
-                phase0_max[j] = np.arctan2(
-                    -np.sin(2 * half_phase0), np.cos(2 * half_phase0)
-                )
-
-                # convert from [-pi, pi] convention to [0,2*pi] convention
-                if phase0_max[j] < 0:
-                    phase0_max[j] += 2 * np.pi
-
-                zeta = np.abs(AA) / 4  # related to amplitude, zeta=M_chirp^(5/3)/D
-                h_max[j] = zeta * 2 * (np.pi * f0) ** (2 / 3) * np.pi ** (1 / 3)
-=======
                 A_p = (np.sqrt((a_hat[0]+a_hat[3])**2 + (a_hat[1]-a_hat[2])**2) +
                        np.sqrt((a_hat[0]-a_hat[3])**2 + (a_hat[1]+a_hat[2])**2))
                 A_c = (np.sqrt((a_hat[0]+a_hat[3])**2 + (a_hat[1]-a_hat[2])**2) -
@@ -275,7 +187,6 @@
 
                 zeta = np.abs(AA)/4  # related to amplitude, zeta=M_chirp^(5/3)/D
                 h_max[j] = zeta * 2 * (np.pi*f0)**(2/3)*np.pi**(1/3)
->>>>>>> 762e0fdf
 
         if maximized_parameters:
             return fstat, inc_max, psi_max, phase0_max, h_max
@@ -284,22 +195,6 @@
 
 
 def innerProduct_rr(x, y, Nmat, Tmat, Sigma, TNx=None, TNy=None, brave=False):
-<<<<<<< HEAD
-    """
-    Compute inner product using rank-reduced
-    approximations for red noise/jitter
-    Compute: x^T N^{-1} y - x^T N^{-1} T \Sigma^{-1} T^T N^{-1} y
-
-    :param x: vector timeseries 1
-    :param y: vector timeseries 2
-    :param Nmat: white noise matrix
-    :param Tmat: Modified design matrix including red noise/jitter
-    :param Sigma: Sigma matrix (\varphi^{-1} + T^T N^{-1} T)
-    :param TNx: T^T N^{-1} x precomputed
-    :param TNy: T^T N^{-1} y precomputed
-    :return: inner product (x|y)
-    """
-=======
     r"""
         Compute inner product using rank-reduced
         approximations for red noise/jitter
@@ -314,18 +209,13 @@
         :param TNy: T^T N^{-1} y precomputed
         :return: inner product (x|y)
         """
->>>>>>> 762e0fdf
 
     # white noise term
     Ni = Nmat
     xNy = np.dot(np.dot(x, Ni), y)
     Nx, Ny = np.dot(Ni, x), np.dot(Ni, y)
 
-<<<<<<< HEAD
-    if TNx == None and TNy == None:
-=======
     if TNx is None and TNy is None:
->>>>>>> 762e0fdf
         TNx = np.dot(Tmat.T, Nx)
         TNy = np.dot(Tmat.T, Ny)
 
@@ -349,21 +239,11 @@
 
     TtN = np.multiply((1/Nvec)[:, None], T).T
 
-<<<<<<< HEAD
-    TtN = np.multiply((1 / Nvec)[:, None], T).T
-
-    # Put pulsar's autoerrors in a diagonal matrix
-    Ndiag = np.diag(1 / Nvec)
-
-    expval2 = sl.cho_solve(cf, TtN)
-    # TtNt = np.transpose(TtN)
-=======
     # Put pulsar's autoerrors in a diagonal matrix
     Ndiag = np.diag(1/Nvec)
 
     expval2 = sl.cho_solve(cf, TtN)
     # TtNt = np.transpose(TtN) # Not currently used in code
->>>>>>> 762e0fdf
 
     # An Ntoa by Ntoa noise matrix to be used in expand dense matrix calculations earlier
     return Ndiag - np.dot(TtN.T, expval2)
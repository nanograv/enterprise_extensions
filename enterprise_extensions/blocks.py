# -*- coding: utf-8 -*-
from __future__ import absolute_import, division, print_function, unicode_literals
import numpy as np
import types

from enterprise.signals import parameter
from enterprise.signals import selections
from enterprise.signals import white_signals
from enterprise.signals import gp_signals
from enterprise.signals import utils
from enterprise.signals import gp_bases as gpb
from enterprise.signals import gp_priors as gpp
from . import gp_kernels as gpk
from . import chromatic as chrom

__all__ = [
    "white_noise_block",
    "red_noise_block",
    "dm_noise_block",
    "scattering_noise_block",
    "chromatic_noise_block",
    "common_red_noise_block",
    "channelized_backends",
]


def channelized_backends(backend_flags):
    """Selection function to split by channelized backend flags only. For ECORR"""
    flagvals = np.unique(backend_flags)
    ch_b = ["ASP", "GASP", "GUPPI", "PUPPI", "CHIME"]
    flagvals = filter(lambda x: any(map(lambda y: y in x, ch_b)), flagvals)
    return {flagval: backend_flags == flagval for flagval in flagvals}


def white_noise_block(
    vary=False,
    inc_ecorr=False,
    gp_ecorr=False,
    efac1=False,
    select="backend",
    name=None,
):
    """
    Returns the white noise block of the model:

        1. EFAC per backend/receiver system
        2. EQUAD per backend/receiver system
        3. ECORR per backend/receiver system

    :param vary:
        If set to true we vary these parameters
        with uniform priors. Otherwise they are set to constants
        with values to be set later.
    :param inc_ecorr:
        include ECORR, needed for NANOGrav channelized TOAs
    :param gp_ecorr:
        whether to use the Gaussian process model for ECORR
    :param efac1:
        use a strong prior on EFAC = Normal(mu=1, stdev=0.1)
    """

    if select == "backend":
        # define selection by observing backend
        backend = selections.Selection(selections.by_backend)
        # define selection by nanograv backends
        backend_ng = selections.Selection(selections.nanograv_backends)
        backend_ch = selections.Selection(channelized_backends)
    else:
        # define no selection
        backend = selections.Selection(selections.no_selection)

    # white noise parameters
    if vary:
        if efac1:
            efac = parameter.Normal(1.0, 0.1)
        else:
            efac = parameter.Uniform(0.01, 10.0)
        equad = parameter.Uniform(-8.5, -5)
        if inc_ecorr:
            ecorr = parameter.Uniform(-8.5, -5)
    else:
        efac = parameter.Constant()
        equad = parameter.Constant()
        if inc_ecorr:
            ecorr = parameter.Constant()

    # white noise signals
    ef = white_signals.MeasurementNoise(efac=efac, selection=backend, name=name)
    eq = white_signals.EquadNoise(log10_equad=equad, selection=backend, name=name)
    if inc_ecorr:
        if gp_ecorr:
            if name is None:
                name = ""

            ec = gp_signals.EcorrBasisModel(log10_ecorr=ecorr, selection=backend_ch)

        else:
            ec = white_signals.EcorrKernelNoise(log10_ecorr=ecorr, selection=backend_ch)

    # combine signals
    if inc_ecorr:
        s = ef + eq + ec
    elif not inc_ecorr:
        s = ef + eq

    return s


def red_noise_block(
    psd="powerlaw",
    prior="log-uniform",
    Tspan=None,
    components=30,
    gamma_val=None,
    coefficients=False,
    select=None,
    modes=None,
    wgts=None,
    break_flat=False,
    break_flat_fq=None,
):
    """
    Returns red noise model:
        1. Red noise modeled as a power-law with 30 sampling frequencies
    :param psd:
        PSD function [e.g. powerlaw (default), turnover, spectrum, tprocess]
    :param prior:
        Prior on log10_A. Default if "log-uniform". Use "uniform" for
        upper limits.
    :param Tspan:
        Sets frequency sampling f_i = i / Tspan. Default will
        use overall time span for indivicual pulsar.
    :param components:
        Number of frequencies in sampling of red noise
    :param gamma_val:
        If given, this is the fixed slope of the power-law for
        powerlaw, turnover, or tprocess red noise
    :param coefficients: include latent coefficients in GP model?
    """
    # red noise parameters that are common
    if psd in [
        "powerlaw",
        "powerlaw_genmodes",
        "turnover",
        "tprocess",
        "tprocess_adapt",
        "infinitepower",
    ]:
        # parameters shared by PSD functions
        if prior == "uniform":
            log10_A = parameter.LinearExp(-20, -11)
        elif prior == "log-uniform" and gamma_val is not None:
            if np.abs(gamma_val - 4.33) < 0.1:
                log10_A = parameter.Uniform(-20, -11)
            else:
                log10_A = parameter.Uniform(-20, -11)
        else:
            log10_A = parameter.Uniform(-20, -11)

        if gamma_val is not None:
            gamma = parameter.Constant(gamma_val)
        else:
            gamma = parameter.Uniform(0, 7)

        # different PSD function parameters
        if psd == "powerlaw":
            pl = utils.powerlaw(log10_A=log10_A, gamma=gamma)
        elif psd == "powerlaw_genmodes":
            pl = gpp.powerlaw_genmodes(log10_A=log10_A, gamma=gamma, wgts=wgts)
        elif psd == "turnover":
            kappa = parameter.Uniform(0, 7)
            lf0 = parameter.Uniform(-9, -7)
            pl = utils.turnover(log10_A=log10_A, gamma=gamma, lf0=lf0, kappa=kappa)
        elif psd == "tprocess":
            df = 2
            alphas = gpp.InvGamma(df / 2, df / 2, size=components)
            pl = gpp.t_process(log10_A=log10_A, gamma=gamma, alphas=alphas)
        elif psd == "tprocess_adapt":
            df = 2
            alpha_adapt = gpp.InvGamma(df / 2, df / 2, size=1)
            nfreq = parameter.Uniform(-0.5, 10 - 0.5)
            pl = gpp.t_process_adapt(
                log10_A=log10_A, gamma=gamma, alphas_adapt=alpha_adapt, nfreq=nfreq
            )
        elif psd == "infinitepower":
            pl = gpp.infinitepower()

    if psd == "spectrum":
        if prior == "uniform":
            log10_rho = parameter.LinearExp(-10, -4, size=components)
        elif prior == "log-uniform":
            log10_rho = parameter.Uniform(-10, -4, size=components)

        pl = gpp.free_spectrum(log10_rho=log10_rho)

    if select == "backend":
        # define selection by observing backend
        selection = selections.Selection(selections.by_backend)
    elif select == "band" or select == "band+":
        # define selection by observing band
        selection = selections.Selection(selections.by_band)
    else:
        # define no selection
        selection = selections.Selection(selections.no_selection)

    if break_flat:
        log10_A_flat = parameter.Uniform(-20, -11)
        gamma_flat = parameter.Constant(0)
        pl_flat = utils.powerlaw(log10_A=log10_A_flat, gamma=gamma_flat)

        freqs = 1.0 * np.arange(1, components + 1) / Tspan
        components_low = sum(f < break_flat_fq for f in freqs)
        if components_low < 1.5:
            components_low = 2

        rn = gp_signals.FourierBasisGP(
            pl,
            components=components_low,
            Tspan=Tspan,
            coefficients=coefficients,
            selection=selection,
        )

        rn_flat = gp_signals.FourierBasisGP(
            pl_flat,
            modes=freqs[components_low:],
            coefficients=coefficients,
            selection=selection,
            name="red_noise_hf",
        )
        rn = rn + rn_flat
    else:
        rn = gp_signals.FourierBasisGP(
            pl,
            components=components,
            Tspan=Tspan,
            coefficients=coefficients,
            selection=selection,
            modes=modes,
        )

    if select == "band+":  # Add the common component as well
        rn = rn + gp_signals.FourierBasisGP(
            pl, components=components, Tspan=Tspan, coefficients=coefficients
        )

    return rn


def dm_noise_block(
    gp_kernel="diag",
    psd="powerlaw",
    nondiag_kernel="periodic",
    prior="log-uniform",
    Tspan=None,
    components=30,
    gamma_val=None,
    dm_dt=15,
    coefficients=False,
):
    """
    Returns DM noise model:

        1. DM noise modeled as a power-law with 30 sampling frequencies

    :param psd:
        PSD function [e.g. powerlaw (default), spectrum, tprocess]
    :param prior:
        Prior on log10_A. Default if "log-uniform". Use "uniform" for
        upper limits.
    :param Tspan:
        Sets frequency sampling f_i = i / Tspan. Default will
        use overall time span for indivicual pulsar.
    :param components:
        Number of frequencies in sampling of DM-variations.
    :param gamma_val:
        If given, this is the fixed slope of the power-law for
        powerlaw, turnover, or tprocess DM-variations
    :param dm_dt:
        Step size for linear_interpolation_basis in units of days.
    """
    # dm noise parameters that are common
    if gp_kernel == "diag":
        if psd in ["powerlaw", "turnover", "tprocess", "tprocess_adapt"]:
            # parameters shared by PSD functions
            if prior == "uniform":
                log10_A_dm = parameter.LinearExp(-20, -11)
            elif prior == "log-uniform" and gamma_val is not None:
                if np.abs(gamma_val - 4.33) < 0.1:
                    log10_A_dm = parameter.Uniform(-20, -11)
                else:
                    log10_A_dm = parameter.Uniform(-20, -11)
            else:
                log10_A_dm = parameter.Uniform(-20, -11)

            if gamma_val is not None:
                gamma_dm = parameter.Constant(gamma_val)
            else:
                gamma_dm = parameter.Uniform(0, 7)

            # different PSD function parameters
            if psd == "powerlaw":
                dm_prior = utils.powerlaw(log10_A=log10_A_dm, gamma=gamma_dm)
            elif psd == "turnover":
                kappa_dm = parameter.Uniform(0, 7)
                lf0_dm = parameter.Uniform(-9, -7)
                dm_prior = utils.turnover(
                    log10_A=log10_A_dm, gamma=gamma_dm, lf0=lf0_dm, kappa=kappa_dm
                )
            elif psd == "tprocess":
                df = 2
                alphas_dm = gpp.InvGamma(df / 2, df / 2, size=components)
                dm_prior = gpp.t_process(
                    log10_A=log10_A_dm, gamma=gamma_dm, alphas=alphas_dm
                )
            elif psd == "tprocess_adapt":
                df = 2
                alpha_adapt_dm = gpp.InvGamma(df / 2, df / 2, size=1)
                nfreq_dm = parameter.Uniform(-0.5, 10 - 0.5)
                dm_prior = gpp.t_process_adapt(
                    log10_A=log10_A_dm,
                    gamma=gamma_dm,
                    alphas_adapt=alpha_adapt_dm,
                    nfreq=nfreq_dm,
                )

        if psd == "spectrum":
            if prior == "uniform":
                log10_rho_dm = parameter.LinearExp(-10, -4, size=components)
            elif prior == "log-uniform":
                log10_rho_dm = parameter.Uniform(-10, -4, size=components)

            dm_prior = gpp.free_spectrum(log10_rho=log10_rho_dm)

        dm_basis = utils.createfourierdesignmatrix_dm(nmodes=components, Tspan=Tspan)

    elif gp_kernel == "nondiag":
        if nondiag_kernel == "periodic":
            # Periodic GP kernel for DM
            log10_sigma = parameter.Uniform(-10, -4)
            log10_ell = parameter.Uniform(1, 4)
            log10_p = parameter.Uniform(-4, 1)
            log10_gam_p = parameter.Uniform(-3, 2)

            dm_basis = gpk.linear_interp_basis_dm(dt=dm_dt * 86400)
            dm_prior = gpk.periodic_kernel(
                log10_sigma=log10_sigma,
                log10_ell=log10_ell,
                log10_gam_p=log10_gam_p,
                log10_p=log10_p,
            )
        elif nondiag_kernel == "periodic_rfband":
            # Periodic GP kernel for DM with RQ radio-frequency dependence
            log10_sigma = parameter.Uniform(-10, -4)
            log10_ell = parameter.Uniform(1, 4)
            log10_ell2 = parameter.Uniform(2, 7)
            log10_alpha_wgt = parameter.Uniform(-4, 1)
            log10_p = parameter.Uniform(-4, 1)
            log10_gam_p = parameter.Uniform(-3, 2)

            dm_basis = gpk.get_tf_quantization_matrix(df=200, dt=dm_dt * 86400, dm=True)
            dm_prior = gpk.tf_kernel(
                log10_sigma=log10_sigma,
                log10_ell=log10_ell,
                log10_gam_p=log10_gam_p,
                log10_p=log10_p,
                log10_alpha_wgt=log10_alpha_wgt,
                log10_ell2=log10_ell2,
            )
        elif nondiag_kernel == "sq_exp":
            # squared-exponential GP kernel for DM
            log10_sigma = parameter.Uniform(-10, -4)
            log10_ell = parameter.Uniform(1, 4)

            dm_basis = gpk.linear_interp_basis_dm(dt=dm_dt * 86400)
            dm_prior = gpk.se_dm_kernel(log10_sigma=log10_sigma, log10_ell=log10_ell)
        elif nondiag_kernel == "sq_exp_rfband":
            # Sq-Exp GP kernel for DM with RQ radio-frequency dependence
            log10_sigma = parameter.Uniform(-10, -4)
            log10_ell = parameter.Uniform(1, 4)
            log10_ell2 = parameter.Uniform(2, 7)
            log10_alpha_wgt = parameter.Uniform(-4, 1)

            dm_basis = gpk.get_tf_quantization_matrix(df=200, dt=dm_dt * 86400, dm=True)
            dm_prior = gpk.sf_kernel(
                log10_sigma=log10_sigma,
                log10_ell=log10_ell,
                log10_alpha_wgt=log10_alpha_wgt,
                log10_ell2=log10_ell2,
            )
        elif nondiag_kernel == "dmx_like":
            # DMX-like signal
            log10_sigma = parameter.Uniform(-10, -4)

            dm_basis = gpk.linear_interp_basis_dm(dt=dm_dt * 86400)
            dm_prior = gpk.dmx_ridge_prior(log10_sigma=log10_sigma)

    dmgp = gp_signals.BasisGP(
        dm_prior, dm_basis, name="dm_gp", coefficients=coefficients
    )

    return dmgp


def chromatic_noise_block(
    gp_kernel="nondiag",
    psd="powerlaw",
    nondiag_kernel="periodic",
    prior="log-uniform",
    idx=4,
    include_quadratic=False,
    Tspan=None,
    name="chrom",
    components=30,
    chrom_dt=15,
    coefficients=False,
):
    """
    Returns GP chromatic noise model :

        1. Chromatic modeled with user defined PSD with
        30 sampling frequencies. Available PSDs are
        ['powerlaw', 'turnover' 'spectrum']

    :param gp_kernel:
        Whether to use a diagonal kernel for the GP. ['diag','nondiag']
    :param nondiag_kernel:
        Which nondiagonal kernel to use for the GP.
        ['periodic','sq_exp','periodic_rfband','sq_exp_rfband']
    :param psd:
        PSD to use for common red noise signal. Available options
        are ['powerlaw', 'turnover' 'spectrum']
    :param prior:
        What type of prior to use for amplitudes. ['log-uniform','uniform']
    :param idx:
        Index of radio frequency dependence (i.e. DM is 2). Any float will work.
    :param include_quadratic:
        Whether to include a quadratic fit.
    :param name: Name of signal
    :param Tspan:
        Tspan from which to calculate frequencies for PSD-based GPs.
    :param components:
        Number of frequencies to use in 'diag' GPs.
    :param chrom_dt:
        Step size for linear_interpolation_basis in units of days.
    :param coefficients:
        Whether to keep coefficients of the GP.

    """
    if gp_kernel == "diag":
        chm_basis = gpb.createfourierdesignmatrix_chromatic(
            nmodes=components, Tspan=Tspan
        )
        if psd in ["powerlaw", "turnover"]:
            if prior == "uniform":
                log10_A = parameter.LinearExp(-18, -11)
            elif prior == "log-uniform":
                log10_A = parameter.Uniform(-18, -11)
            gamma = parameter.Uniform(0, 7)

            # PSD
            if psd == "powerlaw":
                chm_prior = utils.powerlaw(log10_A=log10_A, gamma=gamma)
            elif psd == "turnover":
                kappa = parameter.Uniform(0, 7)
                lf0 = parameter.Uniform(-9, -7)
                chm_prior = utils.turnover(
                    log10_A=log10_A, gamma=gamma, lf0=lf0, kappa=kappa
                )

        if psd == "spectrum":
            if prior == "uniform":
                log10_rho = parameter.LinearExp(-10, -4, size=components)
            elif prior == "log-uniform":
                log10_rho = parameter.Uniform(-10, -4, size=components)
            chm_prior = gpp.free_spectrum(log10_rho=log10_rho)

    elif gp_kernel == "nondiag":
        if nondiag_kernel == "periodic":
            # Periodic GP kernel for DM
            log10_sigma = parameter.Uniform(-10, -4)
            log10_ell = parameter.Uniform(1, 4)
            log10_p = parameter.Uniform(-4, 1)
            log10_gam_p = parameter.Uniform(-3, 2)

            chm_basis = gpk.linear_interp_basis_chromatic(dt=chrom_dt * 86400)
            chm_prior = gpk.periodic_kernel(
                log10_sigma=log10_sigma,
                log10_ell=log10_ell,
                log10_gam_p=log10_gam_p,
                log10_p=log10_p,
            )

        elif nondiag_kernel == "periodic_rfband":
            # Periodic GP kernel for DM with RQ radio-frequency dependence
            log10_sigma = parameter.Uniform(-10, -4)
            log10_ell = parameter.Uniform(1, 4)
            log10_ell2 = parameter.Uniform(2, 7)
            log10_alpha_wgt = parameter.Uniform(-4, 1)
            log10_p = parameter.Uniform(-4, 1)
            log10_gam_p = parameter.Uniform(-3, 2)

            chm_basis = gpk.get_tf_quantization_matrix(
                df=200, dt=chrom_dt * 86400, dm=True, idx=idx
            )
            chm_prior = gpk.tf_kernel(
                log10_sigma=log10_sigma,
                log10_ell=log10_ell,
                log10_gam_p=log10_gam_p,
                log10_p=log10_p,
                log10_alpha_wgt=log10_alpha_wgt,
                log10_ell2=log10_ell2,
            )

        elif nondiag_kernel == "sq_exp":
            # squared-exponential kernel for DM
            log10_sigma = parameter.Uniform(-10, -4)
            log10_ell = parameter.Uniform(1, 4)

            chm_basis = gpk.linear_interp_basis_chromatic(dt=chrom_dt * 86400, idx=idx)
            chm_prior = gpk.se_dm_kernel(log10_sigma=log10_sigma, log10_ell=log10_ell)
        elif nondiag_kernel == "sq_exp_rfband":
            # Sq-Exp GP kernel for Chrom with RQ radio-frequency dependence
            log10_sigma = parameter.Uniform(-10, -4)
            log10_ell = parameter.Uniform(1, 4)
            log10_ell2 = parameter.Uniform(2, 7)
            log10_alpha_wgt = parameter.Uniform(-4, 1)

            dm_basis = gpk.get_tf_quantization_matrix(
                df=200, dt=chrom_dt * 86400, dm=True, idx=idx
            )
            dm_prior = gpk.sf_kernel(
                log10_sigma=log10_sigma,
                log10_ell=log10_ell,
                log10_alpha_wgt=log10_alpha_wgt,
                log10_ell2=log10_ell2,
            )

    cgp = gp_signals.BasisGP(
        chm_prior, chm_basis, name=name + "_gp", coefficients=coefficients
    )

    if include_quadratic:
        # quadratic piece
        basis_quad = chrom.chromatic_quad_basis(idx=idx)
        prior_quad = chrom.chromatic_quad_prior()
        cquad = gp_signals.BasisGP(prior_quad, basis_quad, name=name + "_quad")
        cgp += cquad

    return cgp


<<<<<<< HEAD
def common_red_noise_block(
    psd="powerlaw",
    prior="log-uniform",
    Tspan=None,
    components=30,
    gamma_val=None,
    delta_val=None,
    orf=None,
    name="gw",
    coefficients=False,
    pshift=False,
    pseed=None,
):
=======
def common_red_noise_block(psd='powerlaw', prior='log-uniform',
                           Tspan=None, components=30, 
                           gamma_val=None, delta_val=None,
                           orf=None, name='gw', coefficients=False,
                           pshift=False, pseed=None):
>>>>>>> 7ae4d2e9
    """
    Returns common red noise model:

        1. Red noise modeled with user defined PSD with
        30 sampling frequencies. Available PSDs are
        ['powerlaw', 'turnover' 'spectrum']

    :param psd:
        PSD to use for common red noise signal. Available options
        are ['powerlaw', 'turnover' 'spectrum', 'broken_powerlaw']
    :param prior:
        Prior on log10_A. Default if "log-uniform". Use "uniform" for
        upper limits.
    :param Tspan:
        Sets frequency sampling f_i = i / Tspan. Default will
        use overall time span for individual pulsar.
    :param gamma_val:
        Value of spectral index for power-law and turnover
        models. By default spectral index is varied of range [0,7]
    :param delta_val:
        Value of spectral index for high frequencies in broken power-law
        and turnover models. By default spectral index is varied in range [0,7].
    :param orf:
        String representing which overlap reduction function to use.
        By default we do not use any spatial correlations. Permitted
        values are ['hd', 'dipole', 'monopole'].
    :param pshift:
        Option to use a random phase shift in design matrix. For testing the
        null hypothesis.
    :param pseed:
        Option to provide a seed for the random phase shift.
    :param name: Name of common red process

    """

<<<<<<< HEAD
    orfs = {
        "hd": utils.hd_orf(),
        "dipole": utils.dipole_orf(),
        "monopole": utils.monopole_orf(),
    }
=======
    orfs = {'crn': None, 'hd': utils.hd_orf(), 
            'dipole': utils.dipole_orf(),
            'monopole': utils.monopole_orf()}
>>>>>>> 7ae4d2e9

    # common red noise parameters
    if psd in ["powerlaw", "turnover", "turnover_knee", "broken_powerlaw"]:
        amp_name = "{}_log10_A".format(name)
        if prior == "uniform":
            log10_Agw = parameter.LinearExp(-18, -11)(amp_name)
        elif prior == "log-uniform" and gamma_val is not None:
            if np.abs(gamma_val - 4.33) < 0.1:
                log10_Agw = parameter.Uniform(-18, -14)(amp_name)
            else:
                log10_Agw = parameter.Uniform(-18, -11)(amp_name)
        else:
            log10_Agw = parameter.Uniform(-18, -11)(amp_name)

        gam_name = "{}_gamma".format(name)
        if gamma_val is not None:
            gamma_gw = parameter.Constant(gamma_val)(gam_name)
        else:
            gamma_gw = parameter.Uniform(0, 7)(gam_name)

        # common red noise PSD
        if psd == "powerlaw":
            cpl = utils.powerlaw(log10_A=log10_Agw, gamma=gamma_gw)
        elif psd == "broken_powerlaw":
            delta_name = "{}_delta".format(name)
            kappa_name = "{}_kappa".format(name)
            log10_fb_name = "{}_log10_fb".format(name)
            kappa_gw = parameter.Uniform(0.01, 0.5)(kappa_name)
            log10_fb_gw = parameter.Uniform(-10, -7)(log10_fb_name)

            if delta_val is not None:
                delta_gw = parameter.Constant(delta_val)(delta_name)
            else:
                delta_gw = parameter.Uniform(0, 7)(delta_name)
            cpl = gpp.broken_powerlaw(
                log10_A=log10_Agw,
                gamma=gamma_gw,
                delta=delta_gw,
                log10_fb=log10_fb_gw,
                kappa=kappa_gw,
            )
        elif psd == "turnover":
            kappa_name = "{}_kappa".format(name)
            lf0_name = "{}_log10_fbend".format(name)
            kappa_gw = parameter.Uniform(0, 7)(kappa_name)
            lf0_gw = parameter.Uniform(-9, -7)(lf0_name)
            cpl = utils.turnover(
                log10_A=log10_Agw, gamma=gamma_gw, lf0=lf0_gw, kappa=kappa_gw
            )
        elif psd == "turnover_knee":
            kappa_name = "{}_kappa".format(name)
            lfb_name = "{}_log10_fbend".format(name)
            delta_name = "{}_delta".format(name)
            lfk_name = "{}_log10_fknee".format(name)
            kappa_gw = parameter.Uniform(0, 7)(kappa_name)
            lfb_gw = parameter.Uniform(-9.3, -8)(lfb_name)
            delta_gw = parameter.Uniform(-2, 0)(delta_name)
            lfk_gw = parameter.Uniform(-8, -7)(lfk_name)
            cpl = gpp.turnover_knee(
                log10_A=log10_Agw,
                gamma=gamma_gw,
                lfb=lfb_gw,
                lfk=lfk_gw,
                kappa=kappa_gw,
                delta=delta_gw,
            )

    if psd == "spectrum":
        rho_name = "{}_log10_rho".format(name)
        if prior == "uniform":
            log10_rho_gw = parameter.LinearExp(-9, -4, size=components)(rho_name)
        elif prior == "log-uniform":
            log10_rho_gw = parameter.Uniform(-9, -4, size=components)(rho_name)

        cpl = gpp.free_spectrum(log10_rho=log10_rho_gw)

    if orf is None:
        crn = gp_signals.FourierBasisGP(
            cpl,
            coefficients=coefficients,
            components=components,
            Tspan=Tspan,
            name=name,
            pshift=pshift,
            pseed=pseed,
        )
    elif orf in orfs.keys():
<<<<<<< HEAD
        crn = gp_signals.FourierBasisCommonGP(
            cpl,
            orfs[orf],
            components=components,
            Tspan=Tspan,
            name=name,
            pshift=pshift,
            pseed=pseed,
        )
=======
        if orf == 'crn':
            crn = gp_signals.FourierBasisGP(cpl, coefficients=coefficients,
                                        components=components, Tspan=Tspan,
                                        name=name, pshift=pshift, pseed=pseed)
        else:
            crn = gp_signals.FourierBasisCommonGP(cpl, orfs[orf],
                                                components=components,
                                                Tspan=Tspan,
                                                name=name, pshift=pshift,
                                                pseed=pseed)
>>>>>>> 7ae4d2e9
    elif isinstance(orf, types.FunctionType):
        crn = gp_signals.FourierBasisCommonGP(
            cpl,
            orf,
            components=components,
            Tspan=Tspan,
            name=name,
            pshift=pshift,
            pseed=pseed,
        )
    else:
        raise ValueError("ORF {} not recognized".format(orf))

    return crn<|MERGE_RESOLUTION|>--- conflicted
+++ resolved
@@ -550,7 +550,6 @@
     return cgp
 
 
-<<<<<<< HEAD
 def common_red_noise_block(
     psd="powerlaw",
     prior="log-uniform",
@@ -564,13 +563,6 @@
     pshift=False,
     pseed=None,
 ):
-=======
-def common_red_noise_block(psd='powerlaw', prior='log-uniform',
-                           Tspan=None, components=30, 
-                           gamma_val=None, delta_val=None,
-                           orf=None, name='gw', coefficients=False,
-                           pshift=False, pseed=None):
->>>>>>> 7ae4d2e9
     """
     Returns common red noise model:
 
@@ -606,17 +598,9 @@
 
     """
 
-<<<<<<< HEAD
-    orfs = {
-        "hd": utils.hd_orf(),
-        "dipole": utils.dipole_orf(),
-        "monopole": utils.monopole_orf(),
-    }
-=======
     orfs = {'crn': None, 'hd': utils.hd_orf(), 
             'dipole': utils.dipole_orf(),
             'monopole': utils.monopole_orf()}
->>>>>>> 7ae4d2e9
 
     # common red noise parameters
     if psd in ["powerlaw", "turnover", "turnover_knee", "broken_powerlaw"]:
@@ -704,17 +688,6 @@
             pseed=pseed,
         )
     elif orf in orfs.keys():
-<<<<<<< HEAD
-        crn = gp_signals.FourierBasisCommonGP(
-            cpl,
-            orfs[orf],
-            components=components,
-            Tspan=Tspan,
-            name=name,
-            pshift=pshift,
-            pseed=pseed,
-        )
-=======
         if orf == 'crn':
             crn = gp_signals.FourierBasisGP(cpl, coefficients=coefficients,
                                         components=components, Tspan=Tspan,
@@ -725,7 +698,6 @@
                                                 Tspan=Tspan,
                                                 name=name, pshift=pshift,
                                                 pseed=pseed)
->>>>>>> 7ae4d2e9
     elif isinstance(orf, types.FunctionType):
         crn = gp_signals.FourierBasisCommonGP(
             cpl,

# -*- coding: utf-8 -*-
from __future__ import (absolute_import, division,
                        print_function, unicode_literals)
import numpy as np
import types

from enterprise.signals import parameter
from enterprise.signals import selections
from enterprise.signals import white_signals
from enterprise.signals import gp_signals
from enterprise.signals import utils
from enterprise.signals import gp_bases as gpb
from enterprise.signals import gp_priors as gpp
from . import gp_kernels as gpk
from . import chromatic as chrom

__all__ = ['white_noise_block',
           'red_noise_block',
           'dm_noise_block',
           'scattering_noise_block',
           'chromatic_noise_block',
           'common_red_noise_block',
           ]


def white_noise_block(vary=False, inc_ecorr=False, gp_ecorr=False,
                      efac1=False, select='backend', name=None):
    """
    Returns the white noise block of the model:

        1. EFAC per backend/receiver system
        2. EQUAD per backend/receiver system
        3. ECORR per backend/receiver system

    :param vary:
        If set to true we vary these parameters
        with uniform priors. Otherwise they are set to constants
        with values to be set later.
    :param inc_ecorr:
        include ECORR, needed for NANOGrav channelized TOAs
    :param gp_ecorr:
        whether to use the Gaussian process model for ECORR
    :param efac1:
        use a strong prior on EFAC = Normal(mu=1, stdev=0.1)
    """

    if select == 'backend':
        # define selection by observing backend
        backend = selections.Selection(selections.by_backend)
        # define selection by nanograv backends
        backend_ng = selections.Selection(selections.nanograv_backends)
    else:
        # define no selection
        backend = selections.Selection(selections.no_selection)

    # white noise parameters
    if vary:
        if efac1:
            efac = parameter.Normal(1.0, 0.1)
        else:
            efac = parameter.Uniform(0.01, 5.0)
        equad = parameter.Uniform(-9, -5)
        if inc_ecorr:
            ecorr = parameter.Uniform(-9, -5)
    else:
        efac = parameter.Constant()
        equad = parameter.Constant()
        if inc_ecorr:
            ecorr = parameter.Constant()

    # white noise signals
    ef = white_signals.MeasurementNoise(efac=efac,
                                        selection=backend, name=name)
    eq = white_signals.EquadNoise(log10_equad=equad,
                                  selection=backend, name=name)
    if inc_ecorr:
        if gp_ecorr:
            if name is None:
                ec = gp_signals.EcorrBasisModel(log10_ecorr=ecorr,
                                                selection=backend_ng)
            else:
                ec = gp_signals.EcorrBasisModel(log10_ecorr=ecorr,
                                                selection=backend_ng, name=name)

        else:
            ec = white_signals.EcorrKernelNoise(log10_ecorr=ecorr,
                                                selection=backend_ng,
                                                name=name)

    # combine signals
    if inc_ecorr:
        s = ef + eq + ec
    elif not inc_ecorr:
        s = ef + eq

    return s


def red_noise_block(psd='powerlaw', prior='log-uniform', Tspan=None,
                    components=30, gamma_val=None, coefficients=False,
                    select=None, modes=None, wgts=None,
                    break_flat=False, break_flat_fq=None):
    """
    Returns red noise model:
        1. Red noise modeled as a power-law with 30 sampling frequencies
    :param psd:
        PSD function [e.g. powerlaw (default), turnover, spectrum, tprocess]
    :param prior:
        Prior on log10_A. Default if "log-uniform". Use "uniform" for
        upper limits.
    :param Tspan:
        Sets frequency sampling f_i = i / Tspan. Default will
        use overall time span for indivicual pulsar.
    :param components:
        Number of frequencies in sampling of red noise
    :param gamma_val:
        If given, this is the fixed slope of the power-law for
        powerlaw, turnover, or tprocess red noise
    :param coefficients: include latent coefficients in GP model?
    """
    # red noise parameters that are common
    if psd in ['powerlaw', 'powerlaw_genmodes', 'turnover', 'flat_powerlaw',
               'tprocess', 'tprocess_adapt', 'infinitepower']:
        # parameters shared by PSD functions
        if prior == 'uniform':
            log10_A = parameter.LinearExp(-18, -10)
        elif prior == 'log-uniform' and gamma_val is not None:
            if np.abs(gamma_val - 4.33) < 0.1:
                log10_A = parameter.Uniform(-18, -11)
            else:
                log10_A = parameter.Uniform(-18, -10)
        else:
            log10_A = parameter.Uniform(-18, -10)

        if gamma_val is not None:
            gamma = parameter.Constant(gamma_val)
        else:
            gamma = parameter.Uniform(0, 7)

        # different PSD function parameters
        if psd == 'powerlaw':
            pl = utils.powerlaw(log10_A=log10_A, gamma=gamma)
        elif psd == 'powerlaw_genmodes':
            pl = gpp.powerlaw_genmodes(log10_A=log10_A, gamma=gamma, wgts=wgts)
        elif psd == 'turnover':
            kappa = parameter.Uniform(0, 7)
            lf0 = parameter.Uniform(-9, -7)
            pl = utils.turnover(log10_A=log10_A, gamma=gamma,
                                lf0=lf0, kappa=kappa)
        elif psd == 'flat_powerlaw':
            log10_B = parameter.Uniform(-10, -4)
            pl = gpp.flat_powerlaw(log10_A=log10_A, gamma=gamma, log10_B=log10_B)
        elif psd == 'tprocess':
            df = 2
            alphas = gpp.InvGamma(df/2, df/2, size=components)
            pl = gpp.t_process(log10_A=log10_A, gamma=gamma, alphas=alphas)
        elif psd == 'tprocess_adapt':
            df = 2
            alpha_adapt = gpp.InvGamma(df/2, df/2, size=1)
            nfreq = parameter.Uniform(-0.5, 10-0.5)
            pl = gpp.t_process_adapt(log10_A=log10_A, gamma=gamma,
                                    alphas_adapt=alpha_adapt, nfreq=nfreq)
        elif psd == 'infinitepower':
            pl = gpp.infinitepower()

    if psd == 'spectrum':
        if prior == 'uniform':
            log10_rho = parameter.LinearExp(-10, -4, size=components)
        elif prior == 'log-uniform':
            log10_rho = parameter.Uniform(-10, -4, size=components)

        pl = gpp.free_spectrum(log10_rho=log10_rho)

    if select == 'backend':
        # define selection by observing backend
        selection = selections.Selection(selections.by_backend)
    elif select == 'band' or select == 'band+':
        # define selection by observing band
        selection = selections.Selection(selections.by_band)
    else:
        # define no selection
        selection = selections.Selection(selections.no_selection)

    if break_flat:
        log10_A_flat = parameter.Uniform(-20, -11)
        gamma_flat = parameter.Constant(0)
        pl_flat = utils.powerlaw(log10_A=log10_A_flat, gamma=gamma_flat)

        freqs = 1.0 * np.arange(1, components+1) / Tspan
        components_low = sum(f < break_flat_fq for f in freqs)
        if components_low < 1.5:
            components_low = 2

        rn = gp_signals.FourierBasisGP(pl, components=components_low,
                                       Tspan=Tspan, coefficients=coefficients,
                                       selection=selection)

        rn_flat = gp_signals.FourierBasisGP(pl_flat,
                                            modes=freqs[components_low:],
                                            coefficients=coefficients,
                                            selection=selection,
                                            name='red_noise_hf')
        rn = rn + rn_flat
    else:
        rn = gp_signals.FourierBasisGP(pl, components=components,
                                       Tspan=Tspan,
                                       coefficients=coefficients,
                                       selection=selection,
                                       modes=modes)

    if select == 'band+':  # Add the common component as well
        rn = rn + gp_signals.FourierBasisGP(pl, components=components,
                                            Tspan=Tspan,
                                            coefficients=coefficients)

    return rn


def dm_noise_block(gp_kernel='diag', psd='powerlaw', nondiag_kernel='periodic',
                   prior='log-uniform', Tspan=None, components=30,
                   gamma_val=None, coefficients=False):
    """
    Returns DM noise model:

        1. DM noise modeled as a power-law with 30 sampling frequencies

    :param psd:
        PSD function [e.g. powerlaw (default), spectrum, tprocess]
    :param prior:
        Prior on log10_A. Default if "log-uniform". Use "uniform" for
        upper limits.
    :param Tspan:
        Sets frequency sampling f_i = i / Tspan. Default will
        use overall time span for indivicual pulsar.
    :param components:
        Number of frequencies in sampling of DM-variations.
    :param gamma_val:
        If given, this is the fixed slope of the power-law for
        powerlaw, turnover, or tprocess DM-variations
    """
    # dm noise parameters that are common
    if gp_kernel == 'diag':
        if psd in ['powerlaw', 'turnover', 'flat_powerlaw',
                   'tprocess', 'tprocess_adapt']:
            # parameters shared by PSD functions
            if prior == 'uniform':
                log10_A_dm = parameter.LinearExp(-19, -11)
            elif prior == 'log-uniform' and gamma_val is not None:
                if np.abs(gamma_val - 4.33) < 0.1:
                    log10_A_dm = parameter.Uniform(-18, -10)
                else:
                    log10_A_dm = parameter.Uniform(-19, -11)
            else:
                log10_A_dm = parameter.Uniform(-19, -11)

            if gamma_val is not None:
                gamma_dm = parameter.Constant(gamma_val)
            else:
                gamma_dm = parameter.Uniform(0, 7)

            # different PSD function parameters
            if psd == 'powerlaw':
                dm_prior = utils.powerlaw(log10_A=log10_A_dm, gamma=gamma_dm)
            elif psd == 'turnover':
                kappa_dm = parameter.Uniform(0, 7)
                lf0_dm = parameter.Uniform(-9, -7)
                dm_prior = utils.turnover(log10_A=log10_A_dm, gamma=gamma_dm,
                                          lf0=lf0_dm, kappa=kappa_dm)
            elif psd == 'flat_powerlaw':
                log10_B_dm = parameter.Uniform(-10, -4)
                dm_prior = gpp.flat_powerlaw(log10_A=log10_A_dm, gamma=gamma_dm, 
                                            log10_B=log10_B_dm)
            elif psd == 'tprocess':
                df = 2
                alphas_dm = gpp.InvGamma(df/2, df/2, size=components)
                dm_prior = gpp.t_process(log10_A=log10_A_dm, gamma=gamma_dm,
                                        alphas=alphas_dm)
            elif psd == 'tprocess_adapt':
                df = 2
                alpha_adapt_dm = gpp.InvGamma(df/2, df/2, size=1)
                nfreq_dm = parameter.Uniform(-0.5, 10-0.5)
                dm_prior = gpp.t_process_adapt(log10_A=log10_A_dm,
                                              gamma=gamma_dm,
                                              alphas_adapt=alpha_adapt_dm,
                                              nfreq=nfreq_dm)

        if psd == 'spectrum':
            if prior == 'uniform':
                log10_rho_dm = parameter.LinearExp(-10, -4, size=components)
            elif prior == 'log-uniform':
                log10_rho_dm = parameter.Uniform(-10, -4, size=components)

            dm_prior = gpp.free_spectrum(log10_rho=log10_rho_dm)

        dm_basis = utils.createfourierdesignmatrix_dm(nmodes=components,
                                                      Tspan=Tspan)

    elif gp_kernel == 'nondiag':
        if nondiag_kernel == 'periodic':
            # Periodic GP kernel for DM
            log10_sigma = parameter.Uniform(-10, -4)
            log10_ell = parameter.Uniform(1, 4)
            log10_p = parameter.Uniform(-4, 1)
            log10_gam_p = parameter.Uniform(-3, 2)

            dm_basis = gpk.linear_interp_basis_dm(dt=15*86400)
            dm_prior = gpk.periodic_kernel(log10_sigma=log10_sigma,
                                           log10_ell=log10_ell,
                                           log10_gam_p=log10_gam_p,
                                           log10_p=log10_p)
        elif nondiag_kernel == 'periodic_rfband':
            # Periodic GP kernel for DM with RQ radio-frequency dependence
            log10_sigma = parameter.Uniform(-10, -4)
            log10_ell = parameter.Uniform(1, 4)
            log10_ell2 = parameter.Uniform(2, 7)
            log10_alpha_wgt = parameter.Uniform(-4, 1)
            log10_p = parameter.Uniform(-4, 1)
            log10_gam_p = parameter.Uniform(-3, 2)

            dm_basis = gpk.get_tf_quantization_matrix(df=200, dt=15*86400,
                                                      dm=True)
            dm_prior = gpk.tf_kernel(log10_sigma=log10_sigma,
                                     log10_ell=log10_ell,
                                     log10_gam_p=log10_gam_p, log10_p=log10_p,
                                     log10_alpha_wgt=log10_alpha_wgt,
                                     log10_ell2=log10_ell2)
        elif nondiag_kernel == 'sq_exp':
            # squared-exponential GP kernel for DM
            log10_sigma = parameter.Uniform(-10, -4)
            log10_ell = parameter.Uniform(1, 4)

            dm_basis = gpk.linear_interp_basis_dm(dt=15*86400)
            dm_prior = gpk.se_dm_kernel(log10_sigma=log10_sigma,
                                        log10_ell=log10_ell)
        elif nondiag_kernel == 'sq_exp_rfband':
            # Sq-Exp GP kernel for DM with RQ radio-frequency dependence
            log10_sigma = parameter.Uniform(-10, -4)
            log10_ell = parameter.Uniform(1, 4)
            log10_ell2 = parameter.Uniform(2, 7)
            log10_alpha_wgt = parameter.Uniform(-4, 1)

            dm_basis = gpk.get_tf_quantization_matrix(df=200, dt=15*86400,
                                                      dm=True)
            dm_prior = gpk.sf_kernel(log10_sigma=log10_sigma,
                                     log10_ell=log10_ell,
                                     log10_alpha_wgt=log10_alpha_wgt,
                                     log10_ell2=log10_ell2)
        elif nondiag_kernel == 'dmx_like':
            # DMX-like signal
            log10_sigma = parameter.Uniform(-10, -4)

            dm_basis = gpk.linear_interp_basis_dm(dt=30*86400)
            dm_prior = gpk.dmx_ridge_prior(log10_sigma=log10_sigma)

    dmgp = gp_signals.BasisGP(dm_prior, dm_basis, name='dm_gp',
                              coefficients=coefficients)

    return dmgp


def chromatic_noise_block(gp_kernel='nondiag', psd='powerlaw',
                          nondiag_kernel='periodic',
                          prior='log-uniform',
                          idx=4, include_quadratic=False,
                          Tspan=None, name='chrom', components=30,
                          coefficients=False):
    """
    Returns GP chromatic noise model :

        1. Chromatic modeled with user defined PSD with
        30 sampling frequencies. Available PSDs are
        ['powerlaw', 'turnover' 'spectrum']

    :param gp_kernel:
        Whether to use a diagonal kernel for the GP. ['diag','nondiag']
    :param nondiag_kernel:
        Which nondiagonal kernel to use for the GP.
        ['periodic','sq_exp','periodic_rfband','sq_exp_rfband']
    :param psd:
        PSD to use for common red noise signal. Available options
        are ['powerlaw', 'turnover' 'spectrum']
    :param prior:
        What type of prior to use for amplitudes. ['log-uniform','uniform']
    :param idx:
        Index of radio frequency dependence (i.e. DM is 2). Any float will work.
    :param include_quadratic:
        Whether to include a quadratic fit.
    :param name: Name of signal
    :param Tspan:
        Tspan from which to calculate frequencies for PSD-based GPs.
    :param components:
        Number of frequencies to use in 'diag' GPs.
    :param coefficients:
        Whether to keep coefficients of the GP.

    """
    if gp_kernel=='diag':
        chm_basis = gpb.createfourierdesignmatrix_chromatic(nmodes=components,
                                                            Tspan=Tspan)
        if psd in ['powerlaw', 'turnover', 'flat_powerlaw']:
            if prior == 'uniform':
                log10_A = parameter.LinearExp(-18, -11)
            elif prior == 'log-uniform':
                log10_A = parameter.Uniform(-18, -11)
            gamma = parameter.Uniform(0, 7)

            # PSD
            if psd == 'powerlaw':
                chm_prior = utils.powerlaw(log10_A=log10_A, gamma=gamma)
            elif psd == 'turnover':
                kappa = parameter.Uniform(0, 7)
                lf0 = parameter.Uniform(-9, -7)
                chm_prior = utils.turnover(log10_A=log10_A, gamma=gamma,
                                           lf0=lf0, kappa=kappa)
            elif psd == 'flat_powerlaw':
                log10_B = parameter.Uniform(-10, -4)
                chm_prior = gpp.flat_powerlaw(log10_A=log10_A, gamma=gamma,
                                              log10_B=log10_B)

        if psd == 'spectrum':
            if prior == 'uniform':
                log10_rho = parameter.LinearExp(-10, -4, size=components)
            elif prior == 'log-uniform':
                log10_rho = parameter.Uniform(-10, -4, size=components)
            chm_prior = gpp.free_spectrum(log10_rho=log10_rho)

    elif gp_kernel == 'nondiag':
        if nondiag_kernel == 'periodic':
            # Periodic GP kernel for DM
            log10_sigma = parameter.Uniform(-10, -4)
            log10_ell = parameter.Uniform(1, 4)
            log10_p = parameter.Uniform(-4, 1)
            log10_gam_p = parameter.Uniform(-3, 2)

            chm_basis = gpk.linear_interp_basis_chromatic(dt=15*86400)
            chm_prior = gpk.periodic_kernel(log10_sigma=log10_sigma,
                                            log10_ell=log10_ell,
                                            log10_gam_p=log10_gam_p,
                                            log10_p=log10_p)

        elif nondiag_kernel == 'periodic_rfband':
            # Periodic GP kernel for DM with RQ radio-frequency dependence
            log10_sigma = parameter.Uniform(-10, -4)
            log10_ell = parameter.Uniform(1, 4)
            log10_ell2 = parameter.Uniform(2, 7)
            log10_alpha_wgt = parameter.Uniform(-4, 1)
            log10_p = parameter.Uniform(-4, 1)
            log10_gam_p = parameter.Uniform(-3, 2)

            chm_basis = gpk.get_tf_quantization_matrix(df=200, dt=15*86400,
                                                       dm=True, idx=idx)
            chm_prior = gpk.tf_kernel(log10_sigma=log10_sigma,
                                      log10_ell=log10_ell,
                                      log10_gam_p=log10_gam_p,
                                      log10_p=log10_p,
                                      log10_alpha_wgt=log10_alpha_wgt,
                                      log10_ell2=log10_ell2)

        elif nondiag_kernel == 'sq_exp':
            # squared-exponential kernel for DM
            log10_sigma = parameter.Uniform(-10, -4)
            log10_ell = parameter.Uniform(1, 4)

            chm_basis = gpk.linear_interp_basis_chromatic(dt=15*86400, idx=idx)
            chm_prior = gpk.se_dm_kernel(log10_sigma=log10_sigma,
                                         log10_ell=log10_ell)
        elif nondiag_kernel == 'sq_exp_rfband':
            # Sq-Exp GP kernel for Chrom with RQ radio-frequency dependence
            log10_sigma = parameter.Uniform(-10, -4)
            log10_ell = parameter.Uniform(1, 4)
            log10_ell2 = parameter.Uniform(2, 7)
            log10_alpha_wgt = parameter.Uniform(-4, 1)

            dm_basis = gpk.get_tf_quantization_matrix(df=200, dt=15*86400,
                                                      dm=True, idx=idx)
            dm_prior = gpk.sf_kernel(log10_sigma=log10_sigma,
                                     log10_ell=log10_ell,
                                     log10_alpha_wgt=log10_alpha_wgt,
                                     log10_ell2=log10_ell2)

    cgp = gp_signals.BasisGP(chm_prior, chm_basis, name=name+'_gp',
                              coefficients=coefficients)

    if include_quadratic:
        # quadratic piece
        basis_quad = chrom.chromatic_quad_basis(idx=idx)
        prior_quad = chrom.chromatic_quad_prior()
        cquad = gp_signals.BasisGP(prior_quad, basis_quad, name=name+'_quad')
        cgp += cquad

    return cgp


def common_red_noise_block(psd='powerlaw', prior='log-uniform',
                           Tspan=None, components=30, gamma_val=None,
                           delta_val=None,
                           orf=None, name='gw', coefficients=False,
                           pshift=False, pseed=None):
    """
    Returns common red noise model:

        1. Red noise modeled with user defined PSD with
        30 sampling frequencies. Available PSDs are
        ['powerlaw', 'turnover' 'spectrum']

    :param psd:
        PSD to use for common red noise signal. Available options
        are ['powerlaw', 'turnover' 'spectrum', 'broken_powerlaw']
    :param prior:
        Prior on log10_A. Default if "log-uniform". Use "uniform" for
        upper limits.
    :param Tspan:
        Sets frequency sampling f_i = i / Tspan. Default will
        use overall time span for individual pulsar.
    :param gamma_val:
        Value of spectral index for power-law and turnover
        models. By default spectral index is varied of range [0,7]
    :param delta_val:
        Value of spectral index for high frequencies in broken power-law
        and turnover models. By default spectral index is varied in range [0,7].
    :param orf:
        String representing which overlap reduction function to use.
        By default we do not use any spatial correlations. Permitted
        values are ['hd', 'dipole', 'monopole'].
    :param pshift:
        Option to use a random phase shift in design matrix. For testing the
        null hypothesis.
    :param pseed:
        Option to provide a seed for the random phase shift.
    :param name: Name of common red process

    """

    orfs = {'hd': utils.hd_orf(), 'dipole': utils.dipole_orf(),
            'monopole': utils.monopole_orf()}

    # common red noise parameters
<<<<<<< HEAD
    if psd in ['powerlaw', 'turnover', 'turnover_knee', 'flat_powerlaw']:
=======
    if psd in ['powerlaw', 'turnover', 'turnover_knee','broken_powerlaw']:
>>>>>>> 99030471
        amp_name = '{}_log10_A'.format(name)
        if prior == 'uniform':
            log10_Agw = parameter.LinearExp(-18, -11)(amp_name)
        elif prior == 'log-uniform' and gamma_val is not None:
            if np.abs(gamma_val - 4.33) < 0.1:
                log10_Agw = parameter.Uniform(-18, -14)(amp_name)
            else:
                log10_Agw = parameter.Uniform(-18, -11)(amp_name)
        else:
            log10_Agw = parameter.Uniform(-18, -11)(amp_name)

        gam_name = '{}_gamma'.format(name)
        if gamma_val is not None:
            gamma_gw = parameter.Constant(gamma_val)(gam_name)
        else:
            gamma_gw = parameter.Uniform(0, 7)(gam_name)

        # common red noise PSD
        if psd == 'powerlaw':
            cpl = utils.powerlaw(log10_A=log10_Agw, gamma=gamma_gw)
        elif psd == 'broken_powerlaw':
            delta_name = '{}_delta'.format(name)
            kappa_name = '{}_kappa'.format(name)
            log10_fb_name = '{}_log10_fb'.format(name)
            kappa_gw = parameter.Uniform(0.01, 0.5)(kappa_name)
            log10_fb_gw = parameter.Uniform(-10, -7)(log10_fb_name)

            if delta_val is not None:
                delta_gw = parameter.Constant(delta_val)(delta_name)
            else:
                delta_gw = parameter.Uniform(0, 7)(delta_name)
            cpl = gpp.broken_powerlaw(log10_A=log10_Agw,
                                      gamma=gamma_gw,
                                      delta=delta_gw,
                                      log10_fb=log10_fb_gw,
                                      kappa=kappa_gw)
        elif psd == 'turnover':
            kappa_name = '{}_kappa'.format(name)
            lf0_name = '{}_log10_fbend'.format(name)
            kappa_gw = parameter.Uniform(0, 7)(kappa_name)
            lf0_gw = parameter.Uniform(-9, -7)(lf0_name)
            cpl = utils.turnover(log10_A=log10_Agw, gamma=gamma_gw,
                                 lf0=lf0_gw, kappa=kappa_gw)
        elif psd == 'turnover_knee':
            kappa_name = '{}_kappa'.format(name)
            lfb_name = '{}_log10_fbend'.format(name)
            delta_name = '{}_delta'.format(name)
            lfk_name = '{}_log10_fknee'.format(name)
            kappa_gw = parameter.Uniform(0, 7)(kappa_name)
            lfb_gw = parameter.Uniform(-9.3, -8)(lfb_name)
            delta_gw = parameter.Uniform(-2, 0)(delta_name)
            lfk_gw = parameter.Uniform(-8, -7)(lfk_name)
            cpl = gpp.turnover_knee(log10_A=log10_Agw, gamma=gamma_gw,
                                   lfb=lfb_gw, lfk=lfk_gw,
                                   kappa=kappa_gw, delta=delta_gw)
        elif psd == 'flat_powerlaw':
            bmp_name = '{}_log10_B'.format(name)
            log10_Bgw = parameter.Uniform(-10, -4)(bmp_name)
            cpl = gpp.flat_powerlaw(log10_A=log10_Agw, gamma=gamma_gw,
                                   log10_B=log10_Bgw)

    if psd == 'spectrum':
        rho_name = '{}_log10_rho'.format(name)
        if prior == 'uniform':
            log10_rho_gw = parameter.LinearExp(-9, -4,
                                               size=components)(rho_name)
        elif prior == 'log-uniform':
            log10_rho_gw = parameter.Uniform(-9, -4, size=components)(rho_name)

        cpl = gpp.free_spectrum(log10_rho=log10_rho_gw)

    if orf is None:
        crn = gp_signals.FourierBasisGP(cpl, coefficients=coefficients,
                                        components=components, Tspan=Tspan,
                                        name=name, pshift=pshift, pseed=pseed)
    elif orf in orfs.keys():
        crn = gp_signals.FourierBasisCommonGP(cpl, orfs[orf],
                                              components=components,
                                              Tspan=Tspan,
                                              name=name, pshift=pshift,
                                              pseed=pseed)
    elif isinstance(orf, types.FunctionType):
        crn = gp_signals.FourierBasisCommonGP(cpl, orf,
                                              components=components,
                                              Tspan=Tspan,
                                              name=name, pshift=pshift,
                                              pseed=pseed)
    else:
        raise ValueError('ORF {} not recognized'.format(orf))

    return crn<|MERGE_RESOLUTION|>--- conflicted
+++ resolved
@@ -535,11 +535,8 @@
             'monopole': utils.monopole_orf()}
 
     # common red noise parameters
-<<<<<<< HEAD
-    if psd in ['powerlaw', 'turnover', 'turnover_knee', 'flat_powerlaw']:
-=======
-    if psd in ['powerlaw', 'turnover', 'turnover_knee','broken_powerlaw']:
->>>>>>> 99030471
+    if psd in ['powerlaw', 'turnover', 'turnover_knee',
+               'broken_powerlaw','flat_powerlaw']:
         amp_name = '{}_log10_A'.format(name)
         if prior == 'uniform':
             log10_Agw = parameter.LinearExp(-18, -11)(amp_name)

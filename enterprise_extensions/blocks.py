--- conflicted
+++ resolved
@@ -1,10 +1,5 @@
 # -*- coding: utf-8 -*-
-<<<<<<< HEAD
-
-=======
-from __future__ import absolute_import, division, print_function, unicode_literals
-import numpy as np
->>>>>>> c95902b8
+
 import types
 
 import numpy as np
@@ -17,7 +12,6 @@
 
 from enterprise_extensions import deterministic as ee_deterministic
 
-<<<<<<< HEAD
 from . import chromatic as chrom
 from . import gp_kernels as gpk
 from . import model_orfs
@@ -31,19 +25,6 @@
            'common_red_noise_block',
            'channelized_backends'
            ]
-=======
-__all__ = [
-    "white_noise_block",
-    "red_noise_block",
-    "bwm_block",
-    "bwm_sglpsr_block",
-    "dm_noise_block",
-    "scattering_noise_block",
-    "chromatic_noise_block",
-    "common_red_noise_block",
-    "channelized_backends",
-]
->>>>>>> c95902b8
 
 
 def channelized_backends(backend_flags):
@@ -54,19 +35,8 @@
     return {flagval: backend_flags == flagval for flagval in flagvals}
 
 
-<<<<<<< HEAD
 def white_noise_block(vary=False, inc_ecorr=False, gp_ecorr=False,
                       efac1=False, select='backend', name=None):
-=======
-def white_noise_block(
-    vary=False,
-    inc_ecorr=False,
-    gp_ecorr=False,
-    efac1=False,
-    select="backend",
-    name=None,
-):
->>>>>>> c95902b8
     """
     Returns the white noise block of the model:
 
@@ -117,14 +87,6 @@
     if inc_ecorr:
         if gp_ecorr:
             if name is None:
-<<<<<<< HEAD
-                name = ""
-
-            ec = gp_signals.EcorrBasisModel(log10_ecorr=ecorr, selection=backend_ch)
-
-        else:
-            ec = white_signals.EcorrKernelNoise(log10_ecorr=ecorr, selection=backend_ch)
-=======
                 ec = gp_signals.EcorrBasisModel(log10_ecorr=ecorr, selection=backend_ch)
             else:
                 ec = gp_signals.EcorrBasisModel(
@@ -135,7 +97,6 @@
             ec = white_signals.EcorrKernelNoise(
                 log10_ecorr=ecorr, selection=backend_ch, name=name
             )
->>>>>>> c95902b8
 
     # combine signals
     if inc_ecorr:
@@ -146,21 +107,10 @@
     return s
 
 
-def red_noise_block(
-    psd="powerlaw",
-    prior="log-uniform",
-    Tspan=None,
-    components=30,
-    gamma_val=None,
-    coefficients=False,
-    select=None,
-    modes=None,
-    wgts=None,
-    break_flat=False,
-    break_flat_fq=None,
-    logmin=None,
-    logmax=None,
-):
+def red_noise_block(psd='powerlaw', prior='log-uniform', Tspan=None,
+                    components=30, gamma_val=None, coefficients=False,
+                    select=None, modes=None, wgts=None,
+                    break_flat=False, break_flat_fq=None, logmin=None, logmax=None):
     """
     Returns red noise model:
         Red noise modeled as a power-law with 30 sampling frequencies
@@ -226,20 +176,11 @@
             pl = gpp.t_process(log10_A=log10_A, gamma=gamma, alphas=alphas)
         elif psd == "tprocess_adapt":
             df = 2
-<<<<<<< HEAD
             alpha_adapt = gpp.InvGamma(df/2, df/2, size=1)
             nfreq = parameter.Uniform(-0.5, 10-0.5)
             pl = gpp.t_process_adapt(log10_A=log10_A, gamma=gamma,
                                      alphas_adapt=alpha_adapt, nfreq=nfreq)
         elif psd == 'infinitepower':
-=======
-            alpha_adapt = gpp.InvGamma(df / 2, df / 2, size=1)
-            nfreq = parameter.Uniform(-0.5, 10 - 0.5)
-            pl = gpp.t_process_adapt(
-                log10_A=log10_A, gamma=gamma, alphas_adapt=alpha_adapt, nfreq=nfreq
-            )
-        elif psd == "infinitepower":
->>>>>>> c95902b8
             pl = gpp.infinitepower()
 
     if psd == "spectrum":
@@ -304,15 +245,9 @@
     return rn
 
 
-<<<<<<< HEAD
 def bwm_block(Tmin, Tmax, amp_prior='log-uniform',
               skyloc=None, logmin=-18, logmax=-11,
               name='bwm'):
-=======
-def bwm_block(
-    Tmin, Tmax, amp_prior="log-uniform", skyloc=None, logmin=-18, logmax=-11, name="bwm"
-):
->>>>>>> c95902b8
     """
     Returns deterministic GW burst with memory model:
         1. Burst event parameterized by time, sky location,
@@ -359,33 +294,15 @@
         phi = parameter.Constant(skyloc[1])(phi_name)
 
     # BWM signal
-<<<<<<< HEAD
     bwm_wf = ee_deterministic.bwm_delay(log10_h=log10_A_bwm, t0=t0,
                                         cos_gwtheta=costh, gwphi=phi, gwpol=pol)
-=======
-    bwm_wf = ee_deterministic.bwm_delay(
-        log10_h=log10_A_bwm, t0=t0, cos_gwtheta=costh, gwphi=phi, gwpol=pol
-    )
->>>>>>> c95902b8
     bwm = deterministic_signals.Deterministic(bwm_wf, name=name)
 
     return bwm
 
 
-<<<<<<< HEAD
 def bwm_sglpsr_block(Tmin, Tmax, amp_prior='log-uniform',
                      logmin=-17, logmax=-12, name='ramp', fixed_sign=None):
-=======
-def bwm_sglpsr_block(
-    Tmin,
-    Tmax,
-    amp_prior="log-uniform",
-    logmin=-17,
-    logmax=-12,
-    name="ramp",
-    fixed_sign=None,
-):
->>>>>>> c95902b8
 
     if fixed_sign is None:
         sign = parameter.Uniform(-1, 1)("sign")
@@ -407,25 +324,10 @@
     return ramp
 
 
-<<<<<<< HEAD
 def dm_noise_block(gp_kernel='diag', psd='powerlaw', nondiag_kernel='periodic',
                    prior='log-uniform', dt=15, df=200,
                    Tspan=None, components=30,
                    gamma_val=None, coefficients=False):
-=======
-def dm_noise_block(
-    gp_kernel="diag",
-    psd="powerlaw",
-    nondiag_kernel="periodic",
-    prior="log-uniform",
-    dt=15,
-    df=200,
-    Tspan=None,
-    components=30,
-    gamma_val=None,
-    coefficients=False,
-):
->>>>>>> c95902b8
     """
     Returns DM noise model:
 
@@ -481,7 +383,6 @@
                 )
             elif psd == "tprocess":
                 df = 2
-<<<<<<< HEAD
                 alphas_dm = gpp.InvGamma(df/2, df/2, size=components)
                 dm_prior = gpp.t_process(log10_A=log10_A_dm, gamma=gamma_dm,
                                          alphas=alphas_dm)
@@ -496,25 +397,6 @@
 
         if psd == 'spectrum':
             if prior == 'uniform':
-=======
-                alphas_dm = gpp.InvGamma(df / 2, df / 2, size=components)
-                dm_prior = gpp.t_process(
-                    log10_A=log10_A_dm, gamma=gamma_dm, alphas=alphas_dm
-                )
-            elif psd == "tprocess_adapt":
-                df = 2
-                alpha_adapt_dm = gpp.InvGamma(df / 2, df / 2, size=1)
-                nfreq_dm = parameter.Uniform(-0.5, 10 - 0.5)
-                dm_prior = gpp.t_process_adapt(
-                    log10_A=log10_A_dm,
-                    gamma=gamma_dm,
-                    alphas_adapt=alpha_adapt_dm,
-                    nfreq=nfreq_dm,
-                )
-
-        if psd == "spectrum":
-            if prior == "uniform":
->>>>>>> c95902b8
                 log10_rho_dm = parameter.LinearExp(-10, -4, size=components)
             elif prior == "log-uniform":
                 log10_rho_dm = parameter.Uniform(-10, -4, size=components)
@@ -531,14 +413,12 @@
             log10_p = parameter.Uniform(-4, 1)
             log10_gam_p = parameter.Uniform(-3, 2)
 
-            dm_basis = gpk.linear_interp_basis_dm(dt=dt * const.day)
-            dm_prior = gpk.periodic_kernel(
-                log10_sigma=log10_sigma,
-                log10_ell=log10_ell,
-                log10_gam_p=log10_gam_p,
-                log10_p=log10_p,
-            )
-        elif nondiag_kernel == "periodic_rfband":
+            dm_basis = gpk.linear_interp_basis_dm(dt=dt*const.day)
+            dm_prior = gpk.periodic_kernel(log10_sigma=log10_sigma,
+                                           log10_ell=log10_ell,
+                                           log10_gam_p=log10_gam_p,
+                                           log10_p=log10_p)
+        elif nondiag_kernel == 'periodic_rfband':
             # Periodic GP kernel for DM with RQ radio-frequency dependence
             log10_sigma = parameter.Uniform(-10, -4)
             log10_ell = parameter.Uniform(1, 4)
@@ -547,41 +427,39 @@
             log10_p = parameter.Uniform(-4, 1)
             log10_gam_p = parameter.Uniform(-3, 2)
 
-            dm_basis = gpk.get_tf_quantization_matrix(df=df, dt=dt * const.day, dm=True)
-            dm_prior = gpk.tf_kernel(
-                log10_sigma=log10_sigma,
-                log10_ell=log10_ell,
-                log10_gam_p=log10_gam_p,
-                log10_p=log10_p,
-                log10_alpha_wgt=log10_alpha_wgt,
-                log10_ell2=log10_ell2,
-            )
-        elif nondiag_kernel == "sq_exp":
+            dm_basis = gpk.get_tf_quantization_matrix(df=df, dt=dt*const.day,
+                                                      dm=True)
+            dm_prior = gpk.tf_kernel(log10_sigma=log10_sigma,
+                                     log10_ell=log10_ell,
+                                     log10_gam_p=log10_gam_p, log10_p=log10_p,
+                                     log10_alpha_wgt=log10_alpha_wgt,
+                                     log10_ell2=log10_ell2)
+        elif nondiag_kernel == 'sq_exp':
             # squared-exponential GP kernel for DM
             log10_sigma = parameter.Uniform(-10, -4)
             log10_ell = parameter.Uniform(1, 4)
 
-            dm_basis = gpk.linear_interp_basis_dm(dt=dt * const.day)
-            dm_prior = gpk.se_dm_kernel(log10_sigma=log10_sigma, log10_ell=log10_ell)
-        elif nondiag_kernel == "sq_exp_rfband":
+            dm_basis = gpk.linear_interp_basis_dm(dt=dt*const.day)
+            dm_prior = gpk.se_dm_kernel(log10_sigma=log10_sigma,
+                                        log10_ell=log10_ell)
+        elif nondiag_kernel == 'sq_exp_rfband':
             # Sq-Exp GP kernel for DM with RQ radio-frequency dependence
             log10_sigma = parameter.Uniform(-10, -4)
             log10_ell = parameter.Uniform(1, 4)
             log10_ell2 = parameter.Uniform(2, 7)
             log10_alpha_wgt = parameter.Uniform(-4, 1)
 
-            dm_basis = gpk.get_tf_quantization_matrix(df=df, dt=dt * const.day, dm=True)
-            dm_prior = gpk.sf_kernel(
-                log10_sigma=log10_sigma,
-                log10_ell=log10_ell,
-                log10_alpha_wgt=log10_alpha_wgt,
-                log10_ell2=log10_ell2,
-            )
-        elif nondiag_kernel == "dmx_like":
+            dm_basis = gpk.get_tf_quantization_matrix(df=df, dt=dt*const.day,
+                                                      dm=True)
+            dm_prior = gpk.sf_kernel(log10_sigma=log10_sigma,
+                                     log10_ell=log10_ell,
+                                     log10_alpha_wgt=log10_alpha_wgt,
+                                     log10_ell2=log10_ell2)
+        elif nondiag_kernel == 'dmx_like':
             # DMX-like signal
             log10_sigma = parameter.Uniform(-10, -4)
 
-            dm_basis = gpk.linear_interp_basis_dm(dt=dt * const.day)
+            dm_basis = gpk.linear_interp_basis_dm(dt=dt*const.day)
             dm_prior = gpk.dmx_ridge_prior(log10_sigma=log10_sigma)
 
     dmgp = gp_signals.BasisGP(
@@ -591,20 +469,12 @@
     return dmgp
 
 
-def chromatic_noise_block(
-    gp_kernel="nondiag",
-    psd="powerlaw",
-    nondiag_kernel="periodic",
-    prior="log-uniform",
-    dt=15,
-    df=200,
-    idx=4,
-    include_quadratic=False,
-    Tspan=None,
-    name="chrom",
-    components=30,
-    coefficients=False,
-):
+def chromatic_noise_block(gp_kernel='nondiag', psd='powerlaw',
+                          nondiag_kernel='periodic',
+                          prior='log-uniform', dt=15, df=200,
+                          idx=4, include_quadratic=False,
+                          Tspan=None, name='chrom', components=30,
+                          coefficients=False):
     """
     Returns GP chromatic noise model :
 
@@ -677,13 +547,11 @@
             log10_p = parameter.Uniform(-4, 1)
             log10_gam_p = parameter.Uniform(-3, 2)
 
-            chm_basis = gpk.linear_interp_basis_chromatic(dt=dt * const.day)
-            chm_prior = gpk.periodic_kernel(
-                log10_sigma=log10_sigma,
-                log10_ell=log10_ell,
-                log10_gam_p=log10_gam_p,
-                log10_p=log10_p,
-            )
+            chm_basis = gpk.linear_interp_basis_chromatic(dt=dt*const.day)
+            chm_prior = gpk.periodic_kernel(log10_sigma=log10_sigma,
+                                            log10_ell=log10_ell,
+                                            log10_gam_p=log10_gam_p,
+                                            log10_p=log10_p)
 
         elif nondiag_kernel == "periodic_rfband":
             # Periodic GP kernel for DM with RQ radio-frequency dependence
@@ -694,33 +562,30 @@
             log10_p = parameter.Uniform(-4, 1)
             log10_gam_p = parameter.Uniform(-3, 2)
 
-            chm_basis = gpk.get_tf_quantization_matrix(
-                df=df, dt=dt * const.day, dm=True, dm_idx=idx
-            )
-            chm_prior = gpk.tf_kernel(
-                log10_sigma=log10_sigma,
-                log10_ell=log10_ell,
-                log10_gam_p=log10_gam_p,
-                log10_p=log10_p,
-                log10_alpha_wgt=log10_alpha_wgt,
-                log10_ell2=log10_ell2,
-            )
-
-        elif nondiag_kernel == "sq_exp":
+            chm_basis = gpk.get_tf_quantization_matrix(df=df, dt=dt*const.day,
+                                                       dm=True, dm_idx=idx)
+            chm_prior = gpk.tf_kernel(log10_sigma=log10_sigma,
+                                      log10_ell=log10_ell,
+                                      log10_gam_p=log10_gam_p,
+                                      log10_p=log10_p,
+                                      log10_alpha_wgt=log10_alpha_wgt,
+                                      log10_ell2=log10_ell2)
+
+        elif nondiag_kernel == 'sq_exp':
             # squared-exponential kernel for DM
             log10_sigma = parameter.Uniform(-10, -4)
             log10_ell = parameter.Uniform(1, 4)
 
-            chm_basis = gpk.linear_interp_basis_chromatic(dt=dt * const.day, idx=idx)
-            chm_prior = gpk.se_dm_kernel(log10_sigma=log10_sigma, log10_ell=log10_ell)
-        elif nondiag_kernel == "sq_exp_rfband":
+            chm_basis = gpk.linear_interp_basis_chromatic(dt=dt*const.day, idx=idx)
+            chm_prior = gpk.se_dm_kernel(log10_sigma=log10_sigma,
+                                         log10_ell=log10_ell)
+        elif nondiag_kernel == 'sq_exp_rfband':
             # Sq-Exp GP kernel for Chrom with RQ radio-frequency dependence
             log10_sigma = parameter.Uniform(-10, -4)
             log10_ell = parameter.Uniform(1, 4)
             log10_ell2 = parameter.Uniform(2, 7)
             log10_alpha_wgt = parameter.Uniform(-4, 1)
 
-<<<<<<< HEAD
             chm_basis = gpk.get_tf_quantization_matrix(df=df, dt=dt*const.day,
                                                        dm=True, dm_idx=idx)
             chm_prior = gpk.sf_kernel(log10_sigma=log10_sigma,
@@ -730,21 +595,6 @@
 
     cgp = gp_signals.BasisGP(chm_prior, chm_basis, name=name+'_gp',
                              coefficients=coefficients)
-=======
-            chm_basis = gpk.get_tf_quantization_matrix(
-                df=df, dt=dt * const.day, dm=True, dm_idx=idx
-            )
-            chm_prior = gpk.sf_kernel(
-                log10_sigma=log10_sigma,
-                log10_ell=log10_ell,
-                log10_alpha_wgt=log10_alpha_wgt,
-                log10_ell2=log10_ell2,
-            )
-
-    cgp = gp_signals.BasisGP(
-        chm_prior, chm_basis, name=name + "_gp", coefficients=coefficients
-    )
->>>>>>> c95902b8
 
     if include_quadratic:
         # quadratic piece
@@ -756,7 +606,6 @@
     return cgp
 
 
-<<<<<<< HEAD
 def common_red_noise_block(psd='powerlaw', prior='log-uniform',
                            Tspan=None, components=30,
                            log10_A_val=None, gamma_val=None, delta_val=None,
@@ -764,26 +613,6 @@
                            orf=None, orf_ifreq=0, leg_lmax=5,
                            name='gw', coefficients=False,
                            pshift=False, pseed=None):
-=======
-def common_red_noise_block(
-    psd="powerlaw",
-    prior="log-uniform",
-    Tspan=None,
-    components=30,
-    log10_A_val=None,
-    gamma_val=None,
-    delta_val=None,
-    logmin=None,
-    logmax=None,
-    orf=None,
-    orf_ifreq=0,
-    leg_lmax=5,
-    name="gw",
-    coefficients=False,
-    pshift=False,
-    pseed=None,
-):
->>>>>>> c95902b8
     """
     Returns common red noise model:
 
@@ -831,7 +660,6 @@
 
     """
 
-<<<<<<< HEAD
     orfs = {'crn': None, 'hd': model_orfs.hd_orf(),
             'gw_monopole': model_orfs.gw_monopole_orf(),
             'gw_dipole': model_orfs.gw_dipole_orf(),
@@ -856,46 +684,6 @@
     # common red noise parameters
     if psd in ['powerlaw', 'turnover', 'turnover_knee', 'broken_powerlaw']:
         amp_name = '{}_log10_A'.format(name)
-=======
-    orfs = {
-        "crn": None,
-        "hd": model_orfs.hd_orf(),
-        "gw_monopole": model_orfs.gw_monopole_orf(),
-        "gw_dipole": model_orfs.gw_dipole_orf(),
-        "st": model_orfs.st_orf(),
-        "gt": model_orfs.gt_orf(tau=parameter.Uniform(-1.5, 1.5)("tau")),
-        "dipole": model_orfs.dipole_orf(),
-        "monopole": model_orfs.monopole_orf(),
-        "param_hd": model_orfs.param_hd_orf(
-            a=parameter.Uniform(-1.5, 3.0)("gw_orf_param0"),
-            b=parameter.Uniform(-1.0, 0.5)("gw_orf_param1"),
-            c=parameter.Uniform(-1.0, 1.0)("gw_orf_param2"),
-        ),
-        "spline_orf": model_orfs.spline_orf(
-            params=parameter.Uniform(-0.9, 0.9, size=7)("gw_orf_spline")
-        ),
-        "bin_orf": model_orfs.bin_orf(
-            params=parameter.Uniform(-1.0, 1.0, size=7)("gw_orf_bin")
-        ),
-        "zero_diag_hd": model_orfs.zero_diag_hd(),
-        "zero_diag_bin_orf": model_orfs.zero_diag_bin_orf(
-            params=parameter.Uniform(-1.0, 1.0, size=7)("gw_orf_bin_zero_diag")
-        ),
-        "freq_hd": model_orfs.freq_hd(params=[components, orf_ifreq]),
-        "legendre_orf": model_orfs.legendre_orf(
-            params=parameter.Uniform(-1.0, 1.0, size=leg_lmax + 1)("gw_orf_legendre")
-        ),
-        "zero_diag_legendre_orf": model_orfs.zero_diag_legendre_orf(
-            params=parameter.Uniform(-1.0, 1.0, size=leg_lmax + 1)(
-                "gw_orf_legendre_zero_diag"
-            )
-        ),
-    }
-
-    # common red noise parameters
-    if psd in ["powerlaw", "turnover", "turnover_knee", "broken_powerlaw"]:
-        amp_name = "{}_log10_A".format(name)
->>>>>>> c95902b8
         if log10_A_val is not None:
             log10_Agw = parameter.Constant(log10_A_val)(amp_name)
 
@@ -965,7 +753,6 @@
             lfb_gw = parameter.Uniform(-9.3, -8)(lfb_name)
             delta_gw = parameter.Uniform(-2, 0)(delta_name)
             lfk_gw = parameter.Uniform(-8, -7)(lfk_name)
-<<<<<<< HEAD
             cpl = gpp.turnover_knee(log10_A=log10_Agw, gamma=gamma_gw,
                                     lfb=lfb_gw, lfk=lfk_gw,
                                     kappa=kappa_gw, delta=delta_gw)
@@ -976,22 +763,6 @@
             log10_rho_gw = parameter.LinearExp(-9, -4,
                                                size=components)(rho_name)
         elif prior == 'log-uniform':
-=======
-            cpl = gpp.turnover_knee(
-                log10_A=log10_Agw,
-                gamma=gamma_gw,
-                lfb=lfb_gw,
-                lfk=lfk_gw,
-                kappa=kappa_gw,
-                delta=delta_gw,
-            )
-
-    if psd == "spectrum":
-        rho_name = "{}_log10_rho".format(name)
-        if prior == "uniform":
-            log10_rho_gw = parameter.LinearExp(-9, -4, size=components)(rho_name)
-        elif prior == "log-uniform":
->>>>>>> c95902b8
             log10_rho_gw = parameter.Uniform(-9, -4, size=components)(rho_name)
 
         cpl = gpp.free_spectrum(log10_rho=log10_rho_gw)
@@ -1007,7 +778,6 @@
             pseed=pseed,
         )
     elif orf in orfs.keys():
-<<<<<<< HEAD
         if orf == 'crn':
             crn = gp_signals.FourierBasisGP(cpl, coefficients=coefficients,
                                             components=components, Tspan=Tspan,
@@ -1018,28 +788,6 @@
                                                   Tspan=Tspan,
                                                   name=name, pshift=pshift,
                                                   pseed=pseed)
-=======
-        if orf == "crn":
-            crn = gp_signals.FourierBasisGP(
-                cpl,
-                coefficients=coefficients,
-                components=components,
-                Tspan=Tspan,
-                name=name,
-                pshift=pshift,
-                pseed=pseed,
-            )
-        else:
-            crn = gp_signals.FourierBasisCommonGP(
-                cpl,
-                orfs[orf],
-                components=components,
-                Tspan=Tspan,
-                name=name,
-                pshift=pshift,
-                pseed=pseed,
-            )
->>>>>>> c95902b8
     elif isinstance(orf, types.FunctionType):
         crn = gp_signals.FourierBasisCommonGP(
             cpl,

# -*- coding: utf-8 -*-

import types

import numpy as np
from enterprise import constants as const
from enterprise.signals import deterministic_signals
from enterprise.signals import gp_bases as gpb
from enterprise.signals import gp_priors as gpp
from enterprise.signals import (gp_signals, parameter, selections, utils,
                                white_signals)

from enterprise_extensions import deterministic as ee_deterministic

from . import chromatic as chrom
from . import dropout as drop
from . import gp_kernels as gpk
from . import model_orfs


__all__ = ['white_noise_block',
           'red_noise_block',
           'bwm_block',
           'bwm_sglpsr_block',
           'dm_noise_block',
           'chromatic_noise_block',
           'common_red_noise_block',
           'channelized_backends'
           ]


def channelized_backends(backend_flags):
    """Selection function to split by channelized backend flags only. For ECORR"""
    flagvals = np.unique(backend_flags)
    ch_b = ['ASP', 'GASP', 'GUPPI', 'PUPPI', 'YUPPI', 'CHIME']
    flagvals = filter(lambda x: any(map(lambda y: y in x, ch_b)), flagvals)
    return {flagval: backend_flags == flagval for flagval in flagvals}


def white_noise_block(vary=False, inc_ecorr=False, gp_ecorr=False,
                      efac1=False, select='backend', tnequad=False, name=None, ng_twg_setup=False, wb_efac_sigma=0.25):
    """
    Returns the white noise block of the model:

        1. EFAC per backend/receiver system
        2. EQUAD per backend/receiver system
        3. ECORR per backend/receiver system

    :param vary:
        If set to true we vary these parameters
        with uniform priors. Otherwise they are set to constants
        with values to be set later.
    :param inc_ecorr:
        include ECORR, needed for NANOGrav channelized TOAs
    :param gp_ecorr:
        whether to use the Gaussian process model for ECORR
    :param efac1:
        use a strong prior on EFAC = Normal(mu=1, stdev=0.1)
    :param tnequad:
        Whether to use the TempoNest definition of EQUAD. Defaults to False to
        follow Tempo, Tempo2 and Pint definition.
    """

    if select == "backend":
        # define selection by observing backend
        backend = selections.Selection(selections.by_backend)
        # define selection by nanograv backends
        backend_ng = selections.Selection(selections.nanograv_backends)
        backend_ch = selections.Selection(channelized_backends)
    else:
        # define no selection
        backend = selections.Selection(selections.no_selection)

    # white noise parameters
    if vary:
        if efac1:
            efac = parameter.Normal(1.0, 0.1)
        elif ng_twg_setup:
            efac = parameter.Normal(1.0, wb_efac_sigma)
        else:
            efac = parameter.Uniform(0.01, 10.0)
        equad = parameter.Uniform(-8.5, -5)
        if inc_ecorr:
            ecorr = parameter.Uniform(-8.5, -5)
    else:
        efac = parameter.Constant()
        equad = parameter.Constant()
        if inc_ecorr:
            ecorr = parameter.Constant()

    # white noise signals
    if tnequad:
        efeq = white_signals.MeasurementNoise(efac=efac,
                                              selection=backend, name=name)
        efeq += white_signals.TNEquadNoise(log10_tnequad=equad,
                                           selection=backend, name=name)
    else:
        efeq = white_signals.MeasurementNoise(efac=efac, log10_t2equad=equad,
                                              selection=backend, name=name)

    if inc_ecorr:
        if gp_ecorr:
            if name is None:
                ec = gp_signals.EcorrBasisModel(log10_ecorr=ecorr, selection=backend_ch)
            else:
                ec = gp_signals.EcorrBasisModel(
                    log10_ecorr=ecorr, selection=backend_ch, name=name
                )

        else:
            ec = white_signals.EcorrKernelNoise(log10_ecorr=ecorr,
                                                selection=backend_ng,
                                                name=name)
    # combine signals
    if inc_ecorr:
        s = efeq + ec
    elif not inc_ecorr:
        s = efeq

    return s


def red_noise_block(psd='powerlaw', prior='log-uniform', Tspan=None,
                    components=30, gamma_val=None, coefficients=False,
                    select=None, modes=None, wgts=None, combine=True,
                    break_flat=False, break_flat_fq=None,
                    logmin=None, logmax=None, dropout=False, k_threshold=0.5):
    """
    Returns red noise model:
        Red noise modeled as a power-law with 30 sampling frequencies

    :param psd:
        PSD function [e.g. powerlaw (default), turnover, spectrum, tprocess]
    :param prior:
        Prior on log10_A. Default if "log-uniform". Use "uniform" for
        upper limits.
    :param Tspan:
        Sets frequency sampling f_i = i / Tspan. Default will
        use overall time span for indivicual pulsar.
    :param components:
        Number of frequencies in sampling of red noise
    :param gamma_val:
        If given, this is the fixed slope of the power-law for
        powerlaw, turnover, or tprocess red noise
    :param coefficients: include latent coefficients in GP model?
    :param dropout: Use a dropout analysis for intrinsic red noise models.
        Currently only supports power law option.
    :param k_threshold: Threshold for dropout analysis.
    """
    # red noise parameters that are common
    if psd in ['powerlaw', 'powerlaw_genmodes', 'turnover',
               'tprocess', 'tprocess_adapt']:
        # parameters shared by PSD functions
        if logmin is not None and logmax is not None:
            if prior == "uniform":
                log10_A = parameter.LinearExp(logmin, logmax)
            elif prior == "log-uniform":
                log10_A = parameter.Uniform(logmin, logmax)
        else:
            if prior == "uniform":
                log10_A = parameter.LinearExp(-20, -11)
            elif prior == "log-uniform" and gamma_val is not None:
                if np.abs(gamma_val - 4.33) < 0.1:
                    log10_A = parameter.Uniform(-20, -11)
                else:
                    log10_A = parameter.Uniform(-20, -11)
            else:
                log10_A = parameter.Uniform(-20, -11)

        if gamma_val is not None:
            gamma = parameter.Constant(gamma_val)
        else:
            gamma = parameter.Uniform(0, 7)

        # different PSD function parameters
        if psd == 'powerlaw' and dropout:
            k_drop = parameter.Uniform(0, 1)
            pl = drop.dropout_powerlaw(log10_A=log10_A, gamma=gamma,
                                       dropout_psr='all', k_drop=k_drop,
                                       k_threshold=k_threshold)
        elif psd == 'powerlaw':
            pl = utils.powerlaw(log10_A=log10_A, gamma=gamma)
        elif psd == "powerlaw_genmodes":
            pl = gpp.powerlaw_genmodes(log10_A=log10_A, gamma=gamma, wgts=wgts)
        elif psd == "turnover":
            kappa = parameter.Uniform(0, 7)
            lf0 = parameter.Uniform(-9, -7)
            pl = utils.turnover(log10_A=log10_A, gamma=gamma, lf0=lf0, kappa=kappa)
        elif psd == "tprocess":
            df = 2
            alphas = gpp.InvGamma(df / 2, df / 2, size=components)
            pl = gpp.t_process(log10_A=log10_A, gamma=gamma, alphas=alphas)
        elif psd == "tprocess_adapt":
            df = 2
            alpha_adapt = gpp.InvGamma(df/2, df/2, size=1)
            nfreq = parameter.Uniform(-0.5, 10-0.5)
            pl = gpp.t_process_adapt(log10_A=log10_A, gamma=gamma,
                                     alphas_adapt=alpha_adapt, nfreq=nfreq)

    if psd == "spectrum":
        if prior == "uniform":
            log10_rho = parameter.LinearExp(-10, -4, size=components)
        elif prior == "log-uniform":
            log10_rho = parameter.Uniform(-10, -4, size=components)

        pl = gpp.free_spectrum(log10_rho=log10_rho)

    if select == "backend":
        # define selection by observing backend
        selection = selections.Selection(selections.by_backend)
    elif select == "band" or select == "band+":
        # define selection by observing band
        selection = selections.Selection(selections.by_band)
    else:
        # define no selection
        selection = selections.Selection(selections.no_selection)

    if break_flat:
        log10_A_flat = parameter.Uniform(-20, -11)
        gamma_flat = parameter.Constant(0)
        pl_flat = utils.powerlaw(log10_A=log10_A_flat, gamma=gamma_flat)

        freqs = 1.0 * np.arange(1, components + 1) / Tspan
        components_low = sum(f < break_flat_fq for f in freqs)
        if components_low < 1.5:
            components_low = 2

        rn = gp_signals.FourierBasisGP(pl, components=components_low,
                                       Tspan=Tspan, coefficients=coefficients,
                                       combine=combine, selection=selection)

        rn_flat = gp_signals.FourierBasisGP(pl_flat,
                                            modes=freqs[components_low:],
                                            coefficients=coefficients,
                                            selection=selection,
                                            combine=combine,
                                            name='red_noise_hf')
        rn = rn + rn_flat
    else:
        rn = gp_signals.FourierBasisGP(pl, components=components,
                                       Tspan=Tspan,
                                       combine=combine,
                                       coefficients=coefficients,
                                       selection=selection,
                                       modes=modes)

    if select == 'band+':  # Add the common component as well
        rn = rn + gp_signals.FourierBasisGP(pl, components=components,
                                            Tspan=Tspan, combine=combine,
                                            coefficients=coefficients)

    return rn


def bwm_block(Tmin, Tmax, amp_prior='log-uniform',
              skyloc=None, logmin=-18, logmax=-11,
              name='bwm'):
    """
    Returns deterministic GW burst with memory model:
        1. Burst event parameterized by time, sky location,
        polarization angle, and amplitude

    :param Tmin:
        Min time to search, probably first TOA (MJD).
    :param Tmax:
        Max time to search, probably last TOA (MJD).
    :param amp_prior:
        Prior on log10_A. Default if "log-uniform". Use "uniform" for
        upper limits.
    :param skyloc:
        Fixed sky location of BWM signal search as [cos(theta), phi].
        Search over sky location if ``None`` given.
    :param logmin:
        log of minimum BWM amplitude for prior (log10)
    :param logmax:
        log of maximum BWM amplitude for prior (log10)
    :param name:
        Name of BWM signal.
    """

    # BWM parameters
    amp_name = "{}_log10_A".format(name)
    if amp_prior == "uniform":
        log10_A_bwm = parameter.LinearExp(logmin, logmax)(amp_name)
    elif amp_prior == "log-uniform":
        log10_A_bwm = parameter.Uniform(logmin, logmax)(amp_name)

    pol_name = "{}_pol".format(name)
    pol = parameter.Uniform(0, np.pi)(pol_name)

    t0_name = "{}_t0".format(name)
    t0 = parameter.Uniform(Tmin, Tmax)(t0_name)

    costh_name = "{}_costheta".format(name)
    phi_name = "{}_phi".format(name)
    if skyloc is None:
        costh = parameter.Uniform(-1, 1)(costh_name)
        phi = parameter.Uniform(0, 2 * np.pi)(phi_name)
    else:
        costh = parameter.Constant(skyloc[0])(costh_name)
        phi = parameter.Constant(skyloc[1])(phi_name)

    # BWM signal
    bwm_wf = ee_deterministic.bwm_delay(log10_h=log10_A_bwm, t0=t0,
                                        cos_gwtheta=costh, gwphi=phi, gwpol=pol)
    bwm = deterministic_signals.Deterministic(bwm_wf, name=name)

    return bwm


def bwm_sglpsr_block(Tmin, Tmax, amp_prior='log-uniform',
                     logmin=-17, logmax=-12, name='ramp', fixed_sign=None):

    if fixed_sign is None:
        sign = parameter.Uniform(-1, 1)("sign")
    else:
        sign = np.sign(fixed_sign)

    amp_name = "{}_log10_A".format(name)
    if amp_prior == "uniform":
        log10_A_ramp = parameter.LinearExp(logmin, logmax)(amp_name)
    elif amp_prior == "log-uniform":
        log10_A_ramp = parameter.Uniform(logmin, logmax)(amp_name)

    t0_name = "{}_t0".format(name)
    t0 = parameter.Uniform(Tmin, Tmax)(t0_name)

    ramp_wf = ee_deterministic.bwm_sglpsr_delay(log10_A=log10_A_ramp, t0=t0, sign=sign)
    ramp = deterministic_signals.Deterministic(ramp_wf, name=name)

    return ramp


def dm_noise_block(gp_kernel='diag', psd='powerlaw', nondiag_kernel='periodic',
                   prior='log-uniform', dt=15, df=200,
                   Tspan=None, components=30,
                   gamma_val=None, coefficients=False):
    """
    Returns DM noise model:

        1. DM noise modeled as a power-law with 30 sampling frequencies

    :param psd:
        PSD function [e.g. powerlaw (default), spectrum, tprocess]
    :param prior:
        Prior on log10_A. Default if "log-uniform". Use "uniform" for
        upper limits.
    :param dt:
        time-scale for linear interpolation basis (days)
    :param df:
        frequency-scale for linear interpolation basis (MHz)
    :param Tspan:
        Sets frequency sampling f_i = i / Tspan. Default will
        use overall time span for indivicual pulsar.
    :param components:
        Number of frequencies in sampling of DM-variations.
    :param gamma_val:
        If given, this is the fixed slope of the power-law for
        powerlaw, turnover, or tprocess DM-variations
    """
    # dm noise parameters that are common
    if gp_kernel == "diag":
        if psd in ["powerlaw", "turnover", "tprocess", "tprocess_adapt"]:
            # parameters shared by PSD functions
            if prior == "uniform":
                log10_A_dm = parameter.LinearExp(-20, -11)
            elif prior == "log-uniform" and gamma_val is not None:
                if np.abs(gamma_val - 4.33) < 0.1:
                    log10_A_dm = parameter.Uniform(-20, -11)
                else:
                    log10_A_dm = parameter.Uniform(-20, -11)
            else:
                log10_A_dm = parameter.Uniform(-20, -11)

            if gamma_val is not None:
                gamma_dm = parameter.Constant(gamma_val)
            else:
                gamma_dm = parameter.Uniform(0, 7)

            # different PSD function parameters
            if psd == "powerlaw":
                dm_prior = utils.powerlaw(log10_A=log10_A_dm, gamma=gamma_dm)
            elif psd == "turnover":
                kappa_dm = parameter.Uniform(0, 7)
                lf0_dm = parameter.Uniform(-9, -7)
                dm_prior = utils.turnover(
                    log10_A=log10_A_dm, gamma=gamma_dm, lf0=lf0_dm, kappa=kappa_dm
                )
            elif psd == "tprocess":
                df = 2
                alphas_dm = gpp.InvGamma(df/2, df/2, size=components)
                dm_prior = gpp.t_process(log10_A=log10_A_dm, gamma=gamma_dm,
                                         alphas=alphas_dm)
            elif psd == 'tprocess_adapt':
                df = 2
                alpha_adapt_dm = gpp.InvGamma(df/2, df/2, size=1)
                nfreq_dm = parameter.Uniform(-0.5, 10-0.5)
                dm_prior = gpp.t_process_adapt(log10_A=log10_A_dm,
                                               gamma=gamma_dm,
                                               alphas_adapt=alpha_adapt_dm,
                                               nfreq=nfreq_dm)

        if psd == 'spectrum':
            if prior == 'uniform':
                log10_rho_dm = parameter.LinearExp(-10, -4, size=components)
            elif prior == "log-uniform":
                log10_rho_dm = parameter.Uniform(-10, -4, size=components)

            dm_prior = gpp.free_spectrum(log10_rho=log10_rho_dm)

        dm_basis = utils.createfourierdesignmatrix_dm(nmodes=components, Tspan=Tspan)

    elif gp_kernel == "nondiag":
        if nondiag_kernel == "periodic":
            # Periodic GP kernel for DM
            log10_sigma = parameter.Uniform(-10, -4)
            log10_ell = parameter.Uniform(-1, 4)
            log10_p = parameter.Uniform(-4, 1)
            log10_gam_p = parameter.Uniform(-3, 2)

            dm_basis = gpk.linear_interp_basis_dm(dt=dt*const.day)
            dm_prior = gpk.periodic_kernel(log10_sigma=log10_sigma,
                                           log10_ell=log10_ell,
                                           log10_gam_p=log10_gam_p,
                                           log10_p=log10_p)
        elif nondiag_kernel == 'periodic_rfband':
            # Periodic GP kernel for DM with RQ radio-frequency dependence
            log10_sigma = parameter.Uniform(-10, -4)
            log10_ell = parameter.Uniform(-1, 4)
            log10_ell2 = parameter.Uniform(2, 7)
            log10_alpha_wgt = parameter.Uniform(-4, 1)
            log10_p = parameter.Uniform(-4, 1)
            log10_gam_p = parameter.Uniform(-3, 2)

            dm_basis = gpk.get_tf_quantization_matrix(df=df, dt=dt*const.day,
                                                      dm=True)
            dm_prior = gpk.tf_kernel(log10_sigma=log10_sigma,
                                     log10_ell=log10_ell,
                                     log10_gam_p=log10_gam_p, log10_p=log10_p,
                                     log10_alpha_wgt=log10_alpha_wgt,
                                     log10_ell2=log10_ell2)
        elif nondiag_kernel == 'sq_exp':
            # squared-exponential GP kernel for DM
            log10_sigma = parameter.Uniform(-10, -4)
            log10_ell = parameter.Uniform(-1, 4)

            dm_basis = gpk.linear_interp_basis_dm(dt=dt*const.day)
            dm_prior = gpk.se_dm_kernel(log10_sigma=log10_sigma,
                                        log10_ell=log10_ell)
        elif nondiag_kernel == 'sq_exp_rfband':
            # Sq-Exp GP kernel for DM with RQ radio-frequency dependence
            log10_sigma = parameter.Uniform(-10, -4)
            log10_ell = parameter.Uniform(-1, 4)
            log10_ell2 = parameter.Uniform(2, 7)
            log10_alpha_wgt = parameter.Uniform(-4, 1)

            dm_basis = gpk.get_tf_quantization_matrix(df=df, dt=dt*const.day,
                                                      dm=True)
            dm_prior = gpk.sf_kernel(log10_sigma=log10_sigma,
                                     log10_ell=log10_ell,
                                     log10_alpha_wgt=log10_alpha_wgt,
                                     log10_ell2=log10_ell2)
        elif nondiag_kernel == 'dmx_like':
            # DMX-like signal
            log10_sigma = parameter.Uniform(-10, -4)

            dm_basis = gpk.linear_interp_basis_dm(dt=dt*const.day)
            dm_prior = gpk.dmx_ridge_prior(log10_sigma=log10_sigma)

    dmgp = gp_signals.BasisGP(
        dm_prior, dm_basis, name="dm_gp", coefficients=coefficients
    )

    return dmgp


def chromatic_noise_block(gp_kernel='nondiag', psd='powerlaw',
                          nondiag_kernel='periodic',
                          prior='log-uniform', dt=15, df=200,
                          idx=4, include_quadratic=False,
                          Tspan=None, name='chrom', components=30,
                          coefficients=False):
    """
    Returns GP chromatic noise model :

        1. Chromatic modeled with user defined PSD with
        30 sampling frequencies. Available PSDs are
        ['powerlaw', 'turnover' 'spectrum']

    :param gp_kernel:
        Whether to use a diagonal kernel for the GP. ['diag','nondiag']
    :param nondiag_kernel:
        Which nondiagonal kernel to use for the GP.
        ['periodic','sq_exp','periodic_rfband','sq_exp_rfband']
    :param psd:
        PSD to use for common red noise signal. Available options
        are ['powerlaw', 'turnover' 'spectrum']
    :param prior:
        What type of prior to use for amplitudes. ['log-uniform','uniform']
    :param dt:
        time-scale for linear interpolation basis (days)
    :param df:
        frequency-scale for linear interpolation basis (MHz)
    :param idx:
        Index of radio frequency dependence (i.e. DM is 2). Any float will work.
    :param include_quadratic:
        Whether to include a quadratic fit.
    :param name: Name of signal
    :param Tspan:
        Tspan from which to calculate frequencies for PSD-based GPs.
    :param components:
        Number of frequencies to use in 'diag' GPs.
    :param coefficients:
        Whether to keep coefficients of the GP.

    """
    if gp_kernel == 'diag':
        chm_basis = gpb.createfourierdesignmatrix_chromatic(nmodes=components,
                                                            Tspan=Tspan)
        if psd in ['powerlaw', 'turnover']:
            if prior == 'uniform':
                log10_A = parameter.LinearExp(-18, -11)
            elif prior == "log-uniform":
                log10_A = parameter.Uniform(-18, -11)
            gamma = parameter.Uniform(0, 7)

            # PSD
            if psd == "powerlaw":
                chm_prior = utils.powerlaw(log10_A=log10_A, gamma=gamma)
            elif psd == "turnover":
                kappa = parameter.Uniform(0, 7)
                lf0 = parameter.Uniform(-9, -7)
                chm_prior = utils.turnover(
                    log10_A=log10_A, gamma=gamma, lf0=lf0, kappa=kappa
                )

        if psd == "spectrum":
            if prior == "uniform":
                log10_rho = parameter.LinearExp(-10, -4, size=components)
            elif prior == "log-uniform":
                log10_rho = parameter.Uniform(-10, -4, size=components)
            chm_prior = gpp.free_spectrum(log10_rho=log10_rho)

    elif gp_kernel == "nondiag":
        if nondiag_kernel == "periodic":
            # Periodic GP kernel for DM
            log10_sigma = parameter.Uniform(-10, -4)
            log10_ell = parameter.Uniform(-1, 4)
            log10_p = parameter.Uniform(-4, 1)
            log10_gam_p = parameter.Uniform(-3, 2)

            chm_basis = gpk.linear_interp_basis_chromatic(dt=dt*const.day)
            chm_prior = gpk.periodic_kernel(log10_sigma=log10_sigma,
                                            log10_ell=log10_ell,
                                            log10_gam_p=log10_gam_p,
                                            log10_p=log10_p)

        elif nondiag_kernel == "periodic_rfband":
            # Periodic GP kernel for DM with RQ radio-frequency dependence
            log10_sigma = parameter.Uniform(-10, -4)
            log10_ell = parameter.Uniform(-1, 4)
            log10_ell2 = parameter.Uniform(2, 7)
            log10_alpha_wgt = parameter.Uniform(-4, 1)
            log10_p = parameter.Uniform(-4, 1)
            log10_gam_p = parameter.Uniform(-3, 2)

            chm_basis = gpk.get_tf_quantization_matrix(df=df, dt=dt*const.day,
                                                       dm=True, dm_idx=idx)
            chm_prior = gpk.tf_kernel(log10_sigma=log10_sigma,
                                      log10_ell=log10_ell,
                                      log10_gam_p=log10_gam_p,
                                      log10_p=log10_p,
                                      log10_alpha_wgt=log10_alpha_wgt,
                                      log10_ell2=log10_ell2)

        elif nondiag_kernel == 'sq_exp':
            # squared-exponential kernel for DM
            log10_sigma = parameter.Uniform(-10, -4)
            log10_ell = parameter.Uniform(-1, 4)

            chm_basis = gpk.linear_interp_basis_chromatic(dt=dt*const.day, idx=idx)
            chm_prior = gpk.se_dm_kernel(log10_sigma=log10_sigma,
                                         log10_ell=log10_ell)
        elif nondiag_kernel == 'sq_exp_rfband':
            # Sq-Exp GP kernel for Chrom with RQ radio-frequency dependence
            log10_sigma = parameter.Uniform(-10, -4)
            log10_ell = parameter.Uniform(-1, 4)
            log10_ell2 = parameter.Uniform(2, 7)
            log10_alpha_wgt = parameter.Uniform(-4, 1)

            chm_basis = gpk.get_tf_quantization_matrix(df=df, dt=dt*const.day,
                                                       dm=True, dm_idx=idx)
            chm_prior = gpk.sf_kernel(log10_sigma=log10_sigma,
                                      log10_ell=log10_ell,
                                      log10_alpha_wgt=log10_alpha_wgt,
                                      log10_ell2=log10_ell2)

    cgp = gp_signals.BasisGP(chm_prior, chm_basis, name=name+'_gp',
                             coefficients=coefficients)

    if include_quadratic:
        # quadratic piece
        basis_quad = chrom.chromatic_quad_basis(idx=idx)
        prior_quad = chrom.chromatic_quad_prior()
        cquad = gp_signals.BasisGP(prior_quad, basis_quad, name=name + "_quad")
        cgp += cquad

    return cgp


def common_red_noise_block(psd='powerlaw', prior='log-uniform',
                           Tspan=None, components=30, combine=True,
                           log10_A_val=None, gamma_val=None, delta_val=None,
                           logmin=None, logmax=None,
                           orf=None, orf_ifreq=0, leg_lmax=5,
                           name='gw', coefficients=False,
                           pshift=False, pseed=None):
    """
    Returns common red noise model:

        1. Red noise modeled with user defined PSD with
        30 sampling frequencies. Available PSDs are
        ['powerlaw', 'turnover' 'spectrum']

    :param psd:
        PSD to use for common red noise signal. Available options
        are ['powerlaw', 'turnover' 'spectrum', 'broken_powerlaw']
    :param prior:
        Prior on log10_A. Default if "log-uniform". Use "uniform" for
        upper limits.
    :param Tspan:
        Sets frequency sampling f_i = i / Tspan. Default will
        use overall time span for individual pulsar.
    :param log10_A_val:
        Value of log10_A parameter for fixed amplitude analyses.
    :param gamma_val:
        Value of spectral index for power-law and turnover
        models. By default spectral index is varied of range [0,7]
    :param delta_val:
        Value of spectral index for high frequencies in broken power-law
        and turnover models. By default spectral index is varied in range [0,7].\
    :param logmin:
        Specify the lower bound of the prior on the amplitude for all psd but 'spectrum'.
        If psd=='spectrum', then this specifies the lower prior on log10_rho_gw
    :param logmax:
        Specify the lower bound of the prior on the amplitude for all psd but 'spectrum'.
        If psd=='spectrum', then this specifies the lower prior on log10_rho_gw
    :param orf:
        String representing which overlap reduction function to use.
        By default we do not use any spatial correlations. Permitted
        values are ['hd', 'dipole', 'monopole'].
    :param orf_ifreq:
        Frequency bin at which to start the Hellings & Downs function with
        numbering beginning at 0. Currently only works with freq_hd orf.
    :param leg_lmax:
        Maximum multipole of a Legendre polynomial series representation
        of the overlap reduction function [default=5]
    :param pshift:
        Option to use a random phase shift in design matrix. For testing the
        null hypothesis.
    :param pseed:
        Option to provide a seed for the random phase shift.
    :param name: Name of common red process

    """

    orfs = {'crn': None, 'hd': model_orfs.hd_orf(),
            'gw_monopole': model_orfs.gw_monopole_orf(),
            'gw_dipole': model_orfs.gw_dipole_orf(),
            'st': model_orfs.st_orf(),
            'gt': model_orfs.gt_orf(tau=parameter.Uniform(-1.5, 1.5)('tau')),
            'dipole': model_orfs.dipole_orf(),
            'monopole': model_orfs.monopole_orf(),
            'param_hd': model_orfs.param_hd_orf(a=parameter.Uniform(-1.5, 3.0)('gw_orf_param0'),
                                                b=parameter.Uniform(-1.0, 0.5)('gw_orf_param1'),
                                                c=parameter.Uniform(-1.0, 1.0)('gw_orf_param2')),
            'spline_orf': model_orfs.spline_orf(params=parameter.Uniform(-0.9, 0.9, size=7)('gw_orf_spline')),
            'bin_orf': model_orfs.bin_orf(params=parameter.Uniform(-1.0, 1.0, size=7)('gw_orf_bin')),
            'zero_diag_hd': model_orfs.zero_diag_hd(),
            'zero_diag_bin_orf': model_orfs.zero_diag_bin_orf(params=parameter.Uniform(
                -1.0, 1.0, size=7)('gw_orf_bin_zero_diag')),
            'freq_hd': model_orfs.freq_hd(params=[components, orf_ifreq]),
            'legendre_orf': model_orfs.legendre_orf(params=parameter.Uniform(
                -1.0, 1.0, size=leg_lmax+1)('gw_orf_legendre')),
            'zero_diag_legendre_orf': model_orfs.zero_diag_legendre_orf(params=parameter.Uniform(
                -1.0, 1.0, size=leg_lmax+1)('gw_orf_legendre_zero_diag'))}

    # common red noise parameters
    if psd in ['powerlaw', 'turnover', 'turnover_knee', 'broken_powerlaw']:
        amp_name = '{}_log10_A'.format(name)
        if log10_A_val is not None:
            log10_Agw = parameter.Constant(log10_A_val)(amp_name)

        if logmin is not None and logmax is not None:
            if prior == "uniform":
                log10_Agw = parameter.LinearExp(logmin, logmax)(amp_name)
            elif prior == "log-uniform" and gamma_val is not None:
                if np.abs(gamma_val - 4.33) < 0.1:
                    log10_Agw = parameter.Uniform(logmin, logmax)(amp_name)
                else:
                    log10_Agw = parameter.Uniform(logmin, logmax)(amp_name)
            else:
                log10_Agw = parameter.Uniform(logmin, logmax)(amp_name)

        else:
            if prior == "uniform":
                log10_Agw = parameter.LinearExp(-18, -11)(amp_name)
            elif prior == "log-uniform" and gamma_val is not None:
                if np.abs(gamma_val - 4.33) < 0.1:
                    log10_Agw = parameter.Uniform(-18, -14)(amp_name)
                else:
                    log10_Agw = parameter.Uniform(-18, -11)(amp_name)
            else:
                log10_Agw = parameter.Uniform(-18, -11)(amp_name)

        gam_name = "{}_gamma".format(name)
        if gamma_val is not None:
            gamma_gw = parameter.Constant(gamma_val)(gam_name)
        else:
            gamma_gw = parameter.Uniform(0, 7)(gam_name)

        # common red noise PSD
        if psd == "powerlaw":
            cpl = utils.powerlaw(log10_A=log10_Agw, gamma=gamma_gw)
        elif psd == "broken_powerlaw":
            delta_name = "{}_delta".format(name)
            kappa_name = "{}_kappa".format(name)
            log10_fb_name = "{}_log10_fb".format(name)
            kappa_gw = parameter.Uniform(0.01, 0.5)(kappa_name)
            log10_fb_gw = parameter.Uniform(-10, -7)(log10_fb_name)

            if delta_val is not None:
                delta_gw = parameter.Constant(delta_val)(delta_name)
            else:
                delta_gw = parameter.Uniform(0, 7)(delta_name)
            cpl = gpp.broken_powerlaw(
                log10_A=log10_Agw,
                gamma=gamma_gw,
                delta=delta_gw,
                log10_fb=log10_fb_gw,
                kappa=kappa_gw,
            )
        elif psd == "turnover":
            kappa_name = "{}_kappa".format(name)
            lf0_name = "{}_log10_fbend".format(name)
            kappa_gw = parameter.Uniform(0, 7)(kappa_name)
            lf0_gw = parameter.Uniform(-9, -7)(lf0_name)
            cpl = utils.turnover(
                log10_A=log10_Agw, gamma=gamma_gw, lf0=lf0_gw, kappa=kappa_gw
            )
        elif psd == "turnover_knee":
            kappa_name = "{}_kappa".format(name)
            lfb_name = "{}_log10_fbend".format(name)
            delta_name = "{}_delta".format(name)
            lfk_name = "{}_log10_fknee".format(name)
            kappa_gw = parameter.Uniform(0, 7)(kappa_name)
            lfb_gw = parameter.Uniform(-9.3, -8)(lfb_name)
            delta_gw = parameter.Uniform(-2, 0)(delta_name)
            lfk_gw = parameter.Uniform(-8, -7)(lfk_name)
            cpl = gpp.turnover_knee(log10_A=log10_Agw, gamma=gamma_gw,
                                    lfb=lfb_gw, lfk=lfk_gw,
                                    kappa=kappa_gw, delta=delta_gw)

    if psd == 'spectrum':
        rho_name = '{}_log10_rho'.format(name)

        # checking if priors specified, otherwise give default values
        if logmin is None:
            logmin = -9
        if logmax is None:
            logmax = -4

        if prior == 'uniform':
            log10_rho_gw = parameter.LinearExp(logmin, logmax,
                                               size=components)(rho_name)
        elif prior == 'log-uniform':
            log10_rho_gw = parameter.Uniform(logmin, logmax, size=components)(rho_name)

        cpl = gpp.free_spectrum(log10_rho=log10_rho_gw)

    if orf is None:
<<<<<<< HEAD
        crn = gp_signals.FourierBasisGP(
            cpl,
            coefficients=coefficients,
            components=components,
            Tspan=Tspan,
            name=name,
            pshift=pshift,
            pseed=pseed,
        )
=======
        crn = gp_signals.FourierBasisGP(cpl, coefficients=coefficients, combine=combine,
                                        components=components, Tspan=Tspan,
                                        name=name, pshift=pshift, pseed=pseed)
>>>>>>> 38b1faa1
    elif orf in orfs.keys():
        if orf == 'crn':
            crn = gp_signals.FourierBasisGP(cpl, coefficients=coefficients, combine=combine,
                                            components=components, Tspan=Tspan,
                                            name=name, pshift=pshift, pseed=pseed)
        else:
            crn = gp_signals.FourierBasisCommonGP(cpl, orfs[orf],
                                                  components=components, combine=combine,
                                                  Tspan=Tspan,
                                                  name=name, pshift=pshift,
                                                  pseed=pseed)
    elif isinstance(orf, types.FunctionType):
<<<<<<< HEAD
        crn = gp_signals.FourierBasisCommonGP(
            cpl,
            orf,
            components=components,
            Tspan=Tspan,
            name=name,
            pshift=pshift,
            pseed=pseed,
        )
=======
        crn = gp_signals.FourierBasisCommonGP(cpl, orf,
                                              components=components, combine=combine,
                                              Tspan=Tspan,
                                              name=name, pshift=pshift,
                                              pseed=pseed)
>>>>>>> 38b1faa1
    else:
        raise ValueError("ORF {} not recognized".format(orf))

    return crn<|MERGE_RESOLUTION|>--- conflicted
+++ resolved
@@ -779,21 +779,9 @@
         cpl = gpp.free_spectrum(log10_rho=log10_rho_gw)
 
     if orf is None:
-<<<<<<< HEAD
-        crn = gp_signals.FourierBasisGP(
-            cpl,
-            coefficients=coefficients,
-            components=components,
-            Tspan=Tspan,
-            name=name,
-            pshift=pshift,
-            pseed=pseed,
-        )
-=======
         crn = gp_signals.FourierBasisGP(cpl, coefficients=coefficients, combine=combine,
                                         components=components, Tspan=Tspan,
                                         name=name, pshift=pshift, pseed=pseed)
->>>>>>> 38b1faa1
     elif orf in orfs.keys():
         if orf == 'crn':
             crn = gp_signals.FourierBasisGP(cpl, coefficients=coefficients, combine=combine,
@@ -806,23 +794,11 @@
                                                   name=name, pshift=pshift,
                                                   pseed=pseed)
     elif isinstance(orf, types.FunctionType):
-<<<<<<< HEAD
-        crn = gp_signals.FourierBasisCommonGP(
-            cpl,
-            orf,
-            components=components,
-            Tspan=Tspan,
-            name=name,
-            pshift=pshift,
-            pseed=pseed,
-        )
-=======
         crn = gp_signals.FourierBasisCommonGP(cpl, orf,
                                               components=components, combine=combine,
                                               Tspan=Tspan,
                                               name=name, pshift=pshift,
                                               pseed=pseed)
->>>>>>> 38b1faa1
     else:
         raise ValueError("ORF {} not recognized".format(orf))
 

--- conflicted
+++ resolved
@@ -79,11 +79,6 @@
     eq = white_signals.EquadNoise(log10_equad=equad, selection=backend, name=name)
     if inc_ecorr:
         if gp_ecorr:
-<<<<<<< HEAD
-            ec = gp_signals.EcorrBasisModel(
-                log10_ecorr=ecorr, selection=backend_ng, name=name
-            )
-=======
             if name is None:
                 ec = gp_signals.EcorrBasisModel(log10_ecorr=ecorr,
                                                 selection=backend_ng)
@@ -91,7 +86,6 @@
                 ec = gp_signals.EcorrBasisModel(log10_ecorr=ecorr,
                                                 selection=backend_ng, name=name)
 
->>>>>>> 321e9412
         else:
             ec = white_signals.EcorrKernelNoise(
                 log10_ecorr=ecorr, selection=backend_ng, name=name

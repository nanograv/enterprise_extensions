--- conflicted
+++ resolved
@@ -32,11 +32,7 @@
 def channelized_backends(backend_flags):
     """Selection function to split by channelized backend flags only. For ECORR"""
     flagvals = np.unique(backend_flags)
-<<<<<<< HEAD
-    ch_b = ["ASP", "GASP", "GUPPI", "PUPPI", "CHIME"]
-=======
     ch_b = ['ASP', 'GASP', 'GUPPI', 'PUPPI', 'YUPPI', 'CHIME']
->>>>>>> eee2be06
     flagvals = filter(lambda x: any(map(lambda y: y in x, ch_b)), flagvals)
     return {flagval: backend_flags == flagval for flagval in flagvals}
 
@@ -70,11 +66,7 @@
         backend = selections.Selection(selections.by_backend)
         # define selection by nanograv backends
         backend_ng = selections.Selection(selections.nanograv_backends)
-<<<<<<< HEAD
         backend_ch = selections.Selection(channelized_backends)
-=======
-        # backend_ch = selections.Selection(channelized_backends)
->>>>>>> eee2be06
     else:
         # define no selection
         backend = selections.Selection(selections.no_selection)
@@ -95,10 +87,6 @@
             ecorr = parameter.Constant()
 
     # white noise signals
-<<<<<<< HEAD
-    ef = white_signals.MeasurementNoise(efac=efac, selection=backend, name=name)
-    eq = white_signals.EquadNoise(log10_equad=equad, selection=backend, name=name)
-=======
     if tnequad:
         efeq = white_signals.MeasurementNoise(efac=efac,
                                               selection=backend, name=name)
@@ -108,7 +96,6 @@
         efeq = white_signals.MeasurementNoise(efac=efac, log10_t2equad=equad,
                                               selection=backend, name=name)
 
->>>>>>> eee2be06
     if inc_ecorr:
         if gp_ecorr:
             if name is None:
@@ -119,16 +106,9 @@
                 )
 
         else:
-<<<<<<< HEAD
-            ec = white_signals.EcorrKernelNoise(
-                log10_ecorr=ecorr, selection=backend_ch, name=name
-            )
-
-=======
             ec = white_signals.EcorrKernelNoise(log10_ecorr=ecorr,
                                                 selection=backend_ng,
                                                 name=name)
->>>>>>> eee2be06
     # combine signals
     if inc_ecorr:
         s = efeq + ec
@@ -166,19 +146,8 @@
     :param k_threshold: Threshold for dropout analysis.
     """
     # red noise parameters that are common
-<<<<<<< HEAD
-    if psd in [
-        "powerlaw",
-        "powerlaw_genmodes",
-        "turnover",
-        "tprocess",
-        "tprocess_adapt",
-        "infinitepower",
-    ]:
-=======
     if psd in ['powerlaw', 'powerlaw_genmodes', 'turnover',
                'tprocess', 'tprocess_adapt']:
->>>>>>> eee2be06
         # parameters shared by PSD functions
         if logmin is not None and logmax is not None:
             if prior == "uniform":
@@ -202,16 +171,12 @@
             gamma = parameter.Uniform(0, 7)
 
         # different PSD function parameters
-<<<<<<< HEAD
-        if psd == "powerlaw":
-=======
         if psd == 'powerlaw' and dropout:
             k_drop = parameter.Uniform(0, 1)
             pl = drop.dropout_powerlaw(log10_A=log10_A, gamma=gamma,
                                        dropout_psr='all', k_drop=k_drop,
                                        k_threshold=k_threshold)
         elif psd == 'powerlaw':
->>>>>>> eee2be06
             pl = utils.powerlaw(log10_A=log10_A, gamma=gamma)
         elif psd == "powerlaw_genmodes":
             pl = gpp.powerlaw_genmodes(log10_A=log10_A, gamma=gamma, wgts=wgts)
@@ -258,38 +223,6 @@
         if components_low < 1.5:
             components_low = 2
 
-<<<<<<< HEAD
-        rn = gp_signals.FourierBasisGP(
-            pl,
-            components=components_low,
-            Tspan=Tspan,
-            coefficients=coefficients,
-            selection=selection,
-        )
-
-        rn_flat = gp_signals.FourierBasisGP(
-            pl_flat,
-            modes=freqs[components_low:],
-            coefficients=coefficients,
-            selection=selection,
-            name="red_noise_hf",
-        )
-        rn = rn + rn_flat
-    else:
-        rn = gp_signals.FourierBasisGP(
-            pl,
-            components=components,
-            Tspan=Tspan,
-            coefficients=coefficients,
-            selection=selection,
-            modes=modes,
-        )
-
-    if select == "band+":  # Add the common component as well
-        rn = rn + gp_signals.FourierBasisGP(
-            pl, components=components, Tspan=Tspan, coefficients=coefficients
-        )
-=======
         rn = gp_signals.FourierBasisGP(pl, components=components_low,
                                        Tspan=Tspan, coefficients=coefficients,
                                        combine=combine, selection=selection)
@@ -313,7 +246,6 @@
         rn = rn + gp_signals.FourierBasisGP(pl, components=components,
                                             Tspan=Tspan, combine=combine,
                                             coefficients=coefficients)
->>>>>>> eee2be06
 
     return rn
 

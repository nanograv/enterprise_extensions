--- conflicted
+++ resolved
@@ -292,168 +292,4 @@
     if psr._planetssb is not None:
         psr._planetssb = psr.planetssb[mask, :, :]
 
-<<<<<<< HEAD
-    psr.sort_data()
-
-
-#########Empirical Distributions########
-
-# class used to define a 1D empirical distribution
-# based on posterior from another MCMC
-class EmpiricalDistribution1D(object):
-    def __init__(self, param_name, samples, bins):
-        """
-        :param samples: samples for hist
-        :param bins: edges to use for hist (left and right)
-        make sure bins cover whole prior!
-        """
-        self.ndim = 1
-        self.param_name = param_name
-        self._Nbins = len(bins) - 1
-        hist, x_bins = np.histogram(samples, bins=bins)
-
-        self._edges = x_bins[:-1]
-        self._wids = np.diff(x_bins)
-
-        hist += 1  # add a sample to every bin
-        counts = np.sum(hist)
-        self._pdf = hist / float(counts) / self._wids
-        self._cdf = np.cumsum((self._pdf * self._wids).ravel())
-
-        self._logpdf = np.log(self._pdf)
-
-    def draw(self):
-        draw = np.random.rand()
-        draw_bin = np.searchsorted(self._cdf, draw)
-
-        idx = np.unravel_index(draw_bin, self._Nbins)
-        samp = self._edges[idx] + self._wids[idx] * np.random.rand()
-        return np.array(samp)
-
-    def prob(self, params):
-        ix = min(np.searchsorted(self._edges, params), self._Nbins - 1)
-
-        return self._pdf[ix]
-
-    def logprob(self, params):
-        ix = min(np.searchsorted(self._edges, params), self._Nbins - 1)
-
-        return self._logpdf[ix]
-
-
-# class used to define a 2D empirical distribution
-# based on posteriors from another MCMC
-class EmpiricalDistribution2D(object):
-    def __init__(self, param_names, samples, bins):
-        """
-        :param samples: samples for hist
-        :param bins: edges to use for hist (left and right)
-        make sure bins cover whole prior!
-        """
-        self.ndim = 2
-        self.param_names = param_names
-        self._Nbins = [len(b) - 1 for b in bins]
-        hist, x_bins, y_bins = np.histogram2d(*samples, bins=bins)
-
-        self._edges = np.array([x_bins[:-1], y_bins[:-1]])
-        self._wids = np.diff([x_bins, y_bins])
-
-        area = np.outer(*self._wids)
-        hist += 1  # add a sample to every bin
-        counts = np.sum(hist)
-        self._pdf = hist / counts / area
-        self._cdf = np.cumsum((self._pdf * area).ravel())
-
-        self._logpdf = np.log(self._pdf)
-
-    def draw(self):
-        draw = np.random.rand()
-        draw_bin = np.searchsorted(self._cdf, draw)
-
-        idx = np.unravel_index(draw_bin, self._Nbins)
-        samp = [
-            self._edges[ii, idx[ii]] + self._wids[ii, idx[ii]] * np.random.rand()
-            for ii in range(2)
-        ]
-        return np.array(samp)
-
-    def prob(self, params):
-        ix, iy = [
-            min(np.searchsorted(self._edges[ii], params[ii]), self._Nbins[ii] - 1)
-            for ii in range(2)
-        ]
-
-        return self._pdf[ix, iy]
-
-    def logprob(self, params):
-        ix, iy = [
-            min(np.searchsorted(self._edges[ii], params[ii]), self._Nbins[ii] - 1)
-            for ii in range(2)
-        ]
-
-        return self._logpdf[ix, iy]
-
-
-def make_empirical_distributions(
-    paramlist, params, chain, burn=0, nbins=41, filename="distr.pkl"
-):
-    """
-    Utility function to construct empirical distributions.
-    :param paramlist: a list of parameter names,
-                      either single parameters or pairs of parameters
-    :param params: list of all parameter names for the MCMC chain
-    :param chain: MCMC chain from a previous run
-    :param burn: desired number of initial samples to discard
-    :param nbins: number of bins to use for the empirical distributions
-
-    :return distr: list of empirical distributions
-    """
-
-    distr = []
-
-    for pl in paramlist:
-
-        if type(pl) is not list:
-
-            pl = [pl]
-
-        if len(pl) == 1:
-
-            # get the parameter index
-            idx = params.index(pl[0])
-
-            # get the bins for the histogram
-            bins = np.linspace(min(chain[burn:, idx]), max(chain[burn:, idx]), nbins)
-
-            new_distr = EmpiricalDistribution1D(pl[0], chain[burn:, idx], bins)
-
-            distr.append(new_distr)
-
-        elif len(pl) == 2:
-
-            # get the parameter indices
-            idx = [params.index(pl1) for pl1 in pl]
-
-            # get the bins for the histogram
-            bins = [
-                np.linspace(min(chain[burn:, i]), max(chain[burn:, i]), nbins)
-                for i in idx
-            ]
-
-            new_distr = EmpiricalDistribution2D(pl, chain[burn:, idx].T, bins)
-
-            distr.append(new_distr)
-
-        else:
-            print(
-                "Warning: only 1D and 2D empirical distributions are currently allowed."
-            )
-
-    # save the list of empirical distributions as a pickle file
-    with open(filename, "wb") as f:
-        pickle.dump(distr, f, protocol=2)
-
-    print("The empirical distributions have been pickled to {0}.".format(filename))
-=======
-    psr.sort_data()
->>>>>>> 7ae4d2e9
+    psr.sort_data()
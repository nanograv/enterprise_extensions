# -*- coding: utf-8 -*-
<<<<<<< HEAD
from __future__ import absolute_import, division, print_function
=======

import time

import matplotlib.pyplot as plt
>>>>>>> 762e0fdf
import numpy as np
import scipy.stats as scistats

try:
    import acor
except ImportError:
<<<<<<< HEAD
    import pickle

from enterprise_extensions.empirical_distr import (
    EmpiricalDistribution1D,
    EmpiricalDistribution2D,
    make_empirical_distributions,
)
=======
    from emcee.autocorr import integrated_time as acor

from enterprise_extensions import models
>>>>>>> 762e0fdf

# Log-spaced frequncies


def linBinning(T, logmode, f_min, nlin, nlog):
    """
    Get the frequency binning for the low-rank approximations, including
    log-spaced low-frequency coverage.
    Credit: van Haasteren & Vallisneri, MNRAS, Vol. 446, Iss. 2 (2015)

    :param T:       Duration experiment
    :param logmode: From which linear mode to switch to log
    :param f_min:   Down to which frequency we'll sample
    :param nlin:    How many linear frequencies we'll use
    :param nlog:    How many log frequencies we'll use

    """
    if logmode < 0:
        raise ValueError(
            "Cannot do log-spacing when all frequencies are" "linearly sampled"
        )

    # First the linear spacing and weights
    df_lin = 1.0 / T
    f_min_lin = (1.0 + logmode) / T
    f_lin = np.linspace(f_min_lin, f_min_lin + (nlin - 1) * df_lin, nlin)
    w_lin = np.sqrt(df_lin * np.ones(nlin))

    if nlog > 0:
        # Now the log-spacing, and weights
        f_min_log = np.log(f_min)
<<<<<<< HEAD
        f_max_log = np.log((logmode + 0.5) / T)
=======
        f_max_log = np.log((logmode+0.5)/T)
>>>>>>> 762e0fdf
        df_log = (f_max_log - f_min_log) / (nlog)
        f_log = np.exp(
            np.linspace(f_min_log + 0.5 * df_log, f_max_log - 0.5 * df_log, nlog)
        )
        w_log = np.sqrt(df_log * f_log)
        return np.append(f_log, f_lin), np.append(w_log, w_lin)
    else:
        return f_lin, w_lin


# New filter for different cadences


def cadence_filter(psr, start_time=None, end_time=None, cadence=None):
    """ Filter data for coarser cadences. """

    if start_time is None and end_time is None and cadence is None:
        mask = np.ones(psr._toas.shape, dtype=bool)
    else:
        # find start and end indices of cadence filtering
        start_idx = (np.abs((psr._toas / 86400) - start_time)).argmin()
        end_idx = (np.abs((psr._toas / 86400) - end_time)).argmin()
        # make a safe copy of sliced toas
        tmp_toas = psr._toas[start_idx : end_idx + 1].copy()
        # cumulative sum of time differences
        cumsum = np.cumsum(np.diff(tmp_toas / 86400))
        tspan = (tmp_toas.max() - tmp_toas.min()) / 86400
        # find closest indices of sliced toas to desired cadence
        mask = []
        for ii in np.arange(1.0, tspan, cadence):
            idx = (np.abs(cumsum - ii)).argmin()
            mask.append(idx)
        # append start and end segements with cadence-sliced toas
        mask = np.append(np.arange(start_idx), np.array(mask) + start_idx)
        mask = np.append(mask, np.arange(end_idx, len(psr._toas)))

    psr._toas = psr._toas[mask]
    psr._toaerrs = psr._toaerrs[mask]
    psr._residuals = psr._residuals[mask]
    psr._ssbfreqs = psr._ssbfreqs[mask]

    psr._designmatrix = psr._designmatrix[mask, :]
    dmx_mask = np.sum(psr._designmatrix, axis=0) != 0.0
    psr._designmatrix = psr._designmatrix[:, dmx_mask]

    for key in psr._flags:
        psr._flags[key] = psr._flags[key][mask]

    if psr._planetssb is not None:
        psr._planetssb = psr.planetssb[mask, :, :]

    psr.sort_data()


def get_tspan(psrs):
    """Returns maximum time span for all pulsars.

    :param psrs: List of pulsar objects

    """

    tmin = np.min([p.toas.min() for p in psrs])
    tmax = np.max([p.toas.max() for p in psrs])

    return tmax - tmin


class PostProcessing(object):
    def __init__(self, chain, pars, burn_percentage=0.25):
        burn = int(burn_percentage * chain.shape[0])
        self.chain = chain[burn:]
        self.pars = pars

    def plot_trace(self, plot_kwargs={}):
        ndim = len(self.pars)
        if ndim > 1:
            ncols = 4
            nrows = int(np.ceil(ndim / ncols))
        else:
            ncols, nrows = 1, 1

        plt.figure(figsize=(15, 2 * nrows))
        for ii in range(ndim):
            plt.subplot(nrows, ncols, ii + 1)
            plt.plot(self.chain[:, ii], **plot_kwargs)
            plt.title(self.pars[ii], fontsize=8)
        plt.tight_layout()

<<<<<<< HEAD
    def plot_hist(self, hist_kwargs={"bins": 50, "normed": True}):
=======
    def plot_hist(self, hist_kwargs={'bins': 50, 'normed': True}):
>>>>>>> 762e0fdf
        ndim = len(self.pars)
        if ndim > 1:
            ncols = 4
            nrows = int(np.ceil(ndim / ncols))
        else:
            ncols, nrows = 1, 1

        plt.figure(figsize=(15, 2 * nrows))
        for ii in range(ndim):
            plt.subplot(nrows, ncols, ii + 1)
            plt.hist(self.chain[:, ii], **hist_kwargs)
            plt.title(self.pars[ii], fontsize=8)
        plt.tight_layout()


def ul(chain, q=95.0):
    """
    Computes upper limit and associated uncertainty.

    :param chain: MCMC samples of GWB (or common red noise) amplitude
    :param q: desired percentile of upper-limit value [out of 100, default=95]

    :returns: (upper limit, uncertainty on upper limit)

    """

    hist = np.histogram(10.0 ** chain, bins=100)
    hist_dist = scistats.rv_histogram(hist)

    A_ul = 10 ** np.percentile(chain, q=q)
    p_ul = hist_dist.pdf(A_ul)

<<<<<<< HEAD
    Aul_error = (
        np.sqrt(
            (q / 100.0) * (1.0 - (q / 100.0)) / (chain.shape[0] / acor.acor(chain)[0])
        )
        / p_ul
    )
=======
    Aul_error = np.sqrt((q/100.) * (1.0 - (q/100.0)) /
                        (chain.shape[0]/acor.acor(chain)[0])) / p_ul
>>>>>>> 762e0fdf

    return A_ul, Aul_error


def bayes_fac(samples, ntol=200, logAmin=-18, logAmax=-14):
    """
    Computes the Savage Dickey Bayes Factor and uncertainty.

    :param samples: MCMCF samples of GWB (or common red noise) amplitude
    :param ntol: Tolerance on number of samples in bin

    :returns: (bayes factor, 1-sigma bayes factor uncertainty)

    """

    prior = 1 / (logAmax - logAmin)
    dA = np.linspace(0.01, 0.1, 100)
    bf = []
    bf_err = []
    mask = []  # selecting bins with more than 200 samples

    for ii, delta in enumerate(dA):
        n = np.sum(samples <= (logAmin + delta))
        N = len(samples)

        post = n / N / delta

        bf.append(prior / post)
        bf_err.append(bf[ii] / np.sqrt(n))

        if n > ntol:
            mask.append(ii)

    return np.mean(np.array(bf)[mask]), np.std(np.array(bf)[mask])


def odds_ratio(chain, models=[0, 1], uncertainty=True, thin=False):

    if thin:
        indep_samples = np.rint(chain.shape[0] / acor.acor(chain)[0])
        samples = np.random.choice(chain.copy(), int(indep_samples))
    else:
        samples = chain.copy()

    mask_top = np.rint(samples) == max(models)
    mask_bot = np.rint(samples) == min(models)

    top = float(np.sum(mask_top))
    bot = float(np.sum(mask_bot))

    if top == 0.0 and bot != 0.0:
        bf = 1.0 / bot
    elif bot == 0.0 and top != 0.0:
        bf = top
    else:
        bf = top / bot

    if uncertainty:

        if bot == 0.0 or top == 0.0:
            sigma = 0.0
        else:
            # Counting transitions from model 1 model 2
            ct_tb = 0
            for ii in range(len(mask_top) - 1):
                if mask_top[ii]:
                    if not mask_top[ii + 1]:
                        ct_tb += 1

            # Counting transitions from model 2 to model 1
            ct_bt = 0
            for ii in range(len(mask_bot) - 1):
                if mask_bot[ii]:
                    if not mask_bot[ii + 1]:
                        ct_bt += 1

            try:
<<<<<<< HEAD
                sigma = bf * np.sqrt(
                    (float(top) - float(ct_tb)) / (float(top) * float(ct_tb))
                    + (float(bot) - float(ct_bt)) / (float(bot) * float(ct_bt))
                )
=======
                sigma = bf * np.sqrt((float(top) - float(ct_tb))/(float(top)*float(ct_tb)) +
                                     (float(bot) - float(ct_bt))/(float(bot)*float(ct_bt)))
>>>>>>> 762e0fdf
            except ZeroDivisionError:
                sigma = 0.0

        return bf, sigma

    elif not uncertainty:

        return bf


def bic(chain, nobs, log_evidence=False):
    """
    Computes the Bayesian Information Criterion.

    :param chain: MCMC samples of all parameters, plus meta-data
    :param nobs: Number of observations in data
    :param evidence: return evidence estimate too?

    :returns: (bic, evidence)

    """
    nparams = chain.shape[1] - 4  # removing 4 aux columns
    maxlnlike = chain[:, -4].max()

    bic = np.log(nobs) * nparams - 2.0 * maxlnlike
    if log_evidence:
        return (bic, -0.5 * bic)
    else:
        return bic


def mask_filter(psr, mask):
    """filter given pulsar data by user defined mask"""
    psr._toas = psr._toas[mask]
    psr._toaerrs = psr._toaerrs[mask]
    psr._residuals = psr._residuals[mask]
    psr._ssbfreqs = psr._ssbfreqs[mask]

    psr._designmatrix = psr._designmatrix[mask, :]
    dmx_mask = np.sum(psr._designmatrix, axis=0) != 0.0
    psr._designmatrix = psr._designmatrix[:, dmx_mask]

    for key in psr._flags:
        psr._flags[key] = psr._flags[key][mask]

    if psr._planetssb is not None:
        psr._planetssb = psr.planetssb[mask, :, :]

    psr.sort_data()


class CompareTimingModels():
    """
    Compare difference between the usual and marginalized timing models.

    After instantiating, the __call__() method can be used for sampling for any number of points.
    To see the results, use the results() method.

    :param psrs: Pulsar object containing pulsars from model
    :param model_name: String name of model to test. Model must be defined in enterprise_extensions.models.
    :param abs_tol: absolute tolerance for error between timing models (default 1e-3), set to None to bypass errors
    :param rel_tol: relative tolerance for error between timing models (default 1e-6), set to None to bypass errors
    :param dense: use the dense cholesky algorithm over sparse
    """

    def __init__(self, psrs, model_name='model_1', abs_tol=1e-3, rel_tol=1e-6, dense=True, **kwargs):
        model = getattr(models, model_name)
        self.abs_tol = abs_tol
        self.rel_tol = rel_tol
        if dense:
            self.pta_marg = model(psrs, tm_marg=True, dense_like=True, **kwargs)  # marginalized model
        else:
            self.pta_marg = model(psrs, tm_marg=True, **kwargs)  # marginalized model
        self.pta_norm = model(psrs, **kwargs)  # normal model
        self.tm_correction = 0
        for psr in psrs:
            self.tm_correction -= 0.5 * np.log(1e40) * psr.Mmat.shape[1]
        self.abs_err = []
        self.rel_err = []
        self.count = 0

    def check_timing(self, number=10_000):
        print('Timing sample creation...')
        start = time.time()
        for __ in range(number):
            x0 = np.hstack([p.sample() for p in self.pta_marg.params])
        end = time.time()
        sample_time = end - start
        print('Sampling {0} points took {1} seconds.'.format(number, sample_time))

        print('Timing MarginalizedTimingModel...')
        start = time.time()
        for __ in range(number):
            x0 = np.hstack([p.sample() for p in self.pta_marg.params])
            self.pta_marg.get_lnlikelihood(x0)
        end = time.time()
        time_marg = end - start - sample_time  # remove sampling time from total time taken
        print('Sampling {0} points took {1} seconds.'.format(number, time_marg))

        print('Timing TimingModel...')
        start = time.time()
        for __ in range(number):
            x0 = np.hstack([p.sample() for p in self.pta_marg.params])
            self.pta_norm.get_lnlikelihood(x0)
        end = time.time()
        time_norm = end - start - sample_time  # remove sampling time from total time taken
        print('Sampling {0} points took {1} seconds.'.format(number, time_norm))

        res = time_norm / time_marg
        print('MarginalizedTimingModel is {0} times faster than TimingModel after {1} points.'.format(res, number))
        return res

    def get_sample_point(self):
        x0 = np.hstack([p.sample() for p in self.pta_marg.params])
        return x0

    def __call__(self, x0):
        res_norm = self.pta_norm.get_lnlikelihood(x0)
        res_marg = self.pta_marg.get_lnlikelihood(x0)
        abs_err = np.abs(res_marg - res_norm)
        rel_err = abs_err / res_norm
        self.abs_err.append(abs_err)
        self.rel_err.append(rel_err)
        self.count += 1
        if self.abs_tol is not None and abs_err > self.abs_tol:
            abs_raise = 'Absolute error is {0} at {1} which is larger than abs_tol of {2}.'.format(
                abs_err, x0, self.abs_tol)
            raise ValueError(abs_raise)
        elif self.rel_tol is not None and rel_err > self.rel_tol:
            rel_raise = 'Relative error is {0} at {1} which is larger than rel_tol of {2}.'.format(
                rel_err, x0, self.rel_tol)
            raise ValueError(rel_raise)
        return res_norm

    def results(self):
        print('Number of points evaluated:', self.count)
        print('Maximum absolute error:', np.max(self.abs_err))
        print('Maximum relative error:', np.max(self.rel_err))
        return self.abs_err, self.rel_err<|MERGE_RESOLUTION|>--- conflicted
+++ resolved
@@ -1,31 +1,17 @@
 # -*- coding: utf-8 -*-
-<<<<<<< HEAD
-from __future__ import absolute_import, division, print_function
-=======
 
 import time
 
 import matplotlib.pyplot as plt
->>>>>>> 762e0fdf
 import numpy as np
 import scipy.stats as scistats
 
 try:
     import acor
 except ImportError:
-<<<<<<< HEAD
-    import pickle
-
-from enterprise_extensions.empirical_distr import (
-    EmpiricalDistribution1D,
-    EmpiricalDistribution2D,
-    make_empirical_distributions,
-)
-=======
     from emcee.autocorr import integrated_time as acor
 
 from enterprise_extensions import models
->>>>>>> 762e0fdf
 
 # Log-spaced frequncies
 
@@ -57,11 +43,7 @@
     if nlog > 0:
         # Now the log-spacing, and weights
         f_min_log = np.log(f_min)
-<<<<<<< HEAD
-        f_max_log = np.log((logmode + 0.5) / T)
-=======
         f_max_log = np.log((logmode+0.5)/T)
->>>>>>> 762e0fdf
         df_log = (f_max_log - f_min_log) / (nlog)
         f_log = np.exp(
             np.linspace(f_min_log + 0.5 * df_log, f_max_log - 0.5 * df_log, nlog)
@@ -150,11 +132,7 @@
             plt.title(self.pars[ii], fontsize=8)
         plt.tight_layout()
 
-<<<<<<< HEAD
-    def plot_hist(self, hist_kwargs={"bins": 50, "normed": True}):
-=======
     def plot_hist(self, hist_kwargs={'bins': 50, 'normed': True}):
->>>>>>> 762e0fdf
         ndim = len(self.pars)
         if ndim > 1:
             ncols = 4
@@ -187,17 +165,8 @@
     A_ul = 10 ** np.percentile(chain, q=q)
     p_ul = hist_dist.pdf(A_ul)
 
-<<<<<<< HEAD
-    Aul_error = (
-        np.sqrt(
-            (q / 100.0) * (1.0 - (q / 100.0)) / (chain.shape[0] / acor.acor(chain)[0])
-        )
-        / p_ul
-    )
-=======
     Aul_error = np.sqrt((q/100.) * (1.0 - (q/100.0)) /
                         (chain.shape[0]/acor.acor(chain)[0])) / p_ul
->>>>>>> 762e0fdf
 
     return A_ul, Aul_error
 
@@ -275,15 +244,8 @@
                         ct_bt += 1
 
             try:
-<<<<<<< HEAD
-                sigma = bf * np.sqrt(
-                    (float(top) - float(ct_tb)) / (float(top) * float(ct_tb))
-                    + (float(bot) - float(ct_bt)) / (float(bot) * float(ct_bt))
-                )
-=======
                 sigma = bf * np.sqrt((float(top) - float(ct_tb))/(float(top)*float(ct_tb)) +
                                      (float(bot) - float(ct_bt))/(float(bot)*float(ct_bt)))
->>>>>>> 762e0fdf
             except ZeroDivisionError:
                 sigma = 0.0
 

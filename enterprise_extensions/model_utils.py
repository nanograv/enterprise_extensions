# -*- coding: utf-8 -*-
<<<<<<< HEAD

=======
from __future__ import absolute_import, division, print_function
>>>>>>> c95902b8
import time

import matplotlib.pyplot as plt
import numpy as np
import scipy.stats as scistats

try:
    import acor
except ImportError:
    from emcee.autocorr import integrated_time as acor

from enterprise_extensions import models
<<<<<<< HEAD
=======
from enterprise_extensions.empirical_distr import (
    EmpiricalDistribution1D,
    EmpiricalDistribution2D,
    make_empirical_distributions,
)
>>>>>>> c95902b8

# Log-spaced frequncies


def linBinning(T, logmode, f_min, nlin, nlog):
    """
    Get the frequency binning for the low-rank approximations, including
    log-spaced low-frequency coverage.
    Credit: van Haasteren & Vallisneri, MNRAS, Vol. 446, Iss. 2 (2015)

    :param T:       Duration experiment
    :param logmode: From which linear mode to switch to log
    :param f_min:   Down to which frequency we'll sample
    :param nlin:    How many linear frequencies we'll use
    :param nlog:    How many log frequencies we'll use

    """
    if logmode < 0:
        raise ValueError(
            "Cannot do log-spacing when all frequencies are" "linearly sampled"
        )

    # First the linear spacing and weights
    df_lin = 1.0 / T
    f_min_lin = (1.0 + logmode) / T
    f_lin = np.linspace(f_min_lin, f_min_lin + (nlin - 1) * df_lin, nlin)
    w_lin = np.sqrt(df_lin * np.ones(nlin))

    if nlog > 0:
        # Now the log-spacing, and weights
        f_min_log = np.log(f_min)
<<<<<<< HEAD
        f_max_log = np.log((logmode+0.5)/T)
=======
        f_max_log = np.log((logmode + 0.5) / T)
>>>>>>> c95902b8
        df_log = (f_max_log - f_min_log) / (nlog)
        f_log = np.exp(
            np.linspace(f_min_log + 0.5 * df_log, f_max_log - 0.5 * df_log, nlog)
        )
        w_log = np.sqrt(df_log * f_log)
        return np.append(f_log, f_lin), np.append(w_log, w_lin)
    else:
        return f_lin, w_lin


# New filter for different cadences


def cadence_filter(psr, start_time=None, end_time=None, cadence=None):
    """ Filter data for coarser cadences. """

    if start_time is None and end_time is None and cadence is None:
        mask = np.ones(psr._toas.shape, dtype=bool)
    else:
        # find start and end indices of cadence filtering
        start_idx = (np.abs((psr._toas / 86400) - start_time)).argmin()
        end_idx = (np.abs((psr._toas / 86400) - end_time)).argmin()
        # make a safe copy of sliced toas
        tmp_toas = psr._toas[start_idx : end_idx + 1].copy()
        # cumulative sum of time differences
        cumsum = np.cumsum(np.diff(tmp_toas / 86400))
        tspan = (tmp_toas.max() - tmp_toas.min()) / 86400
        # find closest indices of sliced toas to desired cadence
        mask = []
        for ii in np.arange(1.0, tspan, cadence):
            idx = (np.abs(cumsum - ii)).argmin()
            mask.append(idx)
        # append start and end segements with cadence-sliced toas
        mask = np.append(np.arange(start_idx), np.array(mask) + start_idx)
        mask = np.append(mask, np.arange(end_idx, len(psr._toas)))

    psr._toas = psr._toas[mask]
    psr._toaerrs = psr._toaerrs[mask]
    psr._residuals = psr._residuals[mask]
    psr._ssbfreqs = psr._ssbfreqs[mask]

    psr._designmatrix = psr._designmatrix[mask, :]
    dmx_mask = np.sum(psr._designmatrix, axis=0) != 0.0
    psr._designmatrix = psr._designmatrix[:, dmx_mask]

    for key in psr._flags:
        psr._flags[key] = psr._flags[key][mask]

    if psr._planetssb is not None:
        psr._planetssb = psr.planetssb[mask, :, :]

    psr.sort_data()


def get_tspan(psrs):
    """Returns maximum time span for all pulsars.

    :param psrs: List of pulsar objects

    """

    tmin = np.min([p.toas.min() for p in psrs])
    tmax = np.max([p.toas.max() for p in psrs])

    return tmax - tmin


class PostProcessing(object):
    def __init__(self, chain, pars, burn_percentage=0.25):
        burn = int(burn_percentage * chain.shape[0])
        self.chain = chain[burn:]
        self.pars = pars

    def plot_trace(self, plot_kwargs={}):
        ndim = len(self.pars)
        if ndim > 1:
            ncols = 4
            nrows = int(np.ceil(ndim / ncols))
        else:
            ncols, nrows = 1, 1

        plt.figure(figsize=(15, 2 * nrows))
        for ii in range(ndim):
            plt.subplot(nrows, ncols, ii + 1)
            plt.plot(self.chain[:, ii], **plot_kwargs)
            plt.title(self.pars[ii], fontsize=8)
        plt.tight_layout()

<<<<<<< HEAD
    def plot_hist(self, hist_kwargs={'bins': 50, 'normed': True}):
=======
    def plot_hist(self, hist_kwargs={"bins": 50, "normed": True}):
>>>>>>> c95902b8
        ndim = len(self.pars)
        if ndim > 1:
            ncols = 4
            nrows = int(np.ceil(ndim / ncols))
        else:
            ncols, nrows = 1, 1

        plt.figure(figsize=(15, 2 * nrows))
        for ii in range(ndim):
            plt.subplot(nrows, ncols, ii + 1)
            plt.hist(self.chain[:, ii], **hist_kwargs)
            plt.title(self.pars[ii], fontsize=8)
        plt.tight_layout()


def ul(chain, q=95.0):
    """
    Computes upper limit and associated uncertainty.

    :param chain: MCMC samples of GWB (or common red noise) amplitude
    :param q: desired percentile of upper-limit value [out of 100, default=95]

    :returns: (upper limit, uncertainty on upper limit)

    """

    hist = np.histogram(10.0 ** chain, bins=100)
    hist_dist = scistats.rv_histogram(hist)

    A_ul = 10 ** np.percentile(chain, q=q)
    p_ul = hist_dist.pdf(A_ul)

<<<<<<< HEAD
    Aul_error = np.sqrt((q/100.) * (1.0 - (q/100.0)) /
                        (chain.shape[0]/acor.acor(chain)[0])) / p_ul
=======
    Aul_error = (
        np.sqrt(
            (q / 100.0) * (1.0 - (q / 100.0)) / (chain.shape[0] / acor.acor(chain)[0])
        )
        / p_ul
    )
>>>>>>> c95902b8

    return A_ul, Aul_error


def bayes_fac(samples, ntol=200, logAmin=-18, logAmax=-14):
    """
    Computes the Savage Dickey Bayes Factor and uncertainty.

    :param samples: MCMCF samples of GWB (or common red noise) amplitude
    :param ntol: Tolerance on number of samples in bin

    :returns: (bayes factor, 1-sigma bayes factor uncertainty)

    """

    prior = 1 / (logAmax - logAmin)
    dA = np.linspace(0.01, 0.1, 100)
    bf = []
    bf_err = []
    mask = []  # selecting bins with more than 200 samples

    for ii, delta in enumerate(dA):
        n = np.sum(samples <= (logAmin + delta))
        N = len(samples)

        post = n / N / delta

        bf.append(prior / post)
        bf_err.append(bf[ii] / np.sqrt(n))

        if n > ntol:
            mask.append(ii)

    return np.mean(np.array(bf)[mask]), np.std(np.array(bf)[mask])


def odds_ratio(chain, models=[0, 1], uncertainty=True, thin=False):

    if thin:
        indep_samples = np.rint(chain.shape[0] / acor.acor(chain)[0])
        samples = np.random.choice(chain.copy(), int(indep_samples))
    else:
        samples = chain.copy()

    mask_top = np.rint(samples) == max(models)
    mask_bot = np.rint(samples) == min(models)

    top = float(np.sum(mask_top))
    bot = float(np.sum(mask_bot))

    if top == 0.0 and bot != 0.0:
        bf = 1.0 / bot
    elif bot == 0.0 and top != 0.0:
        bf = top
    else:
        bf = top / bot

    if uncertainty:

        if bot == 0.0 or top == 0.0:
            sigma = 0.0
        else:
            # Counting transitions from model 1 model 2
            ct_tb = 0
            for ii in range(len(mask_top) - 1):
                if mask_top[ii]:
                    if not mask_top[ii + 1]:
                        ct_tb += 1

            # Counting transitions from model 2 to model 1
            ct_bt = 0
            for ii in range(len(mask_bot) - 1):
                if mask_bot[ii]:
                    if not mask_bot[ii + 1]:
                        ct_bt += 1

            try:
<<<<<<< HEAD
                sigma = bf * np.sqrt((float(top) - float(ct_tb))/(float(top)*float(ct_tb)) +
                                     (float(bot) - float(ct_bt))/(float(bot)*float(ct_bt)))
=======
                sigma = bf * np.sqrt(
                    (float(top) - float(ct_tb)) / (float(top) * float(ct_tb))
                    + (float(bot) - float(ct_bt)) / (float(bot) * float(ct_bt))
                )
>>>>>>> c95902b8
            except ZeroDivisionError:
                sigma = 0.0

        return bf, sigma

    elif not uncertainty:

        return bf


def bic(chain, nobs, log_evidence=False):
    """
    Computes the Bayesian Information Criterion.

    :param chain: MCMC samples of all parameters, plus meta-data
    :param nobs: Number of observations in data
    :param evidence: return evidence estimate too?

    :returns: (bic, evidence)

    """
    nparams = chain.shape[1] - 4  # removing 4 aux columns
    maxlnlike = chain[:, -4].max()

    bic = np.log(nobs) * nparams - 2.0 * maxlnlike
    if log_evidence:
        return (bic, -0.5 * bic)
    else:
        return bic


def mask_filter(psr, mask):
    """filter given pulsar data by user defined mask"""
    psr._toas = psr._toas[mask]
    psr._toaerrs = psr._toaerrs[mask]
    psr._residuals = psr._residuals[mask]
    psr._ssbfreqs = psr._ssbfreqs[mask]

    psr._designmatrix = psr._designmatrix[mask, :]
    dmx_mask = np.sum(psr._designmatrix, axis=0) != 0.0
    psr._designmatrix = psr._designmatrix[:, dmx_mask]

    for key in psr._flags:
        psr._flags[key] = psr._flags[key][mask]

    if psr._planetssb is not None:
        psr._planetssb = psr.planetssb[mask, :, :]

    psr.sort_data()


class CompareTimingModels:
    """
    Compare difference between the usual and marginalized timing models.

    After instantiating, the __call__() method can be used for sampling for any number of points.
    To see the results, use the results() method.

    :param psrs: Pulsar object containing pulsars from model
    :param model_name: String name of model to test. Model must be defined in enterprise_extensions.models.
    :param abs_tol: absolute tolerance for error between timing models (default 1e-3), set to None to bypass errors
    :param rel_tol: relative tolerance for error between timing models (default 1e-6), set to None to bypass errors
    :param dense: use the dense cholesky algorithm over sparse
    """

<<<<<<< HEAD
    def __init__(self, psrs, model_name='model_1', abs_tol=1e-3, rel_tol=1e-6, dense=True, **kwargs):
=======
    def __init__(
        self,
        psrs,
        model_name="model_1",
        abs_tol=1e-3,
        rel_tol=1e-6,
        dense=True,
        **kwargs,
    ):
>>>>>>> c95902b8
        model = getattr(models, model_name)
        self.abs_tol = abs_tol
        self.rel_tol = rel_tol
        if dense:
            self.pta_marg = model(
                psrs, tm_marg=True, dense_like=True, **kwargs
            )  # marginalized model
        else:
            self.pta_marg = model(psrs, tm_marg=True, **kwargs)  # marginalized model
        self.pta_norm = model(psrs, **kwargs)  # normal model
        self.tm_correction = 0
        for psr in psrs:
            self.tm_correction -= 0.5 * np.log(1e40) * psr.Mmat.shape[1]
        self.abs_err = []
        self.rel_err = []
        self.count = 0

    def check_timing(self, number=10_000):
        print("Timing sample creation...")
        start = time.time()
        for __ in range(number):
            x0 = np.hstack([p.sample() for p in self.pta_marg.params])
        end = time.time()
        sample_time = end - start
        print("Sampling {0} points took {1} seconds.".format(number, sample_time))

        print("Timing MarginalizedTimingModel...")
        start = time.time()
        for __ in range(number):
            x0 = np.hstack([p.sample() for p in self.pta_marg.params])
            self.pta_marg.get_lnlikelihood(x0)
        end = time.time()
        time_marg = (
            end - start - sample_time
        )  # remove sampling time from total time taken
        print("Sampling {0} points took {1} seconds.".format(number, time_marg))

        print("Timing TimingModel...")
        start = time.time()
        for __ in range(number):
            x0 = np.hstack([p.sample() for p in self.pta_marg.params])
            self.pta_norm.get_lnlikelihood(x0)
        end = time.time()
        time_norm = (
            end - start - sample_time
        )  # remove sampling time from total time taken
        print("Sampling {0} points took {1} seconds.".format(number, time_norm))

        res = time_norm / time_marg
        print(
            "MarginalizedTimingModel is {0} times faster than TimingModel after {1} points.".format(
                res, number
            )
        )
        return res

    def get_sample_point(self):
        x0 = np.hstack([p.sample() for p in self.pta_marg.params])
        return x0

    def __call__(self, x0):
        res_norm = self.pta_norm.get_lnlikelihood(x0)
        res_marg = self.pta_marg.get_lnlikelihood(x0)
        abs_err = np.abs(res_marg - res_norm)
        rel_err = abs_err / res_norm
        self.abs_err.append(abs_err)
        self.rel_err.append(rel_err)
        self.count += 1
        if self.abs_tol is not None and abs_err > self.abs_tol:
<<<<<<< HEAD
            abs_raise = 'Absolute error is {0} at {1} which is larger than abs_tol of {2}.'.format(
                abs_err, x0, self.abs_tol)
            raise ValueError(abs_raise)
        elif self.rel_tol is not None and rel_err > self.rel_tol:
            rel_raise = 'Relative error is {0} at {1} which is larger than rel_tol of {2}.'.format(
                rel_err, x0, self.rel_tol)
=======
            abs_raise = "Absolute error is {0} at {1} which is larger than abs_tol of {2}.".format(
                abs_err, x0, self.abs_tol
            )
            raise ValueError(abs_raise)
        elif self.rel_tol is not None and rel_err > self.rel_tol:
            rel_raise = "Relative error is {0} at {1} which is larger than rel_tol of {2}.".format(
                rel_err, x0, self.rel_tol
            )
>>>>>>> c95902b8
            raise ValueError(rel_raise)
        return res_norm

    def results(self):
        print("Number of points evaluated:", self.count)
        print("Maximum absolute error:", np.max(self.abs_err))
        print("Maximum relative error:", np.max(self.rel_err))
        return self.abs_err, self.rel_err<|MERGE_RESOLUTION|>--- conflicted
+++ resolved
@@ -1,9 +1,5 @@
 # -*- coding: utf-8 -*-
-<<<<<<< HEAD
-
-=======
-from __future__ import absolute_import, division, print_function
->>>>>>> c95902b8
+
 import time
 
 import matplotlib.pyplot as plt
@@ -16,14 +12,6 @@
     from emcee.autocorr import integrated_time as acor
 
 from enterprise_extensions import models
-<<<<<<< HEAD
-=======
-from enterprise_extensions.empirical_distr import (
-    EmpiricalDistribution1D,
-    EmpiricalDistribution2D,
-    make_empirical_distributions,
-)
->>>>>>> c95902b8
 
 # Log-spaced frequncies
 
@@ -55,11 +43,7 @@
     if nlog > 0:
         # Now the log-spacing, and weights
         f_min_log = np.log(f_min)
-<<<<<<< HEAD
         f_max_log = np.log((logmode+0.5)/T)
-=======
-        f_max_log = np.log((logmode + 0.5) / T)
->>>>>>> c95902b8
         df_log = (f_max_log - f_min_log) / (nlog)
         f_log = np.exp(
             np.linspace(f_min_log + 0.5 * df_log, f_max_log - 0.5 * df_log, nlog)
@@ -148,11 +132,7 @@
             plt.title(self.pars[ii], fontsize=8)
         plt.tight_layout()
 
-<<<<<<< HEAD
     def plot_hist(self, hist_kwargs={'bins': 50, 'normed': True}):
-=======
-    def plot_hist(self, hist_kwargs={"bins": 50, "normed": True}):
->>>>>>> c95902b8
         ndim = len(self.pars)
         if ndim > 1:
             ncols = 4
@@ -185,17 +165,8 @@
     A_ul = 10 ** np.percentile(chain, q=q)
     p_ul = hist_dist.pdf(A_ul)
 
-<<<<<<< HEAD
     Aul_error = np.sqrt((q/100.) * (1.0 - (q/100.0)) /
                         (chain.shape[0]/acor.acor(chain)[0])) / p_ul
-=======
-    Aul_error = (
-        np.sqrt(
-            (q / 100.0) * (1.0 - (q / 100.0)) / (chain.shape[0] / acor.acor(chain)[0])
-        )
-        / p_ul
-    )
->>>>>>> c95902b8
 
     return A_ul, Aul_error
 
@@ -273,15 +244,8 @@
                         ct_bt += 1
 
             try:
-<<<<<<< HEAD
                 sigma = bf * np.sqrt((float(top) - float(ct_tb))/(float(top)*float(ct_tb)) +
                                      (float(bot) - float(ct_bt))/(float(bot)*float(ct_bt)))
-=======
-                sigma = bf * np.sqrt(
-                    (float(top) - float(ct_tb)) / (float(top) * float(ct_tb))
-                    + (float(bot) - float(ct_bt)) / (float(bot) * float(ct_bt))
-                )
->>>>>>> c95902b8
             except ZeroDivisionError:
                 sigma = 0.0
 
@@ -347,19 +311,7 @@
     :param dense: use the dense cholesky algorithm over sparse
     """
 
-<<<<<<< HEAD
     def __init__(self, psrs, model_name='model_1', abs_tol=1e-3, rel_tol=1e-6, dense=True, **kwargs):
-=======
-    def __init__(
-        self,
-        psrs,
-        model_name="model_1",
-        abs_tol=1e-3,
-        rel_tol=1e-6,
-        dense=True,
-        **kwargs,
-    ):
->>>>>>> c95902b8
         model = getattr(models, model_name)
         self.abs_tol = abs_tol
         self.rel_tol = rel_tol
@@ -429,28 +381,17 @@
         self.rel_err.append(rel_err)
         self.count += 1
         if self.abs_tol is not None and abs_err > self.abs_tol:
-<<<<<<< HEAD
             abs_raise = 'Absolute error is {0} at {1} which is larger than abs_tol of {2}.'.format(
                 abs_err, x0, self.abs_tol)
             raise ValueError(abs_raise)
         elif self.rel_tol is not None and rel_err > self.rel_tol:
             rel_raise = 'Relative error is {0} at {1} which is larger than rel_tol of {2}.'.format(
                 rel_err, x0, self.rel_tol)
-=======
-            abs_raise = "Absolute error is {0} at {1} which is larger than abs_tol of {2}.".format(
-                abs_err, x0, self.abs_tol
-            )
-            raise ValueError(abs_raise)
-        elif self.rel_tol is not None and rel_err > self.rel_tol:
-            rel_raise = "Relative error is {0} at {1} which is larger than rel_tol of {2}.".format(
-                rel_err, x0, self.rel_tol
-            )
->>>>>>> c95902b8
             raise ValueError(rel_raise)
         return res_norm
 
     def results(self):
-        print("Number of points evaluated:", self.count)
-        print("Maximum absolute error:", np.max(self.abs_err))
-        print("Maximum relative error:", np.max(self.rel_err))
+        print('Number of points evaluated:', self.count)
+        print('Maximum absolute error:', np.max(self.abs_err))
+        print('Maximum relative error:', np.max(self.rel_err))
         return self.abs_err, self.rel_err
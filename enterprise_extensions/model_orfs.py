--- conflicted
+++ resolved
@@ -1,9 +1,4 @@
 # -*- coding: utf-8 -*-
-<<<<<<< HEAD
-
-=======
-from __future__ import absolute_import, division, print_function, unicode_literals
->>>>>>> c95902b8
 import numpy as np
 import scipy.interpolate as interp
 from enterprise import constants as const
@@ -12,24 +7,16 @@
 
 @signal_base.function
 def param_hd_orf(pos1, pos2, a=1.5, b=-0.25, c=0.5):
-<<<<<<< HEAD
     '''
     Pre-factor parametrized Hellings & Downs spatial correlation function.
-=======
-    """Pre-factor parametrized Hellings & Downs spatial correlation function.
->>>>>>> c95902b8
 
     :param: a, b, c:
         coefficients of H&D-like curve [default=1.5,-0.25,0.5].
 
     Reference: Taylor, Gair, Lentati (2013), https://arxiv.org/abs/1210.6014
     Author: S. R. Taylor (2020)
-<<<<<<< HEAD
-
-    '''
-=======
-    """
->>>>>>> c95902b8
+
+    '''
     if np.all(pos1 == pos2):
         return 1
     else:
@@ -40,12 +27,8 @@
 
 @signal_base.function
 def spline_orf(pos1, pos2, params):
-<<<<<<< HEAD
     '''
     Agnostic spline-interpolated spatial correlation function. Spline knots
-=======
-    """Agnostic spline-interpolated spatial correlation function. Spline knots
->>>>>>> c95902b8
     are placed at edges, zeros, and minimum of H&D curve. Changing locations
     will require manual intervention to create new function.
 
@@ -54,12 +37,8 @@
 
     Reference: Taylor, Gair, Lentati (2013), https://arxiv.org/abs/1210.6014
     Author: S. R. Taylor (2020)
-<<<<<<< HEAD
-
-    '''
-=======
-    """
->>>>>>> c95902b8
+
+    '''
     if np.all(pos1 == pos2):
         return 1
     else:
@@ -76,12 +55,8 @@
 
 @signal_base.function
 def bin_orf(pos1, pos2, params):
-<<<<<<< HEAD
     '''
     Agnostic binned spatial correlation function. Bin edges are
-=======
-    """Agnostic binned spatial correlation function. Bin edges are
->>>>>>> c95902b8
     placed at edges and across angular separation space. Changing bin
     edges will require manual intervention to create new function.
 
@@ -89,12 +64,8 @@
         inter-pulsar correlation bin amplitudes.
 
     Author: S. R. Taylor (2020)
-<<<<<<< HEAD
-
-    '''
-=======
-    """
->>>>>>> c95902b8
+
+    '''
     if np.all(pos1 == pos2):
         return 1
     else:
@@ -111,12 +82,8 @@
 
 @signal_base.function
 def zero_diag_bin_orf(pos1, pos2, params):
-<<<<<<< HEAD
     '''
     Agnostic binned spatial correlation function. To be
-=======
-    """Agnostic binned spatial correlation function. To be
->>>>>>> c95902b8
     used in a "split likelihood" model with an additional common
     uncorrelated red process. The latter is necessary to regularize
     the overall Phi covariance matrix.
@@ -125,12 +92,8 @@
         inter-pulsar correlation bin amplitudes.
 
     Author: S. R. Taylor (2020)
-<<<<<<< HEAD
-
-    '''
-=======
-    """
->>>>>>> c95902b8
+
+    '''
     if np.all(pos1 == pos2):
         return 1e-20
     else:
@@ -147,23 +110,15 @@
 
 @signal_base.function
 def zero_diag_hd(pos1, pos2):
-<<<<<<< HEAD
     '''
     Off-diagonal Hellings & Downs spatial correlation function. To be
-=======
-    """Off-diagonal Hellings & Downs spatial correlation function. To be
->>>>>>> c95902b8
     used in a "split likelihood" model with an additional common uncorrelated
     red process. The latter is necessary to regularize the overall Phi
     covariance matrix.
 
     Author: S. R. Taylor (2020)
-<<<<<<< HEAD
-
-    '''
-=======
-    """
->>>>>>> c95902b8
+
+    '''
     if np.all(pos1 == pos2):
         return 1e-20
     else:
@@ -173,12 +128,8 @@
 
 @signal_base.function
 def freq_hd(pos1, pos2, params):
-<<<<<<< HEAD
     '''
     Frequency-dependent Hellings & Downs spatial correlation function.
-=======
-    """Frequency-dependent Hellings & Downs spatial correlation function.
->>>>>>> c95902b8
     Implemented as a model that only enforces H&D inter-pulsar correlations
     after a certain number of frequencies in the spectrum. The first set of
     frequencies are uncorrelated.
@@ -190,12 +141,8 @@
 
     Reference: Taylor et al. (2017), https://arxiv.org/abs/1606.09180
     Author: S. R. Taylor (2020)
-<<<<<<< HEAD
-
-    '''
-=======
-    """
->>>>>>> c95902b8
+
+    '''
     nfreq = params[0]
     orf_ifreq = params[1]
     if np.all(pos1 == pos2):
@@ -210,12 +157,8 @@
 
 @signal_base.function
 def legendre_orf(pos1, pos2, params):
-<<<<<<< HEAD
     '''
     Legendre polynomial spatial correlation function. Assumes process
-=======
-    """Legendre polynomial spatial correlation function. Assumes process
->>>>>>> c95902b8
     normalization such that autocorrelation signature is 1. A separate function
     is needed to use a "split likelihood" model with this Legendre process
     decoupled from the autocorrelation signature ("zero_diag_legendre_orf").
@@ -227,12 +170,8 @@
 
     Reference: Gair et al. (2014), https://arxiv.org/abs/1406.4664
     Author: S. R. Taylor (2020)
-<<<<<<< HEAD
-
-    '''
-=======
-    """
->>>>>>> c95902b8
+
+    '''
     if np.all(pos1 == pos2):
         return 1
     else:
@@ -243,12 +182,8 @@
 
 @signal_base.function
 def zero_diag_legendre_orf(pos1, pos2, params):
-<<<<<<< HEAD
     '''
     Legendre polynomial spatial correlation function. To be
-=======
-    """Legendre polynomial spatial correlation function. To be
->>>>>>> c95902b8
     used in a "split likelihood" model with an additional common uncorrelated
     red process. The latter is necessary to regularize the overall Phi
     covariance matrix.
@@ -260,12 +195,8 @@
 
     Reference: Gair et al. (2014), https://arxiv.org/abs/1406.4664
     Author: S. R. Taylor (2020)
-<<<<<<< HEAD
-
-    '''
-=======
-    """
->>>>>>> c95902b8
+
+    '''
     if np.all(pos1 == pos2):
         return 1e-20
     else:
@@ -363,11 +294,7 @@
     if np.all(pos1 == pos2):
         return 1
     else:
-<<<<<<< HEAD
         return 1/8 * (3.0 + np.dot(pos1, pos2))
-=======
-        return 1 / 8 * (3.0 + np.dot(pos1, pos2))
->>>>>>> c95902b8
 
 
 @signal_base.function
@@ -386,7 +313,6 @@
     if np.all(pos1 == pos2):
         return 1
     else:
-<<<<<<< HEAD
         k = 1/2*(1-np.dot(pos1, pos2))
         return 1/8 * (3+np.dot(pos1, pos2)) + (1-tau)*3/4*k*np.log(k)
 
@@ -396,25 +322,6 @@
                           log10_A_vl=-15, log10_A_sl=-15,
                           kappa=0, p_dist=1.0):
     '''
-=======
-        k = 1 / 2 * (1 - np.dot(pos1, pos2))
-        return 1 / 8 * (3 + np.dot(pos1, pos2)) + (1 - tau) * 3 / 4 * k * np.log(k)
-
-
-@signal_base.function
-def generalized_gwpol_psd(
-    f,
-    log10_A_tt=-15,
-    log10_A_st=-15,
-    alpha_tt=-2 / 3,
-    alpha_alt=-1,
-    log10_A_vl=-15,
-    log10_A_sl=-15,
-    kappa=0,
-    p_dist=1.0,
-):
-    """
->>>>>>> c95902b8
     General powerlaw spectrum allowing for existence of all possible modes of gravity as
     predicted by a general metric spacetime theory and generated by a binary system.
     The SL and VL modes' powerlaw relations are not normalized.
@@ -440,18 +347,13 @@
 
     Reference: Cornish et al. (2017), https://arxiv.org/abs/1712.07132
     Author: S. R. Taylor, N. Laal (2020)
-<<<<<<< HEAD
-
-    '''
-=======
-    """
->>>>>>> c95902b8
+
+    '''
 
     df = np.diff(np.concatenate((np.array([0]), f[::2])))
     euler_e = 0.5772156649
     pdist = p_dist * const.kpc / const.c
 
-<<<<<<< HEAD
     orf_aa_tt = (2/3) * np.ones(len(f))
     orf_aa_st = (2/3) * np.ones(len(f))
     orf_aa_vl = 2*np.log(4*np.pi*f*pdist) - 14/3 + 2*euler_e
@@ -470,33 +372,5 @@
                          np.sum(gwpol_factors[1:, :], axis=0) *
                          (f / const.fyr)**(2 * alpha_alt)) / \
         (8*np.pi**2*f**3)
-=======
-    orf_aa_tt = (2 / 3) * np.ones(len(f))
-    orf_aa_st = (2 / 3) * np.ones(len(f))
-    orf_aa_vl = 2 * np.log(4 * np.pi * f * pdist) - 14 / 3 + 2 * euler_e
-    orf_aa_sl = (
-        np.pi ** 2 * f * pdist / 4 - np.log(4 * np.pi * f * pdist) + 37 / 24 - euler_e
-    )
-
-    prefactor = (1 + kappa ** 2) / (1 + kappa ** 2 * (f / const.fyr) ** (-2 / 3))
-    gwpol_amps = 10 ** (2 * np.array([log10_A_tt, log10_A_st, log10_A_vl, log10_A_sl]))
-    gwpol_factors = np.array(
-        [
-            orf_aa_tt * gwpol_amps[0],
-            orf_aa_st * gwpol_amps[1],
-            orf_aa_vl * gwpol_amps[2],
-            orf_aa_sl * gwpol_amps[3],
-        ]
-    )
-
-    S_psd = (
-        prefactor
-        * (
-            gwpol_factors[0, :] * (f / const.fyr) ** (2 * alpha_tt)
-            + np.sum(gwpol_factors[1:, :], axis=0) * (f / const.fyr) ** (2 * alpha_alt)
-        )
-        / (8 * np.pi ** 2 * f ** 3)
-    )
->>>>>>> c95902b8
 
     return S_psd * np.repeat(df, 2)
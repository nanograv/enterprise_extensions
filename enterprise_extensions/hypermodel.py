--- conflicted
+++ resolved
@@ -138,12 +138,10 @@
 
         unique_groups = []
         for p in self.models.values():
-<<<<<<< HEAD
-            pta_groups = []
-            pta_groups.extend(get_parameter_groups(p))
+            groups = get_parameter_groups(p)
             if self.tm_groups:
-                pta_groups.extend(get_timing_groups(p))
-                pta_groups.append(
+                groups.extend(get_timing_groups(p))
+                groups.append(
                     group_from_params(
                         p,
                         [
@@ -153,22 +151,6 @@
                         ],
                     )
                 )
-            for grp in pta_groups:
-                if not isinstance(grp, (int, np.int64)):
-                    groups.append(
-                        [
-                            list(self.param_names).index(p.param_names[subgrp])
-                            for subgrp in grp
-                        ]
-                    )
-                else:
-                    groups.append(self.param_names[grp])
-        groups = list(np.unique(groups))
-        groups.extend([[len(self.param_names) - 1]])  # nmodel
-
-        return groups
-=======
-            groups = get_parameter_groups(p)
             # check for any duplicate groups
             # e.g. the GWB may have different indices in model 1 and model 2
             for group in groups:
@@ -180,7 +162,6 @@
                     unique_groups.append(check_group)
         unique_groups.extend([[len(self.param_names) - 1]])
         return unique_groups
->>>>>>> 38b1faa1
 
     def initial_sample(self, tm_params_orig=None, tm_param_dict=None, zero_start=True):
         """
@@ -269,13 +250,6 @@
         ndim = len(self.param_names)
 
         # initial jump covariance matrix
-<<<<<<< HEAD
-        if os.path.exists(outdir+'/cov.npy'):
-            try:
-                cov = np.load(outdir+'/cov.npy')
-            except (ValueError):
-                cov = np.diag(np.ones(ndim) * 0.1**2)
-=======
         if os.path.exists(outdir+'/cov.npy') and resume:
             cov = np.load(outdir+'/cov.npy')
 
@@ -288,7 +262,6 @@
                 msg += 'change resume to False to overwrite the run that exists.'
 
                 raise ValueError(msg)
->>>>>>> 38b1faa1
         else:
             cov = np.diag(np.ones(ndim) * 1.0**2)  # used to be 0.1
 

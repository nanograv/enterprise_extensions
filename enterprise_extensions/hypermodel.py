# -*- coding: utf-8 -*-
<<<<<<< HEAD
from __future__ import absolute_import, division, print_function
import numpy as np
import scipy.stats as scistats
import scipy.linalg as sl
=======
>>>>>>> 762e0fdf

import os

import numpy as np
import scipy.linalg as sl

from enterprise import constants as const
from PTMCMCSampler.PTMCMCSampler import PTSampler as ptmcmc

from .sampler import JumpProposal, get_parameter_groups, save_runtime_info



class HyperModel(object):
    """
    Class to define hyper-model that is the concatenation of all models.
    """

    def __init__(self, models, log_weights=None):
        self.models = models
        self.num_models = len(self.models)
        self.log_weights = log_weights

        #########
<<<<<<< HEAD
        self.param_names, ind = np.unique(
            np.concatenate([p.param_names for p in self.models.values()]),
            return_index=True,
        )
=======
        self.param_names, ind = np.unique(np.concatenate([p.param_names
                                                          for p in self.models.values()]),
                                          return_index=True)
>>>>>>> 762e0fdf
        self.param_names = self.param_names[np.argsort(ind)]
        self.param_names = np.append(self.param_names, "nmodel").tolist()
        #########

        self.pulsars = np.unique(np.concatenate([p.pulsars
                                                 for p in self.models.values()]))
        self.pulsars = np.sort(self.pulsars)

        #########
        self.params = [p for p in self.models[0].params]  # start of param list
        uniq_params = [str(p) for p in self.models[0].params]  # which params are unique
        for model in self.models.values():
            # find differences between next model and concatenation of previous
            param_diffs = np.setdiff1d([str(p) for p in model.params], uniq_params)
            mask = np.array([str(p) in param_diffs for p in model.params])
            # concatenate for next loop iteration
            uniq_params = np.union1d([str(p) for p in model.params], uniq_params)
            # extend list of unique parameters
            self.params.extend([pp for pp in np.array(model.params)[mask]])
        #########

        #########
        # get signal collections
<<<<<<< HEAD
        self.snames = dict.fromkeys(
            np.unique(
                sum(
                    sum(
                        [
                            [
                                [qq.signal_name for qq in pp._signals]
                                for pp in self.models[mm]._signalcollections
                            ]
                            for mm in self.models
                        ],
                        [],
                    ),
                    [],
                )
            )
        )
=======
        self.snames = dict.fromkeys(np.unique(sum(sum([[[qq.signal_name for qq in pp._signals]
                                                        for pp in self.models[mm]._signalcollections]
                                                       for mm in self.models], []), [])))
>>>>>>> 762e0fdf
        for key in self.snames:
            self.snames[key] = []

        for mm in self.models:
            for sc in self.models[mm]._signalcollections:
                for signal in sc._signals:
                    self.snames[signal.signal_name].extend(signal.params)
        for key in self.snames:
            self.snames[key] = list(set(self.snames[key]))

        for key in self.snames:
            uniq_params, ind = np.unique(
                [p.name for p in self.snames[key]], return_index=True
            )
            uniq_params = uniq_params[np.argsort(ind)].tolist()
            all_params = [p.name for p in self.snames[key]]

            self.snames[key] = np.array(self.snames[key])[
                [all_params.index(q) for q in uniq_params]
            ].tolist()
        #########

    def get_lnlikelihood(self, x):

        # find model index variable
        idx = list(self.param_names).index("nmodel")
        nmodel = int(np.rint(x[idx]))

        # find parameters of active model
        q = []
        for par in self.models[nmodel].param_names:
            idx = self.param_names.index(par)
            q.append(x[idx])

        # only active parameters enter likelihood
        active_lnlike = self.models[nmodel].get_lnlikelihood(q)

        if self.log_weights is not None:
            active_lnlike += self.log_weights[nmodel]

        return active_lnlike

    def get_lnprior(self, x):

        # find model index variable
        idx = list(self.param_names).index("nmodel")
        nmodel = int(np.rint(x[idx]))

        if nmodel not in self.models.keys():
            return -np.inf
        else:
            lnP = 0
            for p in self.models.values():
                q = []
                for par in p.param_names:
                    idx = self.param_names.index(par)
                    q.append(x[idx])
                lnP += p.get_lnprior(np.array(q))

            return lnP

    def get_parameter_groups(self):

        groups = []
        for p in self.models.values():
            groups.extend(get_parameter_groups(p))
        list(np.unique(groups))

<<<<<<< HEAD
        groups.extend([[len(self.param_names) - 1]])  # nmodel
=======
        groups.extend([[len(self.param_names)-1]])  # nmodel
>>>>>>> 762e0fdf

        return groups

    def initial_sample(self):
        """
        Draw an initial sample from within the hyper-model prior space.
        """

        x0 = [np.array(p.sample()).ravel().tolist() for p in self.models[0].params]
        uniq_params = [str(p) for p in self.models[0].params]

        for model in self.models.values():
            param_diffs = np.setdiff1d([str(p) for p in model.params], uniq_params)
            mask = np.array([str(p) in param_diffs for p in model.params])
            x0.extend(
                [
                    np.array(pp.sample()).ravel().tolist()
                    for pp in np.array(model.params)[mask]
                ]
            )

            uniq_params = np.union1d([str(p) for p in model.params], uniq_params)

        x0.extend([[0.1]])

        return np.array([p for sublist in x0 for p in sublist])

    def draw_from_nmodel_prior(self, x, iter, beta):
        """
        Model-index uniform distribution prior draw.
        """

        q = x.copy()

<<<<<<< HEAD
        idx = list(self.param_names).index("nmodel")
        q[idx] = np.random.uniform(-0.5, self.num_models - 0.5)
=======
        idx = list(self.param_names).index('nmodel')
        q[idx] = np.random.uniform(-0.5, self.num_models-0.5)
>>>>>>> 762e0fdf

        lqxy = 0

        return q, float(lqxy)

<<<<<<< HEAD
    def setup_sampler(
        self,
        outdir="chains",
        resume=False,
        sample_nmodel=True,
        empirical_distr=None,
        groups=None,
    ):
=======
    def setup_sampler(self, outdir='chains', resume=False, sample_nmodel=True,
                      empirical_distr=None, groups=None, human=None):
>>>>>>> 762e0fdf
        """
        Sets up an instance of PTMCMC sampler.

        We initialize the sampler the likelihood and prior function
        from the PTA object. We set up an initial jump covariance matrix
        with fairly small jumps as this will be adapted as the MCMC runs.

        We will setup an output directory in `outdir` that will contain
        the chain (first n columns are the samples for the n parameters
        and last 4 are log-posterior, log-likelihood, acceptance rate, and
        an indicator variable for parallel tempering but it doesn't matter
        because we aren't using parallel tempering).

        We then add several custom jump proposals to the mix based on
        whether or not certain parameters are in the model. These are
        all either draws from the prior distribution of parameters or
        draws from uniform distributions.
        """

        # dimension of parameter space
        ndim = len(self.param_names)

        # initial jump covariance matrix
<<<<<<< HEAD
        cov = np.diag(np.ones(ndim) * 1 ** 2)  ## used to be 0.1
=======
        if os.path.exists(outdir+'/cov.npy'):
            cov = np.load(outdir+'/cov.npy')
        else:
            cov = np.diag(np.ones(ndim) * 1.0**2)  # used to be 0.1
>>>>>>> 762e0fdf

        # parameter groupings
        if groups is None:
            groups = self.get_parameter_groups()

<<<<<<< HEAD
        sampler = ptmcmc(
            ndim,
            self.get_lnlikelihood,
            self.get_lnprior,
            cov,
            groups=groups,
            outDir=outdir,
            resume=resume,
        )
        np.savetxt(outdir + "/pars.txt", self.param_names, fmt="%s")
        np.savetxt(outdir + "/priors.txt", self.params, fmt="%s")
=======
        sampler = ptmcmc(ndim, self.get_lnlikelihood, self.get_lnprior, cov,
                         groups=groups, outDir=outdir, resume=resume)
        save_runtime_info(self, sampler.outDir, human)
>>>>>>> 762e0fdf

        # additional jump proposals
        jp = JumpProposal(self, self.snames, empirical_distr=empirical_distr)
        sampler.jp = jp

        # always add draw from prior
        sampler.addProposalToCycle(jp.draw_from_prior, 5)

        # try adding empirical proposals
        if empirical_distr is not None:
            print("Adding empirical proposals...\n")
            sampler.addProposalToCycle(jp.draw_from_empirical_distr, 25)

        # Red noise prior draw
        if "red noise" in self.snames:
            print("Adding red noise prior draws...\n")
            sampler.addProposalToCycle(jp.draw_from_red_prior, 10)

        # DM GP noise prior draw
        if "dm_gp" in self.snames:
            print("Adding DM GP noise prior draws...\n")
            sampler.addProposalToCycle(jp.draw_from_dm_gp_prior, 10)

        # DM annual prior draw
        if "dm_s1yr" in jp.snames:
            print("Adding DM annual prior draws...\n")
            sampler.addProposalToCycle(jp.draw_from_dm1yr_prior, 10)

        # DM dip prior draw
        if "dmexp" in "\t".join(jp.snames):
            print("Adding DM exponential dip prior draws...\n")
            sampler.addProposalToCycle(jp.draw_from_dmexpdip_prior, 10)

        # DM cusp prior draw
        if "dm_cusp" in jp.snames:
            print("Adding DM exponential cusp prior draws...\n")
            sampler.addProposalToCycle(jp.draw_from_dmexpcusp_prior, 10)

        # DMX prior draw
        if "dmx_signal" in jp.snames:
            print("Adding DMX prior draws...\n")
            sampler.addProposalToCycle(jp.draw_from_dmx_prior, 10)

        # SW prior draw
        if "gp_sw" in jp.snames:
            print("Adding Solar Wind DM GP prior draws...\n")
            sampler.addProposalToCycle(jp.draw_from_dm_sw_prior, 10)

        # Chromatic GP noise prior draw
        if 'chrom_gp' in self.snames:
            print('Adding Chromatic GP noise prior draws...\n')
            sampler.addProposalToCycle(jp.draw_from_chrom_gp_prior, 10)

        # Ephemeris prior draw
        if "d_jupiter_mass" in self.param_names:
            print("Adding ephemeris model prior draws...\n")
            sampler.addProposalToCycle(jp.draw_from_ephem_prior, 10)

        # GWB uniform distribution draw
<<<<<<< HEAD
        if "gw_log10_A" in self.param_names:
            print("Adding GWB uniform distribution draws...\n")
=======
        if np.any([('gw' in par and 'log10_A' in par) for par in self.param_names]):
            print('Adding GWB uniform distribution draws...\n')
>>>>>>> 762e0fdf
            sampler.addProposalToCycle(jp.draw_from_gwb_log_uniform_distribution, 10)

        # Dipole uniform distribution draw
        if "dipole_log10_A" in self.param_names:
            print("Adding dipole uniform distribution draws...\n")
            sampler.addProposalToCycle(jp.draw_from_dipole_log_uniform_distribution, 10)

        # Monopole uniform distribution draw
        if "monopole_log10_A" in self.param_names:
            print("Adding monopole uniform distribution draws...\n")
            sampler.addProposalToCycle(
                jp.draw_from_monopole_log_uniform_distribution, 10
            )

        # BWM prior draw
        if "bwm_log10_A" in self.param_names:
            print("Adding BWM prior draws...\n")
            sampler.addProposalToCycle(jp.draw_from_bwm_prior, 10)

        # FDM prior draw
        if 'fdm_log10_A' in self.param_names:
            print('Adding FDM prior draws...\n')
            sampler.addProposalToCycle(jp.draw_from_fdm_prior, 10)

        # CW prior draw
        if "cw_log10_h" in self.param_names:
            print("Adding CW prior draws...\n")
            sampler.addProposalToCycle(jp.draw_from_cw_log_uniform_distribution, 10)

        # Prior distribution draw for parameters named GW
<<<<<<< HEAD
        if any([str(p).split(":")[0] for p in list(self.params) if "gw" in str(p)]):
            print("Adding gw param prior draws...\n")
            sampler.addProposalToCycle(
                jp.draw_from_par_prior(
                    par_names=[
                        str(p).split(":")[0]
                        for p in list(self.params)
                        if "gw" in str(p)
                    ]
                ),
                10,
            )
=======
        if any([str(p).split(':')[0] for p in list(self.params) if 'gw' in str(p)]):
            print('Adding gw param prior draws...\n')
            sampler.addProposalToCycle(jp.draw_from_par_prior(
                par_names=[str(p).split(':')[0] for
                           p in list(self.params)
                           if 'gw' in str(p)]), 10)
>>>>>>> 762e0fdf

        # Model index distribution draw
        if sample_nmodel:
            if "nmodel" in self.param_names:
                print("Adding nmodel uniform distribution draws...\n")
                sampler.addProposalToCycle(self.draw_from_nmodel_prior, 25)

        return sampler

<<<<<<< HEAD
    def get_process_timeseries(self, psr, chain, burn, comp="DM", mle=False, model=0):
=======
    def get_process_timeseries(self, psr, chain, burn, comp='DM',
                               mle=False, model=0):
>>>>>>> 762e0fdf
        """
        Construct a time series realization of various constrained processes.

        :param psr: enterprise pulsar object
        :param chain: MCMC chain from sampling all models
        :param burn: desired number of initial samples to discard
        :param comp: which process to reconstruct? (red noise or DM) [default=DM]
        :param mle: create time series from ML of GP hyper-parameters? [default=False]
        :param model: which sub-model within the super-model to reconstruct from? [default=0]

        :return ret: time-series of the reconstructed process
        """

        wave = 0
        pta = self.models[model]
<<<<<<< HEAD
        model_chain = chain[np.rint(chain[:, -5]) == model, :]
=======
        model_chain = chain[np.rint(chain[:, -5])==model, :]
>>>>>>> 762e0fdf

        # get parameter dictionary
        if mle:
            ind = np.argmax(model_chain[:, -4])
        else:
            ind = np.random.randint(burn, model_chain.shape[0])
        params = {
            par: model_chain[ind, ct]
            for ct, par in enumerate(self.param_names)
            if par in pta.param_names
        }

        # deterministic signal part
        wave += pta.get_delay(params=params)[0]

        # get linear parameters
        # Nvec = pta.get_ndiag(params)[0] # Not currently used in code
        phiinv = pta.get_phiinv(params, logdet=False)[0]
        T = pta.get_basis(params)[0]

        d = pta.get_TNr(params)[0]
        TNT = pta.get_TNT(params)[0]

        # Red noise piece
        Sigma = TNT + (np.diag(phiinv) if phiinv.ndim == 1 else phiinv)

        try:
            u, s, _ = sl.svd(Sigma)
            mn = np.dot(u, np.dot(u.T, d) / s)
            Li = u * np.sqrt(1 / s)
        except np.linalg.LinAlgError:

            Q, R = sl.qr(Sigma)
            Sigi = sl.solve(R, Q.T)
            mn = np.dot(Sigi, d)
            u, s, _ = sl.svd(Sigi)
            Li = u * np.sqrt(1 / s)

        b = mn + np.dot(Li, np.random.randn(Li.shape[0]))

        # find basis indices
        pardict = {}
        for sc in pta._signalcollections:
            ntot = 0
            for sig in sc._signals:
                if sig.signal_type == "basis":
                    basis = sig.get_basis(params=params)
                    nb = basis.shape[1]
                    pardict[sig.signal_name] = np.arange(ntot, nb + ntot)
                    ntot += nb

        # DM quadratic + GP
<<<<<<< HEAD
        if comp == "DM":
            idx = pardict["dm_gp"]
            wave += np.dot(T[:, idx], b[idx])
            ret = wave * (psr.freqs ** 2 * const.DM_K * 1e12)
        elif comp == "scattering":
            idx = pardict["scattering_gp"]
            wave += np.dot(T[:, idx], b[idx])
            ret = wave * (psr.freqs ** 4)  # * const.DM_K * 1e12)
        elif comp == "red":
            idx = pardict["red noise"]
            wave += np.dot(T[:, idx], b[idx])
            ret = wave
        elif comp == "FD":
            idx = pardict["FD"]
=======
        if comp == 'DM':
            idx = pardict['dm_gp']
            wave += np.dot(T[:, idx], b[idx])
            ret = wave * (psr.freqs**2 * const.DM_K * 1e12)
        elif comp == 'scattering':
            idx = pardict['scattering_gp']
            wave += np.dot(T[:, idx], b[idx])
            ret = wave * (psr.freqs**4)  # * const.DM_K * 1e12)
        elif comp == 'red':
            idx = pardict['red noise']
            wave += np.dot(T[:, idx], b[idx])
            ret = wave
        elif comp == 'FD':
            idx = pardict['FD']
>>>>>>> 762e0fdf
            wave += np.dot(T[:, idx], b[idx])
            ret = wave
        elif comp == "all":
            wave += np.dot(T, b)
            ret = wave
        else:
            ret = wave

        return ret

    def summary(self, to_stdout=False):
        """generate summary string for HyperModel, including all PTAs

        :param to_stdout: [bool]
            print summary to `stdout` instead of returning it
        :return: [string]

        """

        summary = ""
        for ii, pta in self.models.items():
            summary += "model " + str(ii) + "\n"
            summary += "=" * 9 + "\n\n"
            summary += pta.summary()
            summary += "=" * 90 + "\n\n"
        if to_stdout:
            print(summary)
        else:
            return summary<|MERGE_RESOLUTION|>--- conflicted
+++ resolved
@@ -1,11 +1,4 @@
 # -*- coding: utf-8 -*-
-<<<<<<< HEAD
-from __future__ import absolute_import, division, print_function
-import numpy as np
-import scipy.stats as scistats
-import scipy.linalg as sl
-=======
->>>>>>> 762e0fdf
 
 import os
 
@@ -30,16 +23,9 @@
         self.log_weights = log_weights
 
         #########
-<<<<<<< HEAD
-        self.param_names, ind = np.unique(
-            np.concatenate([p.param_names for p in self.models.values()]),
-            return_index=True,
-        )
-=======
         self.param_names, ind = np.unique(np.concatenate([p.param_names
                                                           for p in self.models.values()]),
                                           return_index=True)
->>>>>>> 762e0fdf
         self.param_names = self.param_names[np.argsort(ind)]
         self.param_names = np.append(self.param_names, "nmodel").tolist()
         #########
@@ -63,29 +49,9 @@
 
         #########
         # get signal collections
-<<<<<<< HEAD
-        self.snames = dict.fromkeys(
-            np.unique(
-                sum(
-                    sum(
-                        [
-                            [
-                                [qq.signal_name for qq in pp._signals]
-                                for pp in self.models[mm]._signalcollections
-                            ]
-                            for mm in self.models
-                        ],
-                        [],
-                    ),
-                    [],
-                )
-            )
-        )
-=======
         self.snames = dict.fromkeys(np.unique(sum(sum([[[qq.signal_name for qq in pp._signals]
                                                         for pp in self.models[mm]._signalcollections]
                                                        for mm in self.models], []), [])))
->>>>>>> 762e0fdf
         for key in self.snames:
             self.snames[key] = []
 
@@ -154,11 +120,7 @@
             groups.extend(get_parameter_groups(p))
         list(np.unique(groups))
 
-<<<<<<< HEAD
-        groups.extend([[len(self.param_names) - 1]])  # nmodel
-=======
         groups.extend([[len(self.param_names)-1]])  # nmodel
->>>>>>> 762e0fdf
 
         return groups
 
@@ -193,31 +155,15 @@
 
         q = x.copy()
 
-<<<<<<< HEAD
-        idx = list(self.param_names).index("nmodel")
-        q[idx] = np.random.uniform(-0.5, self.num_models - 0.5)
-=======
         idx = list(self.param_names).index('nmodel')
         q[idx] = np.random.uniform(-0.5, self.num_models-0.5)
->>>>>>> 762e0fdf
 
         lqxy = 0
 
         return q, float(lqxy)
 
-<<<<<<< HEAD
-    def setup_sampler(
-        self,
-        outdir="chains",
-        resume=False,
-        sample_nmodel=True,
-        empirical_distr=None,
-        groups=None,
-    ):
-=======
     def setup_sampler(self, outdir='chains', resume=False, sample_nmodel=True,
                       empirical_distr=None, groups=None, human=None):
->>>>>>> 762e0fdf
         """
         Sets up an instance of PTMCMC sampler.
 
@@ -241,36 +187,18 @@
         ndim = len(self.param_names)
 
         # initial jump covariance matrix
-<<<<<<< HEAD
-        cov = np.diag(np.ones(ndim) * 1 ** 2)  ## used to be 0.1
-=======
         if os.path.exists(outdir+'/cov.npy'):
             cov = np.load(outdir+'/cov.npy')
         else:
             cov = np.diag(np.ones(ndim) * 1.0**2)  # used to be 0.1
->>>>>>> 762e0fdf
 
         # parameter groupings
         if groups is None:
             groups = self.get_parameter_groups()
 
-<<<<<<< HEAD
-        sampler = ptmcmc(
-            ndim,
-            self.get_lnlikelihood,
-            self.get_lnprior,
-            cov,
-            groups=groups,
-            outDir=outdir,
-            resume=resume,
-        )
-        np.savetxt(outdir + "/pars.txt", self.param_names, fmt="%s")
-        np.savetxt(outdir + "/priors.txt", self.params, fmt="%s")
-=======
         sampler = ptmcmc(ndim, self.get_lnlikelihood, self.get_lnprior, cov,
                          groups=groups, outDir=outdir, resume=resume)
         save_runtime_info(self, sampler.outDir, human)
->>>>>>> 762e0fdf
 
         # additional jump proposals
         jp = JumpProposal(self, self.snames, empirical_distr=empirical_distr)
@@ -330,13 +258,8 @@
             sampler.addProposalToCycle(jp.draw_from_ephem_prior, 10)
 
         # GWB uniform distribution draw
-<<<<<<< HEAD
-        if "gw_log10_A" in self.param_names:
-            print("Adding GWB uniform distribution draws...\n")
-=======
         if np.any([('gw' in par and 'log10_A' in par) for par in self.param_names]):
             print('Adding GWB uniform distribution draws...\n')
->>>>>>> 762e0fdf
             sampler.addProposalToCycle(jp.draw_from_gwb_log_uniform_distribution, 10)
 
         # Dipole uniform distribution draw
@@ -367,27 +290,12 @@
             sampler.addProposalToCycle(jp.draw_from_cw_log_uniform_distribution, 10)
 
         # Prior distribution draw for parameters named GW
-<<<<<<< HEAD
-        if any([str(p).split(":")[0] for p in list(self.params) if "gw" in str(p)]):
-            print("Adding gw param prior draws...\n")
-            sampler.addProposalToCycle(
-                jp.draw_from_par_prior(
-                    par_names=[
-                        str(p).split(":")[0]
-                        for p in list(self.params)
-                        if "gw" in str(p)
-                    ]
-                ),
-                10,
-            )
-=======
         if any([str(p).split(':')[0] for p in list(self.params) if 'gw' in str(p)]):
             print('Adding gw param prior draws...\n')
             sampler.addProposalToCycle(jp.draw_from_par_prior(
                 par_names=[str(p).split(':')[0] for
                            p in list(self.params)
                            if 'gw' in str(p)]), 10)
->>>>>>> 762e0fdf
 
         # Model index distribution draw
         if sample_nmodel:
@@ -397,12 +305,8 @@
 
         return sampler
 
-<<<<<<< HEAD
-    def get_process_timeseries(self, psr, chain, burn, comp="DM", mle=False, model=0):
-=======
     def get_process_timeseries(self, psr, chain, burn, comp='DM',
                                mle=False, model=0):
->>>>>>> 762e0fdf
         """
         Construct a time series realization of various constrained processes.
 
@@ -418,11 +322,7 @@
 
         wave = 0
         pta = self.models[model]
-<<<<<<< HEAD
-        model_chain = chain[np.rint(chain[:, -5]) == model, :]
-=======
         model_chain = chain[np.rint(chain[:, -5])==model, :]
->>>>>>> 762e0fdf
 
         # get parameter dictionary
         if mle:
@@ -475,22 +375,6 @@
                     ntot += nb
 
         # DM quadratic + GP
-<<<<<<< HEAD
-        if comp == "DM":
-            idx = pardict["dm_gp"]
-            wave += np.dot(T[:, idx], b[idx])
-            ret = wave * (psr.freqs ** 2 * const.DM_K * 1e12)
-        elif comp == "scattering":
-            idx = pardict["scattering_gp"]
-            wave += np.dot(T[:, idx], b[idx])
-            ret = wave * (psr.freqs ** 4)  # * const.DM_K * 1e12)
-        elif comp == "red":
-            idx = pardict["red noise"]
-            wave += np.dot(T[:, idx], b[idx])
-            ret = wave
-        elif comp == "FD":
-            idx = pardict["FD"]
-=======
         if comp == 'DM':
             idx = pardict['dm_gp']
             wave += np.dot(T[:, idx], b[idx])
@@ -505,7 +389,6 @@
             ret = wave
         elif comp == 'FD':
             idx = pardict['FD']
->>>>>>> 762e0fdf
             wave += np.dot(T[:, idx], b[idx])
             ret = wave
         elif comp == "all":

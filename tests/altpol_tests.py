--- conflicted
+++ resolved
@@ -22,15 +22,9 @@
 datadir = os.path.join(testdir, "data")
 
 
-<<<<<<< HEAD
 psr_names = ['J0613-0200', 'J1713+0747', 'J1909-3744']
 
 with open(datadir+'/ng11yr_noise.json', 'r') as fin:
-=======
-psr_names = ["J0613-0200", "J1713+0747", "J1909-3744"]
-
-with open(datadir + "/ng11yr_noise.json", "r") as fin:
->>>>>>> c95902b8
     noise_dict = json.load(fin)
 
 
@@ -42,11 +36,7 @@
     caplog.set_level(logging.CRITICAL)
     psrs = []
     for p in psr_names:
-<<<<<<< HEAD
         with open(datadir+'/{0}_ng9yr_nodmx_DE436_epsr.pkl'.format(p), 'rb') as fin:
-=======
-        with open(datadir + "/{0}_ng9yr_nodmx_DE436_epsr.pkl".format(p), "rb") as fin:
->>>>>>> c95902b8
             psrs.append(pickle.load(fin))
 
     return psrs
@@ -54,23 +44,13 @@
 
 def test_model_general_alt_correlations(nodmx_psrs, caplog):
     # caplog.set_level(logging.CRITICAL)
-<<<<<<< HEAD
     m=models.model_general(nodmx_psrs, noisedict=noise_dict,
                            orf='hd,gw_monopole,gw_dipole,st,gt,dipole,monopole')
     assert hasattr(m, 'get_lnlikelihood')
-=======
-    m = models.model_general(
-        nodmx_psrs,
-        noisedict=noise_dict,
-        orf="hd,gw_monopole,gw_dipole,st,gt,dipole,monopole",
-    )
-    assert hasattr(m, "get_lnlikelihood")
->>>>>>> c95902b8
 
 
 def test_model_2a_altpol_spectrum(nodmx_psrs, caplog):
 
-<<<<<<< HEAD
     log10_A_tt = parameter.LinearExp(-18, -12)('log10_A_tt')
     log10_A_st = parameter.LinearExp(-18, -12)('log10_A_st')
     log10_A_vl = parameter.LinearExp(-18, -15)('log10_A_vl')
@@ -84,28 +64,6 @@
     s = models.white_noise_block(vary=False, inc_ecorr=True)
     s += models.red_noise_block(prior='log-uniform')
     s += gp_signals.FourierBasisGP(spectrum=pl, name='gw')
-=======
-    log10_A_tt = parameter.LinearExp(-18, -12)("log10_A_tt")
-    log10_A_st = parameter.LinearExp(-18, -12)("log10_A_st")
-    log10_A_vl = parameter.LinearExp(-18, -15)("log10_A_vl")
-    log10_A_sl = parameter.LinearExp(-18, -16)("log10_A_sl")
-    kappa = parameter.Uniform(0, 15)("kappa")
-    p_dist = parameter.Normal(1.0, 0.2)
-    pl = model_orfs.generalized_gwpol_psd(
-        log10_A_tt=log10_A_tt,
-        log10_A_st=log10_A_st,
-        log10_A_vl=log10_A_vl,
-        log10_A_sl=log10_A_sl,
-        kappa=kappa,
-        p_dist=p_dist,
-        alpha_tt=-2 / 3,
-        alpha_alt=-1,
-    )
-
-    s = models.white_noise_block(vary=False, inc_ecorr=True)
-    s += models.red_noise_block(prior="log-uniform")
-    s += gp_signals.FourierBasisGP(spectrum=pl, name="gw")
->>>>>>> c95902b8
     s += gp_signals.TimingModel()
 
     m = signal_base.PTA([s(psr) for psr in nodmx_psrs])
@@ -117,20 +75,12 @@
             psr_dist = [p._pdist for p in nodmx_psrs if psr_name in p.name][0]
 
             # edit prior settings
-<<<<<<< HEAD
             param._prior = parameter.Normal(mu=psr_dist[0],
                                             sigma=psr_dist[1])
             param._mu = psr_dist[0]
             param._sigma = psr_dist[1]
 
     assert hasattr(m, 'get_lnlikelihood')
-=======
-            param._prior = parameter.Normal(mu=psr_dist[0], sigma=psr_dist[1])
-            param._mu = psr_dist[0]
-            param._sigma = psr_dist[1]
-
-    assert hasattr(m, "get_lnlikelihood")
->>>>>>> c95902b8
 
 
 """
@@ -138,7 +88,6 @@
 """
 
 
-<<<<<<< HEAD
 @pytest.mark.filterwarnings('ignore::DeprecationWarning')
 @pytest.fixture
 def pta_model2a(nodmx_psrs, caplog):
@@ -159,33 +108,6 @@
             entry.extend([OS.pta.get_lnlikelihood(entry)-OS.pta.get_lnprior(entry),
                           OS.pta.get_lnlikelihood(entry),
                           0.5, 1])
-=======
-@pytest.mark.filterwarnings("ignore::DeprecationWarning")
-@pytest.fixture
-def pta_model2a(nodmx_psrs, caplog):
-    m2a = models.model_2a(nodmx_psrs, noisedict=noise_dict)
-    return m2a
-
-
-@pytest.mark.filterwarnings("ignore::DeprecationWarning")
-def test_os(nodmx_psrs, pta_model2a):
-    orfs = ["hd", "gw_monopole", "gw_dipole", "st", "dipole", "monopole"]
-    for orf in orfs:
-        OS = optstat.OptimalStatistic(psrs=nodmx_psrs, pta=pta_model2a, orf=orf)
-        assert hasattr(OS, "Fmats")
-        OS.compute_os()
-        chain = np.zeros((10, len(pta_model2a.params) + 4))
-        for ii in range(10):
-            entry = [par.sample() for par in pta_model2a.params]
-            entry.extend(
-                [
-                    OS.pta.get_lnlikelihood(entry) - OS.pta.get_lnprior(entry),
-                    OS.pta.get_lnlikelihood(entry),
-                    0.5,
-                    1,
-                ]
-            )
->>>>>>> c95902b8
             chain[ii, :] = np.array(entry)
         OS.compute_noise_marginalized_os(chain, param_names=OS.pta.param_names, N=10)
         OS.compute_noise_maximized_os(chain, param_names=OS.pta.param_names)
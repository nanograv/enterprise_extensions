--- conflicted
+++ resolved
@@ -53,8 +53,6 @@
     # caplog.set_level(logging.CRITICAL)
     m = models.model_singlepsr_noise(nodmx_psrs[1])
     assert hasattr(m, "get_lnlikelihood")
-<<<<<<< HEAD
-
 
 def test_model_singlepsr_noise_faclike(nodmx_psrs, caplog):
     # caplog.set_level(logging.CRITICAL)
@@ -87,13 +85,6 @@
     m = models.model_singlepsr_noise(
         nodmx_psrs[1], dm_sw_deter=True, dm_sw_gp=True, swgp_basis="periodic"
     )
-=======
-
-
-def test_model_singlepsr_noise_sw(nodmx_psrs, caplog):
-    # caplog.set_level(logging.CRITICAL)
-    m = models.model_singlepsr_noise(nodmx_psrs[1], dm_sw_deter=True, dm_sw_gp=True)
->>>>>>> 4f1f928a
     assert hasattr(m, "get_lnlikelihood")
     x0 = {pname: p.sample() for pname, p in zip(m.param_names, m.params)}
     m.get_lnlikelihood(x0)
@@ -104,11 +95,6 @@
     x0 = {pname: p.sample() for pname, p in zip(m.param_names, m.params)}
     m.get_lnlikelihood(x0)
 
-
-<<<<<<< HEAD
-=======
-
->>>>>>> 4f1f928a
 def test_model_singlepsr_noise_dip_cusp(nodmx_psrs, caplog):
     # caplog.set_level(logging.CRITICAL)
     dip_kwargs = {
@@ -140,7 +126,6 @@
 
 def test_model_singlepsr_noise_chrom_nondiag(nodmx_psrs, caplog):
     # caplog.set_level(logging.CRITICAL)
-<<<<<<< HEAD
     m = models.model_singlepsr_noise(
         nodmx_psrs[0],
         dm_var=True,
@@ -333,9 +318,6 @@
     assert "J1909-3744_chrom_gp_log10_alpha_wgt" in m.param_names
     assert "J1909-3744_chrom_gp_log10_p" not in m.param_names
     assert "J1909-3744_chrom_gp_log10_gam_p" not in m.param_names
-=======
-    m = models.model_singlepsr_noise(nodmx_psrs[1], chrom_gp=True)
->>>>>>> 4f1f928a
     assert hasattr(m, "get_lnlikelihood")
     x0 = {pname: p.sample() for pname, p in zip(m.param_names, m.params)}
     m.get_lnlikelihood(x0)
@@ -348,7 +330,6 @@
     )
     assert hasattr(m, "get_lnlikelihood")
     x0 = {pname: p.sample() for pname, p in zip(m.param_names, m.params)}
-<<<<<<< HEAD
     m.get_lnlikelihood(x0)
     m = models.model_singlepsr_noise(
         nodmx_psrs[1], chrom_gp=True, chrom_gp_kernel="diag", chrom_psd="turnover"
@@ -361,8 +342,6 @@
     )
     assert hasattr(m, "get_lnlikelihood")
     x0 = {pname: p.sample() for pname, p in zip(m.param_names, m.params)}
-=======
->>>>>>> 4f1f928a
     m.get_lnlikelihood(x0)
 
 
@@ -383,8 +362,6 @@
     x0 = {pname: p.sample() for pname, p in zip(m.param_names, m.params)}
     m.get_lnlikelihood(x0)
 
-<<<<<<< HEAD
-
 def test_model1(dmx_psrs, caplog):
     # caplog.set_level(logging.CRITICAL)
     m1 = models.model_1(dmx_psrs, noisedict=noise_dict)
@@ -426,22 +403,13 @@
     assert "bwm_costheta" in m.param_names
 
 
-=======
-
+@pytest.mark.filterwarnings("ignore::DeprecationWarning")
 def test_model1(dmx_psrs, caplog):
     # caplog.set_level(logging.CRITICAL)
     m1 = models.model_1(dmx_psrs, noisedict=noise_dict)
     assert hasattr(m1, "get_lnlikelihood")
 
 
->>>>>>> 4f1f928a
-@pytest.mark.filterwarnings("ignore::DeprecationWarning")
-def test_model1(dmx_psrs, caplog):
-    # caplog.set_level(logging.CRITICAL)
-    m1 = models.model_1(dmx_psrs, noisedict=noise_dict)
-    assert hasattr(m1, "get_lnlikelihood")
-
-
 @pytest.mark.filterwarnings("ignore::DeprecationWarning")
 def test_model2a(dmx_psrs, caplog):
     caplog.set_level(logging.CRITICAL)
@@ -464,11 +432,7 @@
 
 
 @pytest.mark.filterwarnings("ignore::DeprecationWarning")
-<<<<<<< HEAD
 def test_model2a_broken_plaw(dmx_psrs, caplog):
-=======
-def test_model2b(dmx_psrs, caplog):
->>>>>>> 4f1f928a
     caplog.set_level(logging.CRITICAL)
     m2a = models.model_2a(
         dmx_psrs, psd="broken_powerlaw", delta_common=0, noisedict=noise_dict
@@ -481,25 +445,14 @@
     caplog.set_level(logging.CRITICAL)
     m2b = models.model_2b(dmx_psrs, noisedict=noise_dict)
     assert hasattr(m2b, "get_lnlikelihood")
-<<<<<<< HEAD
-
-
-=======
-
-
->>>>>>> 4f1f928a
+
+
 @pytest.mark.filterwarnings("ignore::DeprecationWarning")
 def test_model2c(dmx_psrs, caplog):
     caplog.set_level(logging.CRITICAL)
     m2c = models.model_2c(dmx_psrs, noisedict=noise_dict)
     assert hasattr(m2c, "get_lnlikelihood")
-<<<<<<< HEAD
-
-
-=======
-
-
->>>>>>> 4f1f928a
+
 @pytest.mark.filterwarnings("ignore::DeprecationWarning")
 def test_model2d(dmx_psrs, caplog):
     caplog.set_level(logging.CRITICAL)
@@ -512,41 +465,22 @@
     caplog.set_level(logging.CRITICAL)
     m3a = models.model_3a(dmx_psrs, noisedict=noise_dict)
     assert hasattr(m3a, "get_lnlikelihood")
-<<<<<<< HEAD
-
-
-=======
-
-
->>>>>>> 4f1f928a
+
 @pytest.mark.filterwarnings("ignore::DeprecationWarning")
 def test_model3a_pshift(dmx_psrs, caplog):
     caplog.set_level(logging.CRITICAL)
     m3a = models.model_3a(dmx_psrs, noisedict=noise_dict, pshift=True, pseed=42)
     assert hasattr(m3a, "get_lnlikelihood")
-<<<<<<< HEAD
-
-
-=======
-
-
->>>>>>> 4f1f928a
+
 @pytest.mark.filterwarnings("ignore::DeprecationWarning")
 def test_model3a_5rnfreqs(dmx_psrs, caplog):
     caplog.set_level(logging.CRITICAL)
     m3a = models.model_3a(dmx_psrs, n_rnfreqs=5, noisedict=noise_dict)
     assert hasattr(m3a, "get_lnlikelihood")
-<<<<<<< HEAD
 
 
 @pytest.mark.filterwarnings("ignore::DeprecationWarning")
 def test_model3a_broken_plaw(dmx_psrs, caplog):
-=======
-
-
-@pytest.mark.filterwarnings("ignore::DeprecationWarning")
-def test_model3b(dmx_psrs, caplog):
->>>>>>> 4f1f928a
     caplog.set_level(logging.CRITICAL)
     m3a = models.model_3a(
         dmx_psrs, psd="broken_powerlaw", delta_common=0, noisedict=noise_dict
@@ -559,25 +493,13 @@
     caplog.set_level(logging.CRITICAL)
     m3b = models.model_3b(dmx_psrs)
     assert hasattr(m3b, "get_lnlikelihood")
-<<<<<<< HEAD
-
-
-=======
-
-
->>>>>>> 4f1f928a
+
 @pytest.mark.filterwarnings("ignore::DeprecationWarning")
 def test_model3c(dmx_psrs, caplog):
     caplog.set_level(logging.CRITICAL)
     m3c = models.model_3c(dmx_psrs, noisedict=noise_dict)
     assert hasattr(m3c, "get_lnlikelihood")
-<<<<<<< HEAD
-
-
-=======
-
-
->>>>>>> 4f1f928a
+
 @pytest.mark.filterwarnings("ignore::DeprecationWarning")
 def test_model3d(dmx_psrs, caplog):
     caplog.set_level(logging.CRITICAL)
@@ -596,14 +518,9 @@
         jp.draw_from_par_log_uniform({"gw": (-20, -10)}).__name__
         == "draw_from_gw_log_uniform"
     )
-<<<<<<< HEAD
     assert jp.draw_from_signal("red noise").__name__ == "draw_from_red noise_signal"
-
 
 @pytest.mark.filterwarnings("ignore::DeprecationWarning")
 def test_model_fdm(dmx_psrs, caplog):
     fdm = models.model_fdm(dmx_psrs, noisedict=noise_dict)
-    assert hasattr(fdm, "get_lnlikelihood")
-=======
-    assert jp.draw_from_signal("red noise").__name__ == "draw_from_red noise_signal"
->>>>>>> 4f1f928a
+    assert hasattr(fdm, "get_lnlikelihood")
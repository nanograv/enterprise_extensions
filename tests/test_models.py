#!/usr/bin/env python
# -*- coding: utf-8 -*-

"""Tests for `enterprise_extensions` package."""

import pytest
import pickle, json, os
import logging
from enterprise_extensions import models, model_utils, sampler

testdir = os.path.dirname(os.path.abspath(__file__))
datadir = os.path.join(testdir, "data")


psr_names = ["J0613-0200", "J1713+0747", "J1909-3744"]

with open(datadir + "/ng11yr_noise.json", "r") as fin:
    noise_dict = json.load(fin)


@pytest.fixture
def dmx_psrs(caplog):
    """Sample pytest fixture.

    See more at: http://doc.pytest.org/en/latest/fixture.html
    """
    caplog.set_level(logging.CRITICAL)
    psrs = []
    for p in psr_names:
        with open(datadir + "/{0}_ng9yr_dmx_DE436_epsr.pkl".format(p), "rb") as fin:
            psrs.append(pickle.load(fin))

    return psrs


@pytest.fixture
def nodmx_psrs(caplog):
    """Sample pytest fixture.

    See more at: http://doc.pytest.org/en/latest/fixture.html
    """
    caplog.set_level(logging.CRITICAL)
    psrs = []
    for p in psr_names:
        with open(datadir + "/{0}_ng9yr_nodmx_DE436_epsr.pkl".format(p), "rb") as fin:
            psrs.append(pickle.load(fin))

    return psrs


def test_model_singlepsr_noise(nodmx_psrs, caplog):
    # caplog.set_level(logging.CRITICAL)
    m = models.model_singlepsr_noise(nodmx_psrs[1])
    assert hasattr(m, "get_lnlikelihood")


def test_model_singlepsr_noise_sw(nodmx_psrs, caplog):
    # caplog.set_level(logging.CRITICAL)
    m = models.model_singlepsr_noise(nodmx_psrs[1], dm_sw_deter=True, dm_sw_gp=True)
    assert hasattr(m, "get_lnlikelihood")
    x0 = {pname: p.sample() for pname, p in zip(m.param_names, m.params)}
    m.get_lnlikelihood(x0)


def test_model_singlepsr_noise_dip_cusp(nodmx_psrs, caplog):
    # caplog.set_level(logging.CRITICAL)
    dip_kwargs = {
        "dm_expdip": True,
        "dmexp_sign": "negative",
        "num_dmdips": 2,
        "dm_cusp_idx": [2, 4],
        "dm_expdip_tmin": [54700, 57450],
        "dm_expdip_tmax": [54850, 57560],
        "dmdip_seqname": ["1st_ism", "2nd_ism"],
        "dm_cusp": False,
        "dm_cusp_sign": "negative",
        "dm_cusp_idx": [2, 4],
        "dm_cusp_sym": False,
        "dm_cusp_tmin": None,
        "dm_cusp_tmax": None,
        "num_dm_cusps": 2,
        "dm_dual_cusp": True,
        "dm_dual_cusp_tmin": [54700, 57450],
        "dm_dual_cusp_tmax": [54850, 57560],
    }
    m = models.model_singlepsr_noise(
        nodmx_psrs[1], dm_sw_deter=True, dm_sw_gp=True, **dip_kwargs
    )
    assert hasattr(m, "get_lnlikelihood")
    x0 = {pname: p.sample() for pname, p in zip(m.param_names, m.params)}
    m.get_lnlikelihood(x0)


def test_model_singlepsr_noise_chrom_nondiag(nodmx_psrs, caplog):
    # caplog.set_level(logging.CRITICAL)
    m = models.model_singlepsr_noise(nodmx_psrs[1], chrom_gp=True)
    assert hasattr(m, "get_lnlikelihood")
    x0 = {pname: p.sample() for pname, p in zip(m.param_names, m.params)}
    m.get_lnlikelihood(x0)


def test_model_singlepsr_noise_chrom_diag(nodmx_psrs, caplog):
    # caplog.set_level(logging.CRITICAL)
    m = models.model_singlepsr_noise(
        nodmx_psrs[1], chrom_gp=True, chrom_gp_kernel="diag"
    )
    assert hasattr(m, "get_lnlikelihood")
    x0 = {pname: p.sample() for pname, p in zip(m.param_names, m.params)}
    m.get_lnlikelihood(x0)

<<<<<<< HEAD

def test_model1(dmx_psrs, caplog):
=======
def test_model_singlepsr_fact_like(nodmx_psrs,caplog):
    # caplog.set_level(logging.CRITICAL)
    psr = nodmx_psrs[1]
    Tspan = model_utils.get_tspan([psr])
    m=models.model_singlepsr_noise(psr, chrom_gp=True,
                                   chrom_gp_kernel='diag',
                                   factorized_like=False,
                                   Tspan=Tspan, fact_like_gamma=13./3,
                                   gw_components=5)
    assert hasattr(m,'get_lnlikelihood')
    x0 = {pname:p.sample() for pname,p in zip(m.param_names, m.params)}
    m.get_lnlikelihood(x0)

def test_model1(dmx_psrs,caplog):
>>>>>>> 0b851110
    # caplog.set_level(logging.CRITICAL)
    m1 = models.model_1(dmx_psrs, noisedict=noise_dict)
    assert hasattr(m1, "get_lnlikelihood")


@pytest.mark.filterwarnings("ignore::DeprecationWarning")
def test_model1(dmx_psrs, caplog):
    # caplog.set_level(logging.CRITICAL)
    m1 = models.model_1(dmx_psrs, noisedict=noise_dict)
    assert hasattr(m1, "get_lnlikelihood")


@pytest.mark.filterwarnings("ignore::DeprecationWarning")
def test_model2a(dmx_psrs, caplog):
    caplog.set_level(logging.CRITICAL)
    m2a = models.model_2a(dmx_psrs, noisedict=noise_dict)
    assert hasattr(m2a, "get_lnlikelihood")


@pytest.mark.filterwarnings("ignore::DeprecationWarning")
def test_model2a_pshift(dmx_psrs, caplog):
    caplog.set_level(logging.CRITICAL)
    m2a = models.model_2a(dmx_psrs, noisedict=noise_dict, pshift=True, pseed=42)
    assert hasattr(m2a, "get_lnlikelihood")


@pytest.mark.filterwarnings("ignore::DeprecationWarning")
def test_model2a_5gwb(dmx_psrs, caplog):
    caplog.set_level(logging.CRITICAL)
    m2a = models.model_2a(dmx_psrs, n_gwbfreqs=5, noisedict=noise_dict)
    assert hasattr(m2a, "get_lnlikelihood")


@pytest.mark.filterwarnings("ignore::DeprecationWarning")
def test_model2b(dmx_psrs, caplog):
    caplog.set_level(logging.CRITICAL)
    m2a = models.model_2a(
        dmx_psrs, psd="broken_powerlaw", delta_common=0, noisedict=noise_dict
    )
    assert hasattr(m2a, "get_lnlikelihood")


@pytest.mark.filterwarnings("ignore::DeprecationWarning")
def test_model2b(dmx_psrs, caplog):
    caplog.set_level(logging.CRITICAL)
    m2b = models.model_2b(dmx_psrs, noisedict=noise_dict)
    assert hasattr(m2b, "get_lnlikelihood")


@pytest.mark.filterwarnings("ignore::DeprecationWarning")
def test_model2c(dmx_psrs, caplog):
    caplog.set_level(logging.CRITICAL)
    m2c = models.model_2c(dmx_psrs, noisedict=noise_dict)
    assert hasattr(m2c, "get_lnlikelihood")


@pytest.mark.filterwarnings("ignore::DeprecationWarning")
def test_model2d(dmx_psrs, caplog):
    caplog.set_level(logging.CRITICAL)
    m2d = models.model_2d(dmx_psrs, noisedict=noise_dict)
    assert hasattr(m2d, "get_lnlikelihood")


@pytest.mark.filterwarnings("ignore::DeprecationWarning")
def test_model3a(dmx_psrs, caplog):
    caplog.set_level(logging.CRITICAL)
    m3a = models.model_3a(dmx_psrs, noisedict=noise_dict)
    assert hasattr(m3a, "get_lnlikelihood")


@pytest.mark.filterwarnings("ignore::DeprecationWarning")
def test_model3a_pshift(dmx_psrs, caplog):
    caplog.set_level(logging.CRITICAL)
    m3a = models.model_3a(dmx_psrs, noisedict=noise_dict, pshift=True, pseed=42)
    assert hasattr(m3a, "get_lnlikelihood")


@pytest.mark.filterwarnings("ignore::DeprecationWarning")
def test_model3a_5rnfreqs(dmx_psrs, caplog):
    caplog.set_level(logging.CRITICAL)
    m3a = models.model_3a(dmx_psrs, n_rnfreqs=5, noisedict=noise_dict)
    assert hasattr(m3a, "get_lnlikelihood")


@pytest.mark.filterwarnings("ignore::DeprecationWarning")
def test_model3b(dmx_psrs, caplog):
    caplog.set_level(logging.CRITICAL)
    m3a = models.model_3a(
        dmx_psrs, psd="broken_powerlaw", delta_common=0, noisedict=noise_dict
    )
    assert hasattr(m3a, "get_lnlikelihood")


@pytest.mark.filterwarnings("ignore::DeprecationWarning")
def test_model3b(dmx_psrs, caplog):
    caplog.set_level(logging.CRITICAL)
    m3b = models.model_3b(dmx_psrs)
    assert hasattr(m3b, "get_lnlikelihood")


@pytest.mark.filterwarnings("ignore::DeprecationWarning")
def test_model3c(dmx_psrs, caplog):
    caplog.set_level(logging.CRITICAL)
    m3c = models.model_3c(dmx_psrs, noisedict=noise_dict)
    assert hasattr(m3c, "get_lnlikelihood")


@pytest.mark.filterwarnings("ignore::DeprecationWarning")
def test_model3d(dmx_psrs, caplog):
    caplog.set_level(logging.CRITICAL)
    m3d = models.model_3d(dmx_psrs, noisedict=noise_dict)
    assert hasattr(m3d, "get_lnlikelihood")


@pytest.mark.filterwarnings("ignore::DeprecationWarning")
def test_jumpproposal(dmx_psrs, caplog):
    m2a = models.model_2a(dmx_psrs, noisedict=noise_dict)
    jp = sampler.JumpProposal(m2a)
    assert jp.draw_from_prior.__name__ == "draw_from_prior"
    assert jp.draw_from_signal_prior.__name__ == "draw_from_signal_prior"
    assert jp.draw_from_par_prior("J1713+0747").__name__ == "draw_from_J1713+0747_prior"
    assert (
        jp.draw_from_par_log_uniform({"gw": (-20, -10)}).__name__
        == "draw_from_gw_log_uniform"
    )
    assert jp.draw_from_signal("red noise").__name__ == "draw_from_red noise_signal"<|MERGE_RESOLUTION|>--- conflicted
+++ resolved
@@ -108,10 +108,6 @@
     x0 = {pname: p.sample() for pname, p in zip(m.param_names, m.params)}
     m.get_lnlikelihood(x0)
 
-<<<<<<< HEAD
-
-def test_model1(dmx_psrs, caplog):
-=======
 def test_model_singlepsr_fact_like(nodmx_psrs,caplog):
     # caplog.set_level(logging.CRITICAL)
     psr = nodmx_psrs[1]
@@ -126,7 +122,6 @@
     m.get_lnlikelihood(x0)
 
 def test_model1(dmx_psrs,caplog):
->>>>>>> 0b851110
     # caplog.set_level(logging.CRITICAL)
     m1 = models.model_1(dmx_psrs, noisedict=noise_dict)
     assert hasattr(m1, "get_lnlikelihood")

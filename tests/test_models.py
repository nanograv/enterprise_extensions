#!/usr/bin/env python
# -*- coding: utf-8 -*-

"""Tests for `enterprise_extensions` package."""

import json
import logging
import os
import pickle

import pytest
from enterprise import constants as const

from enterprise_extensions import model_utils, models

testdir = os.path.dirname(os.path.abspath(__file__))
datadir = os.path.join(testdir, 'data')


psr_names = ['J0613-0200', 'J1713+0747', 'J1909-3744']

with open(datadir+'/ng11yr_noise.json', 'r') as fin:
    noise_dict = json.load(fin)


@pytest.fixture
def dmx_psrs(caplog):
    """Sample pytest fixture.

    See more at: http://doc.pytest.org/en/latest/fixture.html
    """
    caplog.set_level(logging.CRITICAL)
    psrs = []
    for p in psr_names:
        with open(datadir+'/{0}_ng9yr_dmx_DE436_epsr.pkl'.format(p), 'rb') as fin:
            psrs.append(pickle.load(fin))

    return psrs


@pytest.fixture
def nodmx_psrs(caplog):
    """Sample pytest fixture.

    See more at: http://doc.pytest.org/en/latest/fixture.html
    """
    caplog.set_level(logging.CRITICAL)
    psrs = []
    for p in psr_names:
        with open(datadir+'/{0}_ng9yr_nodmx_DE436_epsr.pkl'.format(p), 'rb') as fin:
            psrs.append(pickle.load(fin))

    return psrs


def test_model_singlepsr_noise(nodmx_psrs, caplog):
    # caplog.set_level(logging.CRITICAL)
    m=models.model_singlepsr_noise(nodmx_psrs[1])
    assert hasattr(m, 'get_lnlikelihood')


def test_model_singlepsr_noise_faclike(nodmx_psrs, caplog):
    # caplog.set_level(logging.CRITICAL)
    # default behaviour
    m=models.model_singlepsr_noise(nodmx_psrs[1],
                                   factorized_like=True, Tspan=10*const.yr)
    m.get_basis()
    assert 'gw_log10_A' in m.param_names
    assert 'J1713+0747_red_noise_log10_A' in m.param_names
    assert m.signals["J1713+0747_gw"]._labels[''][-1] == const.fyr

    # gw but no RN
    m=models.model_singlepsr_noise(nodmx_psrs[1], red_var=False,
                                   factorized_like=True, Tspan=10*const.yr)
    assert hasattr(m, 'get_lnlikelihood')
    assert 'gw_log10_A' in m.param_names
    assert 'J1713+0747_red_noise_log10_A' not in m.param_names


def test_model_singlepsr_noise_sw(nodmx_psrs, caplog):
    # caplog.set_level(logging.CRITICAL)
    m=models.model_singlepsr_noise(nodmx_psrs[1], dm_sw_deter=True,
                                   dm_sw_gp=True, swgp_basis='powerlaw')
    assert hasattr(m, 'get_lnlikelihood')
    x0 = {pname: p.sample() for pname, p in zip(m.param_names, m.params)}
    m.get_lnlikelihood(x0)
    m=models.model_singlepsr_noise(nodmx_psrs[1], dm_sw_deter=True,
                                   dm_sw_gp=True, swgp_basis='periodic')
    assert hasattr(m, 'get_lnlikelihood')
    x0 = {pname: p.sample() for pname, p in zip(m.param_names, m.params)}
    m.get_lnlikelihood(x0)
    m=models.model_singlepsr_noise(nodmx_psrs[1], dm_sw_deter=True,
                                   dm_sw_gp=True, swgp_basis='sq_exp')
    assert hasattr(m, 'get_lnlikelihood')
    x0 = {pname: p.sample() for pname, p in zip(m.param_names, m.params)}
    m.get_lnlikelihood(x0)


def test_model_singlepsr_noise_dip_cusp(nodmx_psrs, caplog):
    # caplog.set_level(logging.CRITICAL)
    dip_kwargs = {'dm_expdip': True,
                  'dmexp_sign': 'negative',
                  'num_dmdips': 2,
                  'dm_expdip_tmin': [54700, 57450],
                  'dm_expdip_tmax': [54850, 57560],
                  'dmdip_seqname': ['1st_ism', '2nd_ism'],
                  'dm_cusp': False,
                  'dm_cusp_sign': 'negative',
                  'dm_cusp_idx': [2, 4],
                  'dm_cusp_sym': False,
                  'dm_cusp_tmin': None,
                  'dm_cusp_tmax': None,
                  'num_dm_cusps': 2,
                  'dm_dual_cusp': True,
                  'dm_dual_cusp_tmin': [54700, 57450],
                  'dm_dual_cusp_tmax': [54850, 57560], }
    m=models.model_singlepsr_noise(nodmx_psrs[1], dm_sw_deter=True,
                                   dm_sw_gp=True, **dip_kwargs)
    assert hasattr(m, 'get_lnlikelihood')
    x0 = {pname: p.sample() for pname, p in zip(m.param_names, m.params)}
    m.get_lnlikelihood(x0)


def test_model_singlepsr_noise_chrom_nondiag(nodmx_psrs, caplog):
    # caplog.set_level(logging.CRITICAL)
    m=models.model_singlepsr_noise(nodmx_psrs[0], dm_var=True,
                                   dm_type=None, chrom_gp=True,
                                   chrom_gp_kernel='nondiag')
    assert 'J0613-0200_chrom_gp_log10_sigma' in m.param_names
    assert 'J0613-0200_chrom_gp_log10_ell' in m.param_names
    assert 'J0613-0200_chrom_gp_log10_ell2' not in m.param_names
    assert 'J0613-0200_chrom_gp_log10_alpha_wgt' not in m.param_names
    assert 'J0613-0200_chrom_gp_log10_p' in m.param_names
    assert 'J0613-0200_chrom_gp_log10_gam_p' in m.param_names
    assert hasattr(m, 'get_lnlikelihood')
    x0 = {pname: p.sample() for pname, p in zip(m.param_names, m.params)}
    m.get_lnlikelihood(x0)
    m=models.model_singlepsr_noise(nodmx_psrs[1], dm_var=True,
                                   dm_type=None, chrom_gp=True,
                                   chrom_gp_kernel='nondiag')
    assert 'J1713+0747_chrom_gp_log10_sigma' in m.param_names
    assert 'J1713+0747_chrom_gp_log10_ell' in m.param_names
    assert 'J1713+0747_chrom_gp_log10_ell2' not in m.param_names
    assert 'J1713+0747_chrom_gp_log10_alpha_wgt' not in m.param_names
    assert 'J1713+0747_chrom_gp_log10_p' in m.param_names
    assert 'J1713+0747_chrom_gp_log10_gam_p' in m.param_names
    assert hasattr(m, 'get_lnlikelihood')
    x0 = {pname: p.sample() for pname, p in zip(m.param_names, m.params)}
    m.get_lnlikelihood(x0)
    m=models.model_singlepsr_noise(nodmx_psrs[2], dm_var=True,
                                   dm_type=None, chrom_gp=True,
                                   chrom_gp_kernel='nondiag')
    assert 'J1909-3744_chrom_gp_log10_sigma' in m.param_names
    assert 'J1909-3744_chrom_gp_log10_ell' in m.param_names
    assert 'J1909-3744_chrom_gp_log10_ell2' not in m.param_names
    assert 'J1909-3744_chrom_gp_log10_alpha_wgt' not in m.param_names
    assert 'J1909-3744_chrom_gp_log10_p' in m.param_names
    assert 'J1909-3744_chrom_gp_log10_gam_p' in m.param_names
    assert hasattr(m, 'get_lnlikelihood')
    x0 = {pname: p.sample() for pname, p in zip(m.param_names, m.params)}
    m.get_lnlikelihood(x0)
    m=models.model_singlepsr_noise(nodmx_psrs[0], dm_var=True,
                                   dm_type=None, chrom_gp=True,
                                   chrom_gp_kernel='nondiag',
                                   chrom_kernel='periodic_rfband')
    assert 'J0613-0200_chrom_gp_log10_sigma' in m.param_names
    assert 'J0613-0200_chrom_gp_log10_ell' in m.param_names
    assert 'J0613-0200_chrom_gp_log10_ell2' in m.param_names
    assert 'J0613-0200_chrom_gp_log10_alpha_wgt' in m.param_names
    assert 'J0613-0200_chrom_gp_log10_p' in m.param_names
    assert 'J0613-0200_chrom_gp_log10_gam_p' in m.param_names
    assert hasattr(m, 'get_lnlikelihood')
    x0 = {pname: p.sample() for pname, p in zip(m.param_names, m.params)}
    m.get_lnlikelihood(x0)
    m=models.model_singlepsr_noise(nodmx_psrs[1], dm_var=True,
                                   dm_type=None, chrom_gp=True,
                                   chrom_gp_kernel='nondiag',
                                   chrom_kernel='periodic_rfband')
    assert 'J1713+0747_chrom_gp_log10_sigma' in m.param_names
    assert 'J1713+0747_chrom_gp_log10_ell' in m.param_names
    assert 'J1713+0747_chrom_gp_log10_ell2' in m.param_names
    assert 'J1713+0747_chrom_gp_log10_alpha_wgt' in m.param_names
    assert 'J1713+0747_chrom_gp_log10_p' in m.param_names
    assert 'J1713+0747_chrom_gp_log10_gam_p' in m.param_names
    assert hasattr(m, 'get_lnlikelihood')
    x0 = {pname: p.sample() for pname, p in zip(m.param_names, m.params)}
    m.get_lnlikelihood(x0)
    m=models.model_singlepsr_noise(nodmx_psrs[2], dm_var=True,
                                   dm_type=None, chrom_gp=True,
                                   chrom_gp_kernel='nondiag',
                                   chrom_kernel='periodic_rfband')
    assert 'J1909-3744_chrom_gp_log10_sigma' in m.param_names
    assert 'J1909-3744_chrom_gp_log10_ell' in m.param_names
    assert 'J1909-3744_chrom_gp_log10_ell2' in m.param_names
    assert 'J1909-3744_chrom_gp_log10_alpha_wgt' in m.param_names
    assert 'J1909-3744_chrom_gp_log10_p' in m.param_names
    assert 'J1909-3744_chrom_gp_log10_gam_p' in m.param_names
    assert hasattr(m, 'get_lnlikelihood')
    x0 = {pname: p.sample() for pname, p in zip(m.param_names, m.params)}
    m.get_lnlikelihood(x0)
    m=models.model_singlepsr_noise(nodmx_psrs[0], dm_var=True,
                                   dm_type=None, chrom_gp=True,
                                   chrom_gp_kernel='nondiag',
                                   chrom_kernel='sq_exp')
    assert 'J0613-0200_chrom_gp_log10_sigma' in m.param_names
    assert 'J0613-0200_chrom_gp_log10_ell' in m.param_names
    assert 'J0613-0200_chrom_gp_log10_p' not in m.param_names
    assert 'J0613-0200_chrom_gp_log10_gam_p' not in m.param_names
    assert hasattr(m, 'get_lnlikelihood')
    x0 = {pname: p.sample() for pname, p in zip(m.param_names, m.params)}
    m.get_lnlikelihood(x0)
    m=models.model_singlepsr_noise(nodmx_psrs[1], dm_var=True,
                                   dm_type=None, chrom_gp=True,
                                   chrom_gp_kernel='nondiag',
                                   chrom_kernel='sq_exp')
    assert 'J1713+0747_chrom_gp_log10_sigma' in m.param_names
    assert 'J1713+0747_chrom_gp_log10_ell' in m.param_names
    assert 'J1713+0747_chrom_gp_log10_p' not in m.param_names
    assert 'J1713+0747_chrom_gp_log10_gam_p' not in m.param_names
    assert hasattr(m, 'get_lnlikelihood')
    x0 = {pname: p.sample() for pname, p in zip(m.param_names, m.params)}
    m.get_lnlikelihood(x0)
    m=models.model_singlepsr_noise(nodmx_psrs[2], dm_var=True,
                                   dm_type=None, chrom_gp=True,
                                   chrom_gp_kernel='nondiag',
                                   chrom_kernel='sq_exp')
    assert 'J1909-3744_chrom_gp_log10_sigma' in m.param_names
    assert 'J1909-3744_chrom_gp_log10_ell' in m.param_names
    assert 'J1909-3744_chrom_gp_log10_p' not in m.param_names
    assert 'J1909-3744_chrom_gp_log10_gam_p' not in m.param_names
    assert hasattr(m, 'get_lnlikelihood')
    x0 = {pname: p.sample() for pname, p in zip(m.param_names, m.params)}
    m.get_lnlikelihood(x0)
    m=models.model_singlepsr_noise(nodmx_psrs[0], dm_var=True,
                                   dm_type=None, chrom_gp=True,
                                   chrom_gp_kernel='nondiag',
                                   chrom_kernel='sq_exp_rfband')
    assert 'J0613-0200_chrom_gp_log10_sigma' in m.param_names
    assert 'J0613-0200_chrom_gp_log10_ell' in m.param_names
    assert 'J0613-0200_chrom_gp_log10_ell2' in m.param_names
    assert 'J0613-0200_chrom_gp_log10_alpha_wgt' in m.param_names
    assert 'J0613-0200_chrom_gp_log10_p' not in m.param_names
    assert 'J0613-0200_chrom_gp_log10_gam_p' not in m.param_names
    assert hasattr(m, 'get_lnlikelihood')
    x0 = {pname: p.sample() for pname, p in zip(m.param_names, m.params)}
    m.get_lnlikelihood(x0)
    m=models.model_singlepsr_noise(nodmx_psrs[1], dm_var=True,
                                   dm_type=None, chrom_gp=True,
                                   chrom_gp_kernel='nondiag',
                                   chrom_kernel='sq_exp_rfband')
    assert 'J1713+0747_chrom_gp_log10_sigma' in m.param_names
    assert 'J1713+0747_chrom_gp_log10_ell' in m.param_names
    assert 'J1713+0747_chrom_gp_log10_ell2' in m.param_names
    assert 'J1713+0747_chrom_gp_log10_alpha_wgt' in m.param_names
    assert 'J1713+0747_chrom_gp_log10_p' not in m.param_names
    assert 'J1713+0747_chrom_gp_log10_gam_p' not in m.param_names
    assert hasattr(m, 'get_lnlikelihood')
    x0 = {pname: p.sample() for pname, p in zip(m.param_names, m.params)}
    m.get_lnlikelihood(x0)
    m=models.model_singlepsr_noise(nodmx_psrs[2], dm_var=True,
                                   dm_type=None, chrom_gp=True,
                                   chrom_gp_kernel='nondiag',
                                   chrom_kernel='sq_exp_rfband')
    assert 'J1909-3744_chrom_gp_log10_sigma' in m.param_names
    assert 'J1909-3744_chrom_gp_log10_ell' in m.param_names
    assert 'J1909-3744_chrom_gp_log10_ell2' in m.param_names
    assert 'J1909-3744_chrom_gp_log10_alpha_wgt' in m.param_names
    assert 'J1909-3744_chrom_gp_log10_p' not in m.param_names
    assert 'J1909-3744_chrom_gp_log10_gam_p' not in m.param_names
    assert hasattr(m, 'get_lnlikelihood')
    x0 = {pname: p.sample() for pname, p in zip(m.param_names, m.params)}
    m.get_lnlikelihood(x0)


def test_model_singlepsr_noise_chrom_diag(nodmx_psrs, caplog):
    # caplog.set_level(logging.CRITICAL)
    m=models.model_singlepsr_noise(nodmx_psrs[1], chrom_gp=True,
                                   chrom_gp_kernel='diag')
    assert hasattr(m, 'get_lnlikelihood')
    x0 = {pname: p.sample() for pname, p in zip(m.param_names, m.params)}
    m.get_lnlikelihood(x0)
    m=models.model_singlepsr_noise(nodmx_psrs[1], chrom_gp=True,
                                   chrom_gp_kernel='diag',
                                   chrom_psd='turnover')
    assert hasattr(m, 'get_lnlikelihood')
    x0 = {pname: p.sample() for pname, p in zip(m.param_names, m.params)}
    m.get_lnlikelihood(x0)
    m=models.model_singlepsr_noise(nodmx_psrs[1], chrom_gp=True,
                                   chrom_gp_kernel='diag',
                                   chrom_psd='spectrum')
    assert hasattr(m, 'get_lnlikelihood')
    x0 = {pname: p.sample() for pname, p in zip(m.param_names, m.params)}
    m.get_lnlikelihood(x0)


def test_model_singlepsr_fact_like(nodmx_psrs, caplog):
    # caplog.set_level(logging.CRITICAL)
    psr = nodmx_psrs[1]
    Tspan = model_utils.get_tspan([psr])
    m=models.model_singlepsr_noise(psr, chrom_gp=True,
                                   chrom_gp_kernel='diag',
                                   factorized_like=False,
                                   Tspan=Tspan, fact_like_gamma=13./3,
                                   gw_components=5)
    assert hasattr(m, 'get_lnlikelihood')
    x0 = {pname: p.sample() for pname, p in zip(m.param_names, m.params)}
    m.get_lnlikelihood(x0)


def test_modelbwmsglpsr(nodmx_psrs, caplog):
    nodmx_psr=nodmx_psrs[0]

    m=models.model_bwm_sglpsr(nodmx_psr)  # should I be testing the Log and Lookup Likelihoods?
    # If this test belongs in enterprise/tests instead, do
    # I need to include the lookup table in tests/data?
    assert hasattr(m, 'get_lnlikelihood')
    assert "ramp_log10_A" in m.param_names
    assert "ramp_t0" in m.param_names


def test_modelbwm(nodmx_psrs, caplog):
    m=models.model_bwm(nodmx_psrs)  # should I be testing the Log and Lookup Likelihoods?
    # If this test belongs in enterprise/tests instead, do
    # I need to include the lookup table in tests/data?
    assert hasattr(m, 'get_lnlikelihood')
    assert "bwm_log10_A" in m.param_names
    assert "bwm_t0" in m.param_names
    assert "bwm_phi" in m.param_names
    assert "bwm_pol" in m.param_names
    assert "bwm_costheta" in m.param_names


@pytest.mark.filterwarnings('ignore::DeprecationWarning')
def test_model1(dmx_psrs, caplog):
    # caplog.set_level(logging.CRITICAL)
    m1=models.model_1(dmx_psrs, noisedict=noise_dict)
    assert hasattr(m1, 'get_lnlikelihood')


@pytest.mark.filterwarnings('ignore::DeprecationWarning')
def test_model2a(dmx_psrs, caplog):
    caplog.set_level(logging.CRITICAL)
    m2a=models.model_2a(dmx_psrs, noisedict=noise_dict)
    assert hasattr(m2a, 'get_lnlikelihood')


@pytest.mark.filterwarnings('ignore::DeprecationWarning')
<<<<<<< HEAD
def test_model2a_rn_psr(dmx_psrs,caplog):
    caplog.set_level(logging.CRITICAL)
    m2a=models.model_2a(dmx_psrs, rn_psrs=[dmx_psrs[0].name],
                        noisedict=noise_dict)

@pytest.mark.filterwarnings('ignore::DeprecationWarning')
def test_model2a_pshift(dmx_psrs,caplog):
=======
def test_model2a_pshift(dmx_psrs, caplog):
>>>>>>> 2e1fd7eb
    caplog.set_level(logging.CRITICAL)
    m2a=models.model_2a(dmx_psrs, noisedict=noise_dict, pshift=True, pseed=42)
    assert hasattr(m2a, 'get_lnlikelihood')


@pytest.mark.filterwarnings('ignore::DeprecationWarning')
def test_model2a_5gwb(dmx_psrs, caplog):
    caplog.set_level(logging.CRITICAL)
    m2a=models.model_2a(dmx_psrs, n_gwbfreqs=5, noisedict=noise_dict)
<<<<<<< HEAD

    assert hasattr(m2a,'get_lnlikelihood')
=======
    assert hasattr(m2a, 'get_lnlikelihood')

>>>>>>> 2e1fd7eb

@pytest.mark.filterwarnings('ignore::DeprecationWarning')
def test_model2a_broken_plaw(dmx_psrs, caplog):
    caplog.set_level(logging.CRITICAL)
    m2a=models.model_2a(dmx_psrs, psd='broken_powerlaw', delta_common=0,
                        noisedict=noise_dict)
    assert hasattr(m2a, 'get_lnlikelihood')


@pytest.mark.filterwarnings('ignore::DeprecationWarning')
def test_model2b(dmx_psrs, caplog):
    caplog.set_level(logging.CRITICAL)
    m2b=models.model_2b(dmx_psrs, noisedict=noise_dict)
    assert hasattr(m2b, 'get_lnlikelihood')


@pytest.mark.filterwarnings('ignore::DeprecationWarning')
def test_model2c(dmx_psrs, caplog):
    caplog.set_level(logging.CRITICAL)
    m2c=models.model_2c(dmx_psrs, noisedict=noise_dict)
    assert hasattr(m2c, 'get_lnlikelihood')


@pytest.mark.filterwarnings('ignore::DeprecationWarning')
def test_model2d(dmx_psrs, caplog):
    caplog.set_level(logging.CRITICAL)
    m2d=models.model_2d(dmx_psrs, noisedict=noise_dict)
    assert hasattr(m2d, 'get_lnlikelihood')


@pytest.mark.filterwarnings('ignore::DeprecationWarning')
def test_model3a(dmx_psrs, caplog):
    caplog.set_level(logging.CRITICAL)
    m3a=models.model_3a(dmx_psrs, noisedict=noise_dict)
    assert hasattr(m3a, 'get_lnlikelihood')


@pytest.mark.filterwarnings('ignore::DeprecationWarning')
<<<<<<< HEAD
def test_model3a_rn_psr(dmx_psrs,caplog):
    caplog.set_level(logging.CRITICAL)
    m3a=models.model_3a(dmx_psrs,rn_psrs=[dmx_psrs[0].name],
                        noisedict=noise_dict)

@pytest.mark.filterwarnings('ignore::DeprecationWarning')
def test_model3a_pshift(dmx_psrs,caplog):
=======
def test_model3a_pshift(dmx_psrs, caplog):
>>>>>>> 2e1fd7eb
    caplog.set_level(logging.CRITICAL)
    m3a=models.model_3a(dmx_psrs, noisedict=noise_dict, pshift=True, pseed=42)
    assert hasattr(m3a, 'get_lnlikelihood')


@pytest.mark.filterwarnings('ignore::DeprecationWarning')
def test_model3a_5rnfreqs(dmx_psrs, caplog):
    caplog.set_level(logging.CRITICAL)
    m3a=models.model_3a(dmx_psrs, n_rnfreqs=5, noisedict=noise_dict)
<<<<<<< HEAD

    assert hasattr(m3a,'get_lnlikelihood')
=======
    assert hasattr(m3a, 'get_lnlikelihood')

>>>>>>> 2e1fd7eb

@pytest.mark.filterwarnings('ignore::DeprecationWarning')
def test_model3a_broken_plaw(dmx_psrs, caplog):
    caplog.set_level(logging.CRITICAL)
    m3a=models.model_3a(dmx_psrs, psd='broken_powerlaw', delta_common=0,
                        noisedict=noise_dict)
    assert hasattr(m3a, 'get_lnlikelihood')


@pytest.mark.filterwarnings('ignore::DeprecationWarning')
def test_model3b(dmx_psrs, caplog):
    caplog.set_level(logging.CRITICAL)
    m3b=models.model_3b(dmx_psrs)
    assert hasattr(m3b, 'get_lnlikelihood')


@pytest.mark.filterwarnings('ignore::DeprecationWarning')
def test_model3c(dmx_psrs, caplog):
    caplog.set_level(logging.CRITICAL)
    m3c=models.model_3c(dmx_psrs, noisedict=noise_dict)
    assert hasattr(m3c, 'get_lnlikelihood')


@pytest.mark.filterwarnings('ignore::DeprecationWarning')
def test_model3d(dmx_psrs, caplog):
    caplog.set_level(logging.CRITICAL)
    m3d=models.model_3d(dmx_psrs, noisedict=noise_dict)
    assert hasattr(m3d, 'get_lnlikelihood')


@pytest.mark.filterwarnings('ignore::DeprecationWarning')
def test_model_fdm(dmx_psrs, caplog):
    fdm=models.model_fdm(dmx_psrs, noisedict=noise_dict)
    assert hasattr(fdm, 'get_lnlikelihood')<|MERGE_RESOLUTION|>--- conflicted
+++ resolved
@@ -345,17 +345,13 @@
 
 
 @pytest.mark.filterwarnings('ignore::DeprecationWarning')
-<<<<<<< HEAD
-def test_model2a_rn_psr(dmx_psrs,caplog):
+def test_model2a_rn_psr(dmx_psrs, caplog):
     caplog.set_level(logging.CRITICAL)
     m2a=models.model_2a(dmx_psrs, rn_psrs=[dmx_psrs[0].name],
                         noisedict=noise_dict)
 
 @pytest.mark.filterwarnings('ignore::DeprecationWarning')
-def test_model2a_pshift(dmx_psrs,caplog):
-=======
 def test_model2a_pshift(dmx_psrs, caplog):
->>>>>>> 2e1fd7eb
     caplog.set_level(logging.CRITICAL)
     m2a=models.model_2a(dmx_psrs, noisedict=noise_dict, pshift=True, pseed=42)
     assert hasattr(m2a, 'get_lnlikelihood')
@@ -365,13 +361,8 @@
 def test_model2a_5gwb(dmx_psrs, caplog):
     caplog.set_level(logging.CRITICAL)
     m2a=models.model_2a(dmx_psrs, n_gwbfreqs=5, noisedict=noise_dict)
-<<<<<<< HEAD
-
-    assert hasattr(m2a,'get_lnlikelihood')
-=======
     assert hasattr(m2a, 'get_lnlikelihood')
 
->>>>>>> 2e1fd7eb
 
 @pytest.mark.filterwarnings('ignore::DeprecationWarning')
 def test_model2a_broken_plaw(dmx_psrs, caplog):
@@ -410,17 +401,13 @@
 
 
 @pytest.mark.filterwarnings('ignore::DeprecationWarning')
-<<<<<<< HEAD
-def test_model3a_rn_psr(dmx_psrs,caplog):
-    caplog.set_level(logging.CRITICAL)
-    m3a=models.model_3a(dmx_psrs,rn_psrs=[dmx_psrs[0].name],
+def test_model3a_rn_psr(dmx_psrs, caplog):
+    caplog.set_level(logging.CRITICAL)
+    m3a=models.model_3a(dmx_psrs, rn_psrs=[dmx_psrs[0].name],
                         noisedict=noise_dict)
 
 @pytest.mark.filterwarnings('ignore::DeprecationWarning')
-def test_model3a_pshift(dmx_psrs,caplog):
-=======
 def test_model3a_pshift(dmx_psrs, caplog):
->>>>>>> 2e1fd7eb
     caplog.set_level(logging.CRITICAL)
     m3a=models.model_3a(dmx_psrs, noisedict=noise_dict, pshift=True, pseed=42)
     assert hasattr(m3a, 'get_lnlikelihood')
@@ -430,13 +417,8 @@
 def test_model3a_5rnfreqs(dmx_psrs, caplog):
     caplog.set_level(logging.CRITICAL)
     m3a=models.model_3a(dmx_psrs, n_rnfreqs=5, noisedict=noise_dict)
-<<<<<<< HEAD
-
-    assert hasattr(m3a,'get_lnlikelihood')
-=======
     assert hasattr(m3a, 'get_lnlikelihood')
 
->>>>>>> 2e1fd7eb
 
 @pytest.mark.filterwarnings('ignore::DeprecationWarning')
 def test_model3a_broken_plaw(dmx_psrs, caplog):

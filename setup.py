--- conflicted
+++ resolved
@@ -12,19 +12,6 @@
     history = history_file.read()
 
 requirements = [
-<<<<<<< HEAD
-    "numpy",
-    "scipy",
-]
-
-setup_requirements = [
-    "pytest-runner",
-]
-
-test_requirements = [
-    "pytest",
-]
-=======
     "numpy>=1.16.3",
     "scipy>=1.2.0",
     "ephem>=3.7.6.0",
@@ -38,17 +25,12 @@
 ]
 
 test_requirements = []
->>>>>>> master
 
 # Extract version
 
 
 def get_version():
-<<<<<<< HEAD
-    with open("enterprise_extensions/models.py") as f:
-=======
     with open("enterprise_extensions/__init__.py") as f:
->>>>>>> master
         for line in f.readlines():
             if "__version__" in line:
                 return line.split('"')[1]
@@ -59,34 +41,19 @@
     version=get_version(),
     description="Extensions, model shortcuts, and utilities for the enterprise PTA analysis framework.",
     long_description=readme + "\n\n" + history,
-<<<<<<< HEAD
-<<<<<<< HEAD
-=======
     long_description_content_type='text/x-rst',
->>>>>>> master
-=======
-    long_description_content_type="text/x-rst",
->>>>>>> c95902b8
     classifiers=[
         "Topic :: Scientific/Engineering :: Astronomy",
         "Topic :: Scientific/Engineering :: Physics",
         "Topic :: Scientific/Engineering :: Mathematics",
         "Intended Audience :: Science/Research",
-<<<<<<< HEAD
-        "Programming Language :: Python :: 2.7",
-=======
         "Programming Language :: Python :: 3",
->>>>>>> master
         "Topic :: Software Development :: Libraries :: Python Modules",
     ],
     keywords="gravitational-wave, black-hole binary, pulsar-timing arrays",
     url="https://github.com/stevertaylor/enterprise_extensions",
     author="Stephen R. Taylor, Paul T. Baker, Jeffrey S. Hazboun, Sarah Vigeland",
-<<<<<<< HEAD
-    author_email="srtaylor@caltech.edu",
-=======
     author_email="jeffrey.hazboun@gmail.com",
->>>>>>> master
     license="MIT",
     packages=[
         "enterprise_extensions",
@@ -98,10 +65,6 @@
             "ACE_SWEPAM_daily_proton_density_1998_2018_MJD_cm-3.txt"
         ]
     },
-<<<<<<< HEAD
-    setup_requires=setup_requirements,
-=======
->>>>>>> master
     test_suite="tests",
     tests_require=test_requirements,
     install_requires=requirements,
